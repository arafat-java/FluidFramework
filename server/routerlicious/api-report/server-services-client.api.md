## API Report File for "@fluidframework/server-services-client"

> Do not edit this file. It is a report generated by [API Extractor](https://api-extractor.com/).

```ts

import * as api from '@fluidframework/protocol-definitions';
import { AxiosInstance } from 'axios';
import { AxiosRequestConfig } from 'axios';
import { ICreateTreeEntry } from '@fluidframework/gitresources';
import { IQuorumSnapshot } from '@fluidframework/protocol-base';
import { ISequencedDocumentMessage } from '@fluidframework/protocol-definitions';
import { ISnapshotTree } from '@fluidframework/protocol-definitions';
import { ISnapshotTreeEx } from '@fluidframework/protocol-definitions';
import { ISummaryHandle } from '@fluidframework/protocol-definitions';
import { ISummaryTree as ISummaryTree_2 } from '@fluidframework/protocol-definitions';
import { ITokenClaims } from '@fluidframework/protocol-definitions';
import { ITree } from '@fluidframework/gitresources';
import { ITreeEntry } from '@fluidframework/protocol-definitions';
import { IUser } from '@fluidframework/protocol-definitions';
import { RawAxiosRequestHeaders } from 'axios';
import * as resources from '@fluidframework/gitresources';
import { ScopeType } from '@fluidframework/protocol-definitions';
import { SummaryObject } from '@fluidframework/protocol-definitions';

// @internal (undocumented)
export class BasicRestWrapper extends RestWrapper {
    constructor(baseurl?: string, defaultQueryString?: Record<string, unknown>, maxBodyLength?: number, maxContentLength?: number, defaultHeaders?: RawAxiosRequestHeaders, axios?: AxiosInstance, refreshDefaultQueryString?: () => Record<string, unknown>, refreshDefaultHeaders?: () => RawAxiosRequestHeaders, getCorrelationId?: () => string | undefined);
    // (undocumented)
    protected request<T>(requestConfig: AxiosRequestConfig, statusCode: number, canRetry?: boolean): Promise<T>;
}

// @internal
export const buildTreePath: (...nodeNames: string[]) => string;

// @internal
export const canDeleteDoc: (scopes: string[]) => boolean;

// @internal (undocumented)
export const canRead: (scopes: string[]) => boolean;

// @internal (undocumented)
export const canRevokeToken: (scopes: string[]) => boolean;

// @internal (undocumented)
export const canSummarize: (scopes: string[]) => boolean;

// @internal (undocumented)
export const canWrite: (scopes: string[]) => boolean;

// @internal (undocumented)
export const choose: () => string;

// @internal
export function convertFirstSummaryWholeSummaryTreeToSummaryTree(wholeSummaryTree: IWholeSummaryTree, unreferenced?: true | undefined): ISummaryTree;

// @internal
export function convertSortedNumberArrayToRanges(numberArray: number[]): number[][];

// @internal
export function convertSummaryTreeToWholeSummaryTree(parentHandle: string | undefined, tree: ISummaryTree, path?: string, rootNodeName?: string): IWholeSummaryTree;

// @internal
export function convertWholeFlatSummaryToSnapshotTreeAndBlobs(flatSummary: IWholeFlatSummary, treePrefixToRemove?: string): INormalizedWholeSummary;

// @internal (undocumented)
export const CorrelationIdHeaderName = "x-correlation-id";

// @internal
export function createFluidServiceNetworkError(statusCode: number, errorData?: INetworkErrorDetails | string): NetworkError;

// @internal (undocumented)
export const defaultHash = "00000000";

// @internal
export const DocDeleteScopeType = "doc:delete";

// @internal (undocumented)
export const DriverVersionHeaderName = "x-driver-version";

// @internal (undocumented)
export type ExtendedSummaryObject = SummaryObject | IEmbeddedSummaryHandle;

// @internal (undocumented)
export function generateServiceProtocolEntries(deli: string, scribe: string): ITreeEntry[];

// @internal
export function generateToken(tenantId: string, documentId: string, key: string, scopes: ScopeType[], user?: IUser, lifetime?: number, ver?: string): string;

// @internal (undocumented)
export function generateUser(): IUser;

// @internal (undocumented)
export const getAuthorizationTokenFromCredentials: (credentials: ICredentials) => string;

<<<<<<< HEAD
// @internal (undocumented)
=======
// @internal
>>>>>>> 61913d27
export const getGlobalTimeoutContext: () => ITimeoutContext;

// @internal (undocumented)
export function getNextHash(message: ISequencedDocumentMessage, lastHash: string): string;

// @internal (undocumented)
export function getOrCreateRepository(endpoint: string, owner: string, repository: string, headers?: RawAxiosRequestHeaders): Promise<void>;

// @internal (undocumented)
export function getQuorumTreeEntries(minimumSequenceNumber: number, sequenceNumber: number, quorumSnapshot: IQuorumSnapshot): ITreeEntry[];

// @internal
export const getRandomInt: (range: number) => number;

// @internal (undocumented)
export function getRandomName(connector?: string, capitalize?: boolean): string;

// @internal (undocumented)
export class GitManager implements IGitManager {
    constructor(historian: IHistorian);
    // (undocumented)
    addBlob(blob: resources.IBlob): void;
    // (undocumented)
    addCommit(commit: resources.ICommit): void;
    // (undocumented)
    addRef(ref: string, sha: string): void;
    // (undocumented)
    addTree(tree: resources.ITree): void;
    // (undocumented)
    createBlob(content: string, encoding: "utf-8" | "base64"): Promise<resources.ICreateBlobResponse>;
    // (undocumented)
    createCommit(commit: resources.ICreateCommitParams): Promise<resources.ICommit>;
    // (undocumented)
    createGitTree(params: resources.ICreateTreeParams): Promise<resources.ITree>;
    // (undocumented)
    createRef(branch: string, sha: string): Promise<resources.IRef>;
    // (undocumented)
    createSummary(summary: IWholeSummaryPayload, initial?: boolean): Promise<IWriteSummaryResponse>;
    // (undocumented)
    createTree(files: api.ITree): Promise<resources.ITree>;
    // (undocumented)
    deleteSummary(softDelete: boolean): Promise<void>;
    // (undocumented)
    getBlob(sha: string): Promise<resources.IBlob>;
    // (undocumented)
    getCommit(sha: string): Promise<resources.ICommit>;
    getCommits(shaOrRef: string, count: number): Promise<resources.ICommitDetails[]>;
    getContent(commit: string, path: string): Promise<resources.IBlob>;
    // (undocumented)
    getFullTree(sha: string): Promise<any>;
    // (undocumented)
    getHeader(id: string, sha: string): Promise<api.ISnapshotTree>;
    // (undocumented)
    getRawUrl(sha: string): string;
    // (undocumented)
    getRef(ref: string): Promise<resources.IRef>;
    // (undocumented)
    getSummary(sha: string): Promise<IWholeFlatSummary>;
    getTree(root: string, recursive?: boolean): Promise<resources.ITree>;
    // (undocumented)
    upsertRef(branch: string, commitSha: string): Promise<resources.IRef>;
    write(branch: string, inputTree: api.ITree, parents: string[], message: string): Promise<resources.ICommit>;
}

// @internal
export class Historian implements IHistorian {
    constructor(endpoint: string, historianApi: boolean, disableCache: boolean, restWrapper?: RestWrapper);
    // (undocumented)
    createBlob(blob: resources.ICreateBlobParams): Promise<resources.ICreateBlobResponse>;
    // (undocumented)
    createCommit(commit: resources.ICreateCommitParams): Promise<resources.ICommit>;
    // (undocumented)
    createRef(params: resources.ICreateRefParams): Promise<resources.IRef>;
    // (undocumented)
    createSummary(summary: IWholeSummaryPayload, initial?: boolean): Promise<IWriteSummaryResponse>;
    // (undocumented)
    createTag(tag: resources.ICreateTagParams): Promise<resources.ITag>;
    // (undocumented)
    createTree(tree: resources.ICreateTreeParams): Promise<resources.ITree>;
    // (undocumented)
    deleteRef(ref: string): Promise<void>;
    // (undocumented)
    deleteSummary(softDelete: boolean): Promise<void>;
    // (undocumented)
    endpoint: string;
    // (undocumented)
    getBlob(sha: string): Promise<resources.IBlob>;
    // (undocumented)
    getCommit(sha: string): Promise<resources.ICommit>;
    // (undocumented)
    getCommits(sha: string, count: number): Promise<resources.ICommitDetails[]>;
    // (undocumented)
    getContent(path: string, ref: string): Promise<any>;
    // (undocumented)
    getFullTree(sha: string): Promise<any>;
    // (undocumented)
    getHeader(sha: string): Promise<any>;
    // (undocumented)
    getRef(ref: string): Promise<resources.IRef>;
    // (undocumented)
    getRefs(): Promise<resources.IRef[]>;
    // (undocumented)
    getSummary(sha: string): Promise<IWholeFlatSummary>;
    // (undocumented)
    getTag(tag: string): Promise<resources.ITag>;
    // (undocumented)
    getTree(sha: string, recursive: boolean): Promise<resources.ITree>;
    // (undocumented)
    updateRef(ref: string, params: resources.IPatchRefParams): Promise<resources.IRef>;
}

// @internal (undocumented)
export interface IAlfredTenant {
    // (undocumented)
    id: string;
    // (undocumented)
    key: string;
}

// @internal
export interface ICreateRefParamsExternal extends resources.ICreateRefParams {
    // Warning: (ae-forgotten-export) The symbol "IExternalWriterConfig" needs to be exported by the entry point index.d.ts
    //
    // (undocumented)
    config?: IExternalWriterConfig;
}

// @internal (undocumented)
export interface ICredentials {
    // (undocumented)
    password: string;
    // (undocumented)
    user: string;
}

// @internal (undocumented)
export interface IEmbeddedSummaryHandle extends ISummaryHandle {
    // (undocumented)
    embedded: boolean;
}

// @internal
export interface IGetRefParamsExternal {
    // (undocumented)
    config?: IExternalWriterConfig;
}

// @internal
export interface IGitCache {
    // (undocumented)
    blobs: resources.IBlob[];
    // (undocumented)
    commits: resources.ICommit[];
    // (undocumented)
    refs: {
        [key: string]: string;
    };
    // (undocumented)
    trees: resources.ITree[];
}

// @internal (undocumented)
export interface IGitManager {
    // (undocumented)
    createBlob(content: string, encoding: string): Promise<resources.ICreateBlobResponse>;
    // (undocumented)
    createCommit(commit: resources.ICreateCommitParams): Promise<resources.ICommit>;
    // (undocumented)
    createGitTree(params: resources.ICreateTreeParams): Promise<resources.ITree>;
    // (undocumented)
    createRef(branch: string, sha: string): Promise<resources.IRef>;
    // (undocumented)
    createSummary(summary: IWholeSummaryPayload, initial?: boolean): Promise<IWriteSummaryResponse>;
    // (undocumented)
    createTree(files: api.ITree): Promise<resources.ITree>;
    // (undocumented)
    deleteSummary(softDelete: boolean): Promise<void>;
    // (undocumented)
    getBlob(sha: string): Promise<resources.IBlob>;
    // (undocumented)
    getCommit(sha: string): Promise<resources.ICommit>;
    // (undocumented)
    getCommits(sha: string, count: number): Promise<resources.ICommitDetails[]>;
    // (undocumented)
    getContent(commit: string, path: string): Promise<resources.IBlob>;
    // (undocumented)
    getFullTree(sha: string): Promise<any>;
    // (undocumented)
    getHeader(id: string, sha: string): Promise<api.ISnapshotTree>;
    // (undocumented)
    getRawUrl(sha: string): string;
    // (undocumented)
    getRef(ref: string): Promise<resources.IRef>;
    // (undocumented)
    getSummary(sha: string): Promise<IWholeFlatSummary>;
    // (undocumented)
    getTree(root: string, recursive: boolean): Promise<resources.ITree>;
    // (undocumented)
    upsertRef(branch: string, commitSha: string): Promise<resources.IRef>;
    // (undocumented)
    write(branch: string, inputTree: api.ITree, parents: string[], message: string): Promise<resources.ICommit>;
}

// @internal
export interface IGitService {
    // (undocumented)
    createBlob(blob: resources.ICreateBlobParams): Promise<resources.ICreateBlobResponse>;
    // (undocumented)
    createCommit(commit: resources.ICreateCommitParams): Promise<resources.ICommit>;
    // (undocumented)
    createRef(params: resources.ICreateRefParams): Promise<resources.IRef>;
    // (undocumented)
    createSummary(summary: IWholeSummaryPayload, initial?: boolean): Promise<IWriteSummaryResponse>;
    // (undocumented)
    createTag(tag: resources.ICreateTagParams): Promise<resources.ITag>;
    // (undocumented)
    createTree(tree: resources.ICreateTreeParams): Promise<resources.ITree>;
    // (undocumented)
    deleteRef(ref: string): Promise<void>;
    // (undocumented)
    deleteSummary(softDelete: boolean): Promise<void>;
    // (undocumented)
    getBlob(sha: string): Promise<resources.IBlob>;
    // (undocumented)
    getCommit(sha: string): Promise<resources.ICommit>;
    // (undocumented)
    getCommits(sha: string, count: number): Promise<resources.ICommitDetails[]>;
    // (undocumented)
    getContent(path: string, ref: string): Promise<any>;
    // (undocumented)
    getRef(ref: string): Promise<resources.IRef>;
    // (undocumented)
    getRefs(): Promise<resources.IRef[]>;
    // (undocumented)
    getSummary(sha: string): Promise<IWholeFlatSummary>;
    // (undocumented)
    getTag(tag: string): Promise<resources.ITag>;
    // (undocumented)
    getTree(sha: string, recursive: boolean): Promise<resources.ITree>;
    // (undocumented)
    updateRef(ref: string, params: resources.IPatchRefParams): Promise<resources.IRef>;
}

// @internal
export interface IHistorian extends IGitService {
    // (undocumented)
    endpoint: string;
    // (undocumented)
    getFullTree(sha: string): Promise<any>;
    getHeader(sha: string): Promise<resources.IHeader>;
}

// @internal
export interface INetworkErrorDetails {
    canRetry?: boolean;
    isFatal?: boolean;
    message?: string;
    retryAfter?: number;
    retryAfterMs?: number;
}

// @internal
export interface INormalizedWholeSummary {
    // (undocumented)
    blobs: Map<string, ArrayBuffer>;
    // (undocumented)
    sequenceNumber: number | undefined;
    // (undocumented)
    snapshotTree: ISnapshotTree;
}

// @internal
export interface IPatchRefParamsExternal extends resources.IPatchRefParams {
    // (undocumented)
    config?: IExternalWriterConfig;
}

// @internal
export interface ISession {
    deltaStreamUrl: string;
    historianUrl: string;
    isSessionActive: boolean;
    isSessionAlive: boolean;
    messageBrokerId?: string;
    ordererUrl: string;
}

// @internal (undocumented)
export function isNetworkError(error: unknown): error is NetworkError;

// @internal (undocumented)
export interface ISummaryTree extends ISummaryTree_2 {
    // (undocumented)
    tree: {
        [path: string]: ExtendedSummaryObject;
    };
}

// @internal
export interface ISummaryUploadManager {
    writeSummaryTree(summaryTree: api.ISummaryTree, parentHandle: string, summaryType: IWholeSummaryPayloadType, sequenceNumber?: number): Promise<string>;
}

<<<<<<< HEAD
// @internal (undocumented)
=======
// @internal
>>>>>>> 61913d27
export interface ITimeoutContext {
    bindTimeout(maxDurationMs: number, callback: () => void): void;
    bindTimeoutAsync<T>(maxDurationMs: number, callback: () => Promise<T>): Promise<T>;
    checkTimeout(): void;
}

// @internal (undocumented)
export interface IWholeFlatSummary {
    // (undocumented)
    blobs?: IWholeFlatSummaryBlob[];
    // (undocumented)
    id: string;
    // (undocumented)
    trees: IWholeFlatSummaryTree[];
}

// @internal (undocumented)
export interface IWholeFlatSummaryBlob {
    // (undocumented)
    content: string;
    // (undocumented)
    encoding: "base64" | "utf-8";
    // (undocumented)
    id: string;
    // (undocumented)
    size: number;
}

// @internal (undocumented)
export interface IWholeFlatSummaryTree {
    // (undocumented)
    entries: IWholeFlatSummaryTreeEntry[];
    // (undocumented)
    id: string;
    // (undocumented)
    sequenceNumber: number;
}

// @internal (undocumented)
export type IWholeFlatSummaryTreeEntry = IWholeFlatSummaryTreeEntryTree | IWholeFlatSummaryTreeEntryBlob;

// @internal (undocumented)
export interface IWholeFlatSummaryTreeEntryBlob {
    // (undocumented)
    id: string;
    // (undocumented)
    path: string;
    // (undocumented)
    type: "blob";
}

// @internal (undocumented)
export interface IWholeFlatSummaryTreeEntryTree {
    // (undocumented)
    path: string;
    // (undocumented)
    type: "tree";
    // (undocumented)
    unreferenced?: true;
}

// @internal (undocumented)
export interface IWholeSummaryBlob {
    // (undocumented)
    content: string;
    // (undocumented)
    encoding: "base64" | "utf-8";
    // (undocumented)
    type: "blob";
}

// @internal (undocumented)
export interface IWholeSummaryPayload {
    // (undocumented)
    entries: WholeSummaryTreeEntry[];
    // (undocumented)
    message: string;
    // (undocumented)
    sequenceNumber: number;
    // (undocumented)
    type: IWholeSummaryPayloadType;
}

// @internal (undocumented)
export type IWholeSummaryPayloadType = "container" | "channel";

// @internal (undocumented)
export interface IWholeSummaryTree {
    // (undocumented)
    entries?: WholeSummaryTreeEntry[];
    // (undocumented)
    type: "tree";
}

// @internal (undocumented)
export interface IWholeSummaryTreeBaseEntry {
    // (undocumented)
    path: string;
    // (undocumented)
    type: "blob" | "tree" | "commit";
}

// @internal (undocumented)
export interface IWholeSummaryTreeHandleEntry extends IWholeSummaryTreeBaseEntry {
    // (undocumented)
    id: string;
}

// @internal (undocumented)
export interface IWholeSummaryTreeValueEntry extends IWholeSummaryTreeBaseEntry {
    // (undocumented)
    unreferenced?: true;
    // (undocumented)
    value: WholeSummaryTreeValue;
}

// @internal (undocumented)
export interface IWriteSummaryResponse {
    // (undocumented)
    id: string;
}

// @internal
export const LatestSummaryId = "latest";

// @internal (undocumented)
export function mergeAppAndProtocolTree(appSummaryTree: ITree, protocolTree: ITree): ICreateTreeEntry[];

// @internal
export class NetworkError extends Error {
    constructor(
    code: number,
    message: string,
    canRetry?: boolean,
    isFatal?: boolean,
    retryAfterMs?: number);
    // @public
    readonly canRetry?: boolean;
    // @public
    readonly code: number;
    get details(): INetworkErrorDetails | string;
    // @public
    readonly isFatal?: boolean;
    readonly retryAfter: number;
    // @public
    readonly retryAfterMs?: number;
    toJSON(): INetworkErrorDetails & {
        code: number;
    };
}

// @internal (undocumented)
export function promiseTimeout(mSec: number, promise: Promise<any>): Promise<any>;

// @internal
export class RestLessClient {
    translate(request: AxiosRequestConfig): AxiosRequestConfig;
}

// @internal (undocumented)
export enum RestLessFieldNames {
    // (undocumented)
    Body = "body",
    // (undocumented)
    Header = "header",
    // (undocumented)
    Method = "method"
}

// @internal (undocumented)
export abstract class RestWrapper {
    constructor(baseurl?: string, defaultQueryString?: Record<string, unknown>, maxBodyLength?: number, maxContentLength?: number);
    // (undocumented)
    protected readonly baseurl?: string;
    // (undocumented)
    protected defaultQueryString: Record<string, unknown>;
    // (undocumented)
    delete<T>(url: string, queryString?: Record<string, unknown>, headers?: RawAxiosRequestHeaders, additionalOptions?: Partial<Omit<AxiosRequestConfig, "baseURL" | "headers" | "maxBodyLength" | "maxContentLength" | "method" | "url">>): Promise<T>;
    // (undocumented)
    protected generateQueryString(queryStringValues: Record<string, unknown>): string;
    // (undocumented)
    get<T>(url: string, queryString?: Record<string, unknown>, headers?: RawAxiosRequestHeaders, additionalOptions?: Partial<Omit<AxiosRequestConfig, "baseURL" | "headers" | "maxBodyLength" | "maxContentLength" | "method" | "url">>): Promise<T>;
    // (undocumented)
    protected readonly maxBodyLength: number;
    // (undocumented)
    protected readonly maxContentLength: number;
    // (undocumented)
    patch<T>(url: string, requestBody: any, queryString?: Record<string, unknown>, headers?: RawAxiosRequestHeaders, additionalOptions?: Partial<Omit<AxiosRequestConfig, "baseURL" | "headers" | "maxBodyLength" | "maxContentLength" | "method" | "url">>): Promise<T>;
    // (undocumented)
    post<T>(url: string, requestBody: any, queryString?: Record<string, unknown>, headers?: RawAxiosRequestHeaders, additionalOptions?: Partial<Omit<AxiosRequestConfig, "baseURL" | "headers" | "maxBodyLength" | "maxContentLength" | "method" | "url">>): Promise<T>;
    // (undocumented)
    protected abstract request<T>(options: AxiosRequestConfig, statusCode: number): Promise<T>;
}

<<<<<<< HEAD
// @internal (undocumented)
=======
// @internal
>>>>>>> 61913d27
export const setGlobalTimeoutContext: (timeoutContext: ITimeoutContext) => void;

// @internal
export class SummaryTreeUploadManager implements ISummaryUploadManager {
    constructor(manager: IGitManager, blobsShaCache: Map<string, string>, getPreviousFullSnapshot: (parentHandle: string) => Promise<ISnapshotTreeEx | null | undefined>);
    // (undocumented)
    writeSummaryTree(summaryTree: ISummaryTree_2, parentHandle: string, summaryType: IWholeSummaryPayloadType, sequenceNumber?: number, initial?: boolean): Promise<string>;
}

// @internal
export function throwFluidServiceNetworkError(statusCode: number, errorData?: INetworkErrorDetails | string): never;

// @internal
export const TokenRevokeScopeType = "token:revoke";

// @internal
export function validateTokenClaims(token: string, documentId: string, tenantId: string): ITokenClaims;

// @internal
export function validateTokenClaimsExpiration(claims: ITokenClaims, maxTokenLifetimeSec: number): number;

// @internal (undocumented)
export type WholeSummaryTreeEntry = IWholeSummaryTreeValueEntry | IWholeSummaryTreeHandleEntry;

// @internal (undocumented)
export type WholeSummaryTreeValue = IWholeSummaryTree | IWholeSummaryBlob;

// @internal
export class WholeSummaryUploadManager implements ISummaryUploadManager {
    constructor(manager: IGitManager);
    // (undocumented)
    writeSummaryTree(summaryTree: ISummaryTree, parentHandle: string | undefined, summaryType: IWholeSummaryPayloadType, sequenceNumber?: number, initial?: boolean): Promise<string>;
}

// (No @packageDocumentation comment for this package)

```<|MERGE_RESOLUTION|>--- conflicted
+++ resolved
@@ -93,11 +93,7 @@
 // @internal (undocumented)
 export const getAuthorizationTokenFromCredentials: (credentials: ICredentials) => string;
 
-<<<<<<< HEAD
-// @internal (undocumented)
-=======
-// @internal
->>>>>>> 61913d27
+// @internal
 export const getGlobalTimeoutContext: () => ITimeoutContext;
 
 // @internal (undocumented)
@@ -401,11 +397,7 @@
     writeSummaryTree(summaryTree: api.ISummaryTree, parentHandle: string, summaryType: IWholeSummaryPayloadType, sequenceNumber?: number): Promise<string>;
 }
 
-<<<<<<< HEAD
-// @internal (undocumented)
-=======
-// @internal
->>>>>>> 61913d27
+// @internal
 export interface ITimeoutContext {
     bindTimeout(maxDurationMs: number, callback: () => void): void;
     bindTimeoutAsync<T>(maxDurationMs: number, callback: () => Promise<T>): Promise<T>;
@@ -600,11 +592,7 @@
     protected abstract request<T>(options: AxiosRequestConfig, statusCode: number): Promise<T>;
 }
 
-<<<<<<< HEAD
-// @internal (undocumented)
-=======
-// @internal
->>>>>>> 61913d27
+// @internal
 export const setGlobalTimeoutContext: (timeoutContext: ITimeoutContext) => void;
 
 // @internal
