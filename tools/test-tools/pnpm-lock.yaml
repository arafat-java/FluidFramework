lockfileVersion: 5.4

importers:

  .:
    specifiers:
<<<<<<< HEAD
      '@fluidframework/build-common': ^1.2.0
      '@fluidframework/build-tools': ^0.21.0
=======
      '@fluidframework/build-common': ^2.0.0
      '@fluidframework/build-tools': ^0.20.0-169245
>>>>>>> d3ade380
      '@fluidframework/eslint-config-fluid': ^2.0.0
      '@types/mocha': ^10.0.0
      '@types/node': ^14.18.0
      concurrently: ^6.2.0
      eslint: ~8.6.0
      eslint-config-prettier: ~8.5.0
      mocha: ^10.0.0
      prettier: ~2.6.2
      rimraf: ^2.6.2
      typescript: ~4.5.5
    devDependencies:
<<<<<<< HEAD
      '@fluidframework/build-common': 1.2.0
      '@fluidframework/build-tools': 0.21.0_pu3bu3agnrmjetwliwzp7hv3y4
=======
      '@fluidframework/build-common': 2.0.0
      '@fluidframework/build-tools': 0.20.0-170421_him6ekhq5ioxm6htxxcwoaa63i
>>>>>>> d3ade380
      '@fluidframework/eslint-config-fluid': 2.0.0_kufnqfq7tb5rpdawkdb6g5smma
      '@types/mocha': 10.0.1
      '@types/node': 14.18.0
      concurrently: 6.5.1
      eslint: 8.6.0
      eslint-config-prettier: 8.5.0_eslint@8.6.0
      mocha: 10.2.0
      prettier: 2.6.2
      rimraf: 2.7.1
      typescript: 4.5.5

packages:

  /@babel/code-frame/7.22.5:
    resolution: {integrity: sha512-Xmwn266vad+6DAqEB2A6V/CcZVp62BbwVmcOJc2RPuwih1kw02TjQvWVWlcKGbBPd+8/0V5DEkOcizRGYsspYQ==}
    engines: {node: '>=6.9.0'}
    dependencies:
      '@babel/highlight': 7.22.5
    dev: true

  /@babel/helper-validator-identifier/7.22.5:
    resolution: {integrity: sha512-aJXu+6lErq8ltp+JhkJUfk1MTGyuA4v7f3pA+BJ5HLfNC6nAQ0Cpi9uOquUj8Hehg0aUiHzWQbOVJGao6ztBAQ==}
    engines: {node: '>=6.9.0'}
    dev: true

  /@babel/highlight/7.22.5:
    resolution: {integrity: sha512-BSKlD1hgnedS5XRnGOljZawtag7H1yPfQp0tdNJCHoH6AZ+Pcm9VvkrK59/Yy593Ypg0zMxH2BxD1VPYUQ7UIw==}
    engines: {node: '>=6.9.0'}
    dependencies:
      '@babel/helper-validator-identifier': 7.22.5
      chalk: 2.4.2
      js-tokens: 4.0.0
    dev: true

  /@babel/polyfill/7.12.1:
    resolution: {integrity: sha512-X0pi0V6gxLi6lFZpGmeNa4zxtwEmCs42isWLNjZZDE0Y8yVfgu0T2OAHlzBbdYlqbW/YXVvoBHpATEM+goCj8g==}
    deprecated: 🚨 This package has been deprecated in favor of separate inclusion of a polyfill and regenerator-runtime (when needed). See the @babel/polyfill docs (https://babeljs.io/docs/en/babel-polyfill) for more information.
    dependencies:
      core-js: 2.6.12
      regenerator-runtime: 0.13.11
    dev: true

  /@babel/runtime/7.22.5:
    resolution: {integrity: sha512-ecjvYlnAaZ/KVneE/OdKYBYfgXV3Ptu6zQWmgEF7vwKhQnvVS6bjMD2XYgj+SNvQ1GfK/pjgokfPkC/2CO8CuA==}
    engines: {node: '>=6.9.0'}
    dependencies:
      regenerator-runtime: 0.13.11
    dev: true

  /@cspotcode/source-map-support/0.8.1:
    resolution: {integrity: sha512-IchNf6dN4tHoMFIn/7OE8LWZ19Y6q/67Bmf6vnGREv8RSbBVb9LPJxEcnwrcwX6ixSvaiGoomAUvu4YSxXrVgw==}
    engines: {node: '>=12'}
    dependencies:
      '@jridgewell/trace-mapping': 0.3.9
    dev: true

  /@es-joy/jsdoccomment/0.33.4:
    resolution: {integrity: sha512-02XyYuvR/Gn+3BT6idHVNQ4SSQlA1X1FeEfeKm2ypv8ANB6Lt9KRFZ2S7y5xjwR+EPQ/Rzb0XFaD+xKyqe4ALw==}
    engines: {node: ^14 || ^16 || ^17 || ^18 || ^19}
    dependencies:
      comment-parser: 1.3.1
      esquery: 1.4.0
      jsdoc-type-pratt-parser: 3.1.0
    dev: true

  /@eslint-community/eslint-utils/4.4.0_eslint@8.6.0:
    resolution: {integrity: sha512-1/sA4dwrzBAyeUoQ6oxahHKmrZvsnLCg4RfxW3ZFGGmQkSNQPFNLV9CUEFQP1x9EYXHTo5p6xdhZM1Ne9p/AfA==}
    engines: {node: ^12.22.0 || ^14.17.0 || >=16.0.0}
    peerDependencies:
      eslint: ^6.0.0 || ^7.0.0 || >=8.0.0
    dependencies:
      eslint: 8.6.0
      eslint-visitor-keys: 3.3.0
    dev: true

  /@eslint-community/regexpp/4.5.1:
    resolution: {integrity: sha512-Z5ba73P98O1KUYCCJTUeVpja9RcGoMdncZ6T49FCUl2lN38JtCJ+3WgIDBv0AuY4WChU5PmtJmOCTlN6FZTFKQ==}
    engines: {node: ^12.0.0 || ^14.0.0 || >=16.0.0}
    dev: true

  /@eslint/eslintrc/1.3.2:
    resolution: {integrity: sha512-AXYd23w1S/bv3fTs3Lz0vjiYemS08jWkI3hYyS9I1ry+0f+Yjs1wm+sU0BS8qDOPrBIkp4qHYC16I8uVtpLajQ==}
    engines: {node: ^12.22.0 || ^14.17.0 || >=16.0.0}
    dependencies:
      ajv: 6.12.6
      debug: 4.3.4
      espree: 9.4.0
      globals: 13.17.0
      ignore: 5.2.1
      import-fresh: 3.3.0
      js-yaml: 4.1.0
      minimatch: 3.1.2
      strip-json-comments: 3.1.1
    transitivePeerDependencies:
      - supports-color
    dev: true

<<<<<<< HEAD
  /@fluid-tools/version-tools/0.21.0_pu3bu3agnrmjetwliwzp7hv3y4:
    resolution: {integrity: sha512-oUV/+PretFcSSlINzsS5DFnBMygDcnznJb1FfyflvWpZuuO9OtrGxJZOzAqR0tDqIA669NbqGwNqigVyGccSOQ==}
    engines: {node: '>=14.17.0'}
    hasBin: true
    dependencies:
      '@oclif/core': 2.8.12_pu3bu3agnrmjetwliwzp7hv3y4
      '@oclif/plugin-autocomplete': 2.3.2_pu3bu3agnrmjetwliwzp7hv3y4
      '@oclif/plugin-commands': 2.2.18_pu3bu3agnrmjetwliwzp7hv3y4
      '@oclif/plugin-help': 5.2.12_pu3bu3agnrmjetwliwzp7hv3y4
      '@oclif/plugin-not-found': 2.3.28_pu3bu3agnrmjetwliwzp7hv3y4
      '@oclif/plugin-plugins': 3.1.6_pu3bu3agnrmjetwliwzp7hv3y4
=======
  /@fluid-tools/version-tools/0.20.0-170421_him6ekhq5ioxm6htxxcwoaa63i:
    resolution: {integrity: sha512-ZsQhLEjxP02lCgxd7MYQ+llCQLGpPEmfbkcMKw1+Pv4VgeN+yyNkaNfsz2G7cnLy41FF0/qiEgDqCxRV5pXrvA==}
    engines: {node: '>=14.17.0'}
    hasBin: true
    dependencies:
      '@oclif/core': 2.8.7_him6ekhq5ioxm6htxxcwoaa63i
      '@oclif/plugin-autocomplete': 2.3.0_him6ekhq5ioxm6htxxcwoaa63i
      '@oclif/plugin-commands': 2.2.16_him6ekhq5ioxm6htxxcwoaa63i
      '@oclif/plugin-help': 5.2.10_him6ekhq5ioxm6htxxcwoaa63i
      '@oclif/plugin-not-found': 2.3.26_him6ekhq5ioxm6htxxcwoaa63i
      '@oclif/plugin-plugins': 3.1.3_him6ekhq5ioxm6htxxcwoaa63i
>>>>>>> d3ade380
      chalk: 2.4.2
      semver: 7.5.4
      table: 6.8.1
    transitivePeerDependencies:
      - '@swc/core'
      - '@swc/wasm'
      - '@types/node'
      - supports-color
      - typescript
    dev: true

  /@fluidframework/build-common/2.0.0:
    resolution: {integrity: sha512-oJsAczo32UpnM+/8LeE2KKOhr1KBxA48Y4umq/t9QfIFRiX0YtgyrLHRAtnGV6l/+4LX/Urmv6bbckeTFaPw7g==}
    hasBin: true
    dev: true

<<<<<<< HEAD
  /@fluidframework/build-tools/0.21.0_pu3bu3agnrmjetwliwzp7hv3y4:
    resolution: {integrity: sha512-NZsCGlkVNmgZnY6+UnzddLcUUnZdBgoRRkuxEsKaFYd0wijaMNY0NKF4fIQyYICDKor2UJml0JygVIfIHOApgA==}
    engines: {node: '>=14.17.0'}
    hasBin: true
    dependencies:
      '@fluid-tools/version-tools': 0.21.0_pu3bu3agnrmjetwliwzp7hv3y4
      '@fluidframework/bundle-size-tools': 0.21.0
      '@manypkg/get-packages': 2.2.0
      '@octokit/core': 4.2.4
      '@rushstack/node-core-library': 3.59.5_@types+node@14.18.51
=======
  /@fluidframework/build-tools/0.20.0-170421_him6ekhq5ioxm6htxxcwoaa63i:
    resolution: {integrity: sha512-PBYaKCae6Y4C3wZREqdxjqnLOWeilWeXCsQRH8nOt4FsmlwrVkmlILG40rJb4ZWWMxUP8IIaHxUywM42RFPc+Q==}
    engines: {node: '>=14.17.0'}
    hasBin: true
    dependencies:
      '@fluid-tools/version-tools': 0.20.0-170421_him6ekhq5ioxm6htxxcwoaa63i
      '@fluidframework/bundle-size-tools': 0.20.0-170421
      '@manypkg/get-packages': 2.2.0
      '@octokit/core': 4.2.4
      '@rushstack/node-core-library': 3.59.4_@types+node@14.18.0
>>>>>>> d3ade380
      async: 3.2.4
      chalk: 2.4.2
      commander: 6.2.1
      cosmiconfig: 8.2.0
      danger: 10.9.0_@octokit+core@4.2.4
      date-fns: 2.30.0
      debug: 4.3.4
      detect-indent: 6.1.0
      execa: 5.1.1
      find-up: 5.0.0
      fs-extra: 9.1.0
      glob: 7.2.3
      ignore: 5.2.4
      json5: 2.2.3
      lodash: 4.17.21
      lodash.isequal: 4.5.0
      lodash.merge: 4.6.2
      minimatch: 7.4.6
      replace-in-file: 6.3.5
      rimraf: 4.4.1
      semver: 7.5.4
      shelljs: 0.8.5
      sort-package-json: 1.57.0
      ts-morph: 17.0.1
      type-fest: 2.19.0
      yaml: 2.3.1
    transitivePeerDependencies:
      - '@swc/core'
      - '@swc/wasm'
      - '@types/node'
      - encoding
      - esbuild
      - supports-color
      - typescript
      - uglify-js
      - webpack-cli
    dev: true

  /@fluidframework/bundle-size-tools/0.21.0:
    resolution: {integrity: sha512-Vj4Ks/FupeaF4p730qHpLDgw0Bf3UViQE2OBu6h/DP/JKb4nI5N85WkVmCp53vOqUg+w3ZMZJTMq94b0Jn7img==}
    dependencies:
      azure-devops-node-api: 11.2.0
      jszip: 3.10.1
      msgpack-lite: 0.1.26
      pako: 2.1.0
      typescript: 4.5.5
      webpack: 5.88.1
    transitivePeerDependencies:
      - '@swc/core'
      - esbuild
      - uglify-js
      - webpack-cli
    dev: true

  /@fluidframework/eslint-config-fluid/2.0.0_kufnqfq7tb5rpdawkdb6g5smma:
    resolution: {integrity: sha512-/az5CybW5XUZUOk9HMH0nUMtKx5AK+CRfHg35UyygTK+V2OmNRes/yCAbmxoQ1J1Vn2iow3Y/Sgw/oJygciugQ==}
    dependencies:
      '@rushstack/eslint-patch': 1.1.4
      '@rushstack/eslint-plugin': 0.8.6_kufnqfq7tb5rpdawkdb6g5smma
      '@rushstack/eslint-plugin-security': 0.2.6_kufnqfq7tb5rpdawkdb6g5smma
      '@typescript-eslint/eslint-plugin': 5.9.1_i37r4pxnuonvhfobrnldva5ppi
      '@typescript-eslint/parser': 5.9.1_kufnqfq7tb5rpdawkdb6g5smma
      eslint-config-prettier: 8.5.0_eslint@8.6.0
      eslint-plugin-editorconfig: 3.2.0_4x3vxi7gdq53yv6dpzqqqrxppq
      eslint-plugin-eslint-comments: 3.2.0_eslint@8.6.0
      eslint-plugin-import: 2.25.4_gyqcce5u2ijhn2hqkipmk56rmu
      eslint-plugin-jsdoc: 39.3.25_eslint@8.6.0
      eslint-plugin-promise: 6.0.1_eslint@8.6.0
      eslint-plugin-react: 7.28.0_eslint@8.6.0
      eslint-plugin-tsdoc: 0.2.17
      eslint-plugin-unicorn: 40.0.0_eslint@8.6.0
      eslint-plugin-unused-imports: 2.0.0_fhnxgfsp6r3qynjxjvskmntitm
    transitivePeerDependencies:
      - eslint
      - eslint-import-resolver-typescript
      - eslint-import-resolver-webpack
      - supports-color
      - typescript
    dev: true

  /@humanwhocodes/config-array/0.9.5:
    resolution: {integrity: sha512-ObyMyWxZiCu/yTisA7uzx81s40xR2fD5Cg/2Kq7G02ajkNubJf6BopgDTmDyc3U7sXpNKM8cYOw7s7Tyr+DnCw==}
    engines: {node: '>=10.10.0'}
    dependencies:
      '@humanwhocodes/object-schema': 1.2.1
      debug: 4.3.4
      minimatch: 3.1.2
    transitivePeerDependencies:
      - supports-color
    dev: true

  /@humanwhocodes/object-schema/1.2.1:
    resolution: {integrity: sha512-ZnQMnLV4e7hDlUvw8H+U8ASL02SS2Gn6+9Ac3wGGLIe7+je2AeAOxPY+izIPJDfFDb7eDjev0Us8MO1iFRN8hA==}
    dev: true

  /@jridgewell/gen-mapping/0.3.3:
    resolution: {integrity: sha512-HLhSWOLRi875zjjMG/r+Nv0oCW8umGb0BgEhyX3dDX3egwZtB8PqLnjz3yedt8R5StBrzcg4aBpnh8UA9D1BoQ==}
    engines: {node: '>=6.0.0'}
    dependencies:
      '@jridgewell/set-array': 1.1.2
      '@jridgewell/sourcemap-codec': 1.4.15
      '@jridgewell/trace-mapping': 0.3.18
    dev: true

  /@jridgewell/resolve-uri/3.1.0:
    resolution: {integrity: sha512-F2msla3tad+Mfht5cJq7LSXcdudKTWCVYUgw6pLFOOHSTtZlj6SWNYAp+AhuqLmWdBO2X5hPrLcu8cVP8fy28w==}
    engines: {node: '>=6.0.0'}
    dev: true

  /@jridgewell/resolve-uri/3.1.1:
    resolution: {integrity: sha512-dSYZh7HhCDtCKm4QakX0xFpsRDqjjtZf/kjI/v3T3Nwt5r8/qz/M19F9ySyOqU94SXBmeG9ttTul+YnR4LOxFA==}
    engines: {node: '>=6.0.0'}
    dev: true

  /@jridgewell/set-array/1.1.2:
    resolution: {integrity: sha512-xnkseuNADM0gt2bs+BvhO0p78Mk762YnZdsuzFV018NoG1Sj1SCQvpSqa7XUaTam5vAGasABV9qXASMKnFMwMw==}
    engines: {node: '>=6.0.0'}
    dev: true

  /@jridgewell/source-map/0.3.3:
    resolution: {integrity: sha512-b+fsZXeLYi9fEULmfBrhxn4IrPlINf8fiNarzTof004v3lFdntdwa9PF7vFJqm3mg7s+ScJMxXaE3Acp1irZcg==}
    dependencies:
      '@jridgewell/gen-mapping': 0.3.3
      '@jridgewell/trace-mapping': 0.3.18
    dev: true

  /@jridgewell/sourcemap-codec/1.4.14:
    resolution: {integrity: sha512-XPSJHWmi394fuUuzDnGz1wiKqWfo1yXecHQMRf2l6hztTO+nPru658AyDngaBe7isIxEkRsPR3FZh+s7iVa4Uw==}
    dev: true

  /@jridgewell/sourcemap-codec/1.4.15:
    resolution: {integrity: sha512-eF2rxCRulEKXHTRiDrDy6erMYWqNw4LPdQ8UQA4huuxaQsVeRPFl2oM8oDGxMFhJUWZf9McpLtJasDDZb/Bpeg==}
    dev: true

  /@jridgewell/trace-mapping/0.3.18:
    resolution: {integrity: sha512-w+niJYzMHdd7USdiH2U6869nqhD2nbfZXND5Yp93qIbEmnDNk7PD48o+YchRVpzMU7M6jVCbenTR7PA1FLQ9pA==}
    dependencies:
      '@jridgewell/resolve-uri': 3.1.0
      '@jridgewell/sourcemap-codec': 1.4.14
    dev: true

  /@jridgewell/trace-mapping/0.3.9:
    resolution: {integrity: sha512-3Belt6tdc8bPgAtbcmdtNJlirVoTmEb5e2gC94PnkwEW9jI6CAHUeoG85tjWP5WquqfavoMtMwiG4P926ZKKuQ==}
    dependencies:
      '@jridgewell/resolve-uri': 3.1.1
      '@jridgewell/sourcemap-codec': 1.4.15
    dev: true

  /@manypkg/find-root/2.2.0:
    resolution: {integrity: sha512-NET+BNIMmBWUUUfFtuDgaTIav6pVlkkSdI2mt+2rFWPd6TQ0DXyhQH47Ql+d7x2oIkJ69dkVKwsTErRt2ROPbw==}
    engines: {node: '>=14.18.0'}
    dependencies:
      '@manypkg/tools': 1.1.0
      '@types/node': 12.20.55
      find-up: 4.1.0
      fs-extra: 8.1.0
    dev: true

  /@manypkg/get-packages/2.2.0:
    resolution: {integrity: sha512-B5p5BXMwhGZKi/syEEAP1eVg5DZ/9LP+MZr0HqfrHLgu9fq0w4ZwH8yVen4JmjrxI2dWS31dcoswYzuphLaRxg==}
    engines: {node: '>=14.18.0'}
    dependencies:
      '@manypkg/find-root': 2.2.0
      '@manypkg/tools': 1.1.0
    dev: true

  /@manypkg/tools/1.1.0:
    resolution: {integrity: sha512-SkAyKAByB9l93Slyg8AUHGuM2kjvWioUTCckT/03J09jYnfEzMO/wSXmEhnKGYs6qx9De8TH4yJCl0Y9lRgnyQ==}
    engines: {node: '>=14.18.0'}
    dependencies:
      fs-extra: 8.1.0
      globby: 11.1.0
      jju: 1.4.0
      read-yaml-file: 1.1.0
    dev: true

  /@microsoft/tsdoc-config/0.16.2:
    resolution: {integrity: sha512-OGiIzzoBLgWWR0UdRJX98oYO+XKGf7tiK4Zk6tQ/E4IJqGCe7dvkTvgDZV5cFJUzLGDOjeAXrnZoA6QkVySuxw==}
    dependencies:
      '@microsoft/tsdoc': 0.14.2
      ajv: 6.12.6
      jju: 1.4.0
      resolve: 1.19.0
    dev: true

  /@microsoft/tsdoc/0.14.2:
    resolution: {integrity: sha512-9b8mPpKrfeGRuhFH5iO1iwCLeIIsV6+H1sRfxbkoGXIyQE2BTsPd9zqSqQJ+pv5sJ/hT5M1zvOFL02MnEezFug==}
    dev: true

  /@nodelib/fs.scandir/2.1.5:
    resolution: {integrity: sha512-vq24Bq3ym5HEQm2NKCr3yXDwjc7vTsEThRDnkp2DK9p1uqLR+DHurm/NOTo0KG7HYHU7eppKZj3MyqYuMBf62g==}
    engines: {node: '>= 8'}
    dependencies:
      '@nodelib/fs.stat': 2.0.5
      run-parallel: 1.2.0
    dev: true

  /@nodelib/fs.stat/2.0.5:
    resolution: {integrity: sha512-RkhPPp2zrqDAQA/2jNhnztcPAlv64XdhIp7a7454A5ovI7Bukxgt7MX7udwAu3zg1DcpPU0rz3VV1SeaqvY4+A==}
    engines: {node: '>= 8'}
    dev: true

  /@nodelib/fs.walk/1.2.8:
    resolution: {integrity: sha512-oGB+UxlgWcgQkgwo8GcEGwemoTFt3FIO9ababBmaGwXIoBKZ+GTy0pP185beGg7Llih/NSHSV2XAs1lnznocSg==}
    engines: {node: '>= 8'}
    dependencies:
      '@nodelib/fs.scandir': 2.1.5
      fastq: 1.15.0
    dev: true

  /@oclif/color/1.0.6:
    resolution: {integrity: sha512-U6hABUkwoUoEZ1K5mJ2E7AeJ7udjYP3ZYWq18LLoMyjV+Us9hh3UwAghOY75F9PAzF8q5kvhoGu70LnPASbZ8g==}
    engines: {node: '>=12.0.0'}
    dependencies:
      ansi-styles: 4.3.0
      chalk: 4.1.2
      strip-ansi: 6.0.1
      supports-color: 8.1.1
      tslib: 2.5.3
    dev: true

<<<<<<< HEAD
  /@oclif/color/1.0.7:
    resolution: {integrity: sha512-XUWsQRVP+HReS5+hkjIB21/qMLswv1t65S3pRhjDbDKbBeZVQXCHtVQiUMOjnCvni0d5NBZWIxu+fNUo9dK5Kg==}
    engines: {node: '>=12.0.0'}
    dependencies:
      ansi-styles: 4.3.0
      chalk: 4.1.2
      strip-ansi: 6.0.1
      supports-color: 8.1.1
      tslib: 2.5.3
    dev: true

  /@oclif/core/2.8.12_pu3bu3agnrmjetwliwzp7hv3y4:
    resolution: {integrity: sha512-4I0HFP2HHORs5QTEJSUFSks7altrgFJum379TH21eN+csg1JOFlMM0XrkbeIc68RVeVjms/3itpRRnLSdEHBKA==}
=======
  /@oclif/core/2.8.7_him6ekhq5ioxm6htxxcwoaa63i:
    resolution: {integrity: sha512-WTZUFgANYGyHQOmGc2YsczEdqdlG2/ZEfqksHnuYbz3egozpka/R9LrFwNfWPZETi9ydzcjDWwJKUGQmJG3ixA==}
>>>>>>> d3ade380
    engines: {node: '>=14.0.0'}
    dependencies:
      '@types/cli-progress': 3.11.0
      ansi-escapes: 4.3.2
      ansi-styles: 4.3.0
      cardinal: 2.1.1
      chalk: 4.1.2
      clean-stack: 3.0.1
      cli-progress: 3.12.0
      debug: 4.3.4_supports-color@8.1.1
      ejs: 3.1.9
      fs-extra: 9.1.0
      get-package-type: 0.1.0
      globby: 11.1.0
      hyperlinker: 1.0.0
      indent-string: 4.0.0
      is-wsl: 2.2.0
      js-yaml: 3.14.1
      natural-orderby: 2.0.3
      object-treeify: 1.1.33
      password-prompt: 1.1.2
      semver: 7.5.4
      slice-ansi: 4.0.0
      string-width: 4.2.3
      strip-ansi: 6.0.1
      supports-color: 8.1.1
      supports-hyperlinks: 2.3.0
      ts-node: 10.9.1_him6ekhq5ioxm6htxxcwoaa63i
      tslib: 2.5.3
      widest-line: 3.1.0
      wordwrap: 1.0.0
      wrap-ansi: 7.0.0
    transitivePeerDependencies:
      - '@swc/core'
      - '@swc/wasm'
      - '@types/node'
      - typescript
    dev: true

<<<<<<< HEAD
  /@oclif/plugin-autocomplete/2.3.2_pu3bu3agnrmjetwliwzp7hv3y4:
    resolution: {integrity: sha512-NoGdP7Mw5j2NdRGhJNGpm6CHSupaxR9Rk/wOccQeiar2b1kjDEXBqRg0rSqrX3fwluKGw8UWohGL2oUSv9EMTw==}
    engines: {node: '>=12.0.0'}
    dependencies:
      '@oclif/core': 2.8.12_pu3bu3agnrmjetwliwzp7hv3y4
=======
  /@oclif/plugin-autocomplete/2.3.0_him6ekhq5ioxm6htxxcwoaa63i:
    resolution: {integrity: sha512-32gdneCAQbtjAvpX7lYFYrxsMPAfOh2hyvP4QEMspTiZkygT8m/NwayBVA+Ua5EM3/rk7jxTKYFQ7Gm/ZgSFuA==}
    engines: {node: '>=12.0.0'}
    dependencies:
      '@oclif/core': 2.8.7_him6ekhq5ioxm6htxxcwoaa63i
>>>>>>> d3ade380
      chalk: 4.1.2
      debug: 4.3.4
      fs-extra: 9.1.0
    transitivePeerDependencies:
      - '@swc/core'
      - '@swc/wasm'
      - '@types/node'
      - supports-color
      - typescript
    dev: true

<<<<<<< HEAD
  /@oclif/plugin-commands/2.2.18_pu3bu3agnrmjetwliwzp7hv3y4:
    resolution: {integrity: sha512-nY7qQXxhNOUpWL9shKwDD/oEgfp1lVnab5IPB1BPn7Ni5L+5UCgahI8DtyviZbMsi+IUjeBFyX0z5ErNVSlU+Q==}
    engines: {node: '>=12.0.0'}
    dependencies:
      '@oclif/core': 2.8.12_pu3bu3agnrmjetwliwzp7hv3y4
=======
  /@oclif/plugin-commands/2.2.16_him6ekhq5ioxm6htxxcwoaa63i:
    resolution: {integrity: sha512-ZUfLw0rIBt0adMOgfyd3OU5psRCYBLt8QHmKit3WP5qZMbEMpW2ichOTxBNUFLJQ0AwW+qGxmdO2eGFh3yb5sw==}
    engines: {node: '>=12.0.0'}
    dependencies:
      '@oclif/core': 2.8.7_him6ekhq5ioxm6htxxcwoaa63i
>>>>>>> d3ade380
      lodash: 4.17.21
    transitivePeerDependencies:
      - '@swc/core'
      - '@swc/wasm'
      - '@types/node'
      - typescript
    dev: true

<<<<<<< HEAD
  /@oclif/plugin-help/5.2.12_pu3bu3agnrmjetwliwzp7hv3y4:
    resolution: {integrity: sha512-WtYy/lmbSG+YA6PzFohunIAp1peL/gumYqgpOgC/7CL7adWpquZiRS+digglenY3i4F+ScMURg6KKFuTTIwa1Q==}
    engines: {node: '>=12.0.0'}
    dependencies:
      '@oclif/core': 2.8.12_pu3bu3agnrmjetwliwzp7hv3y4
=======
  /@oclif/plugin-help/5.2.10_him6ekhq5ioxm6htxxcwoaa63i:
    resolution: {integrity: sha512-l3hnloPkXOLGGrepLLdj8NsBpVhhEpg4jclIeIBaZzIo6+c+/uqcL2LjvOogmSEf5g4zooRtxivwUpcFiBSaBg==}
    engines: {node: '>=12.0.0'}
    dependencies:
      '@oclif/core': 2.8.7_him6ekhq5ioxm6htxxcwoaa63i
>>>>>>> d3ade380
    transitivePeerDependencies:
      - '@swc/core'
      - '@swc/wasm'
      - '@types/node'
      - typescript
    dev: true

<<<<<<< HEAD
  /@oclif/plugin-not-found/2.3.28_pu3bu3agnrmjetwliwzp7hv3y4:
    resolution: {integrity: sha512-Lzbevm7eOSYo30ddaZTUqUw9Bt1sDWy4df1JJF8K+mHv34Gk/Z8TmDozkEDbg6C02qzzcpXMtUHUzLUDPLI+WQ==}
    engines: {node: '>=12.0.0'}
    dependencies:
      '@oclif/color': 1.0.7
      '@oclif/core': 2.8.12_pu3bu3agnrmjetwliwzp7hv3y4
=======
  /@oclif/plugin-not-found/2.3.26_him6ekhq5ioxm6htxxcwoaa63i:
    resolution: {integrity: sha512-a8WfN8km1A9Q0lXWo1LZgFEjVFYIbOOp/QG++zyHt2Hnsp2b5Zr0p8EQLBK7v6na6C0Mrr+GlMI8zE40hYWMbw==}
    engines: {node: '>=12.0.0'}
    dependencies:
      '@oclif/color': 1.0.6
      '@oclif/core': 2.8.7_him6ekhq5ioxm6htxxcwoaa63i
>>>>>>> d3ade380
      fast-levenshtein: 3.0.0
    transitivePeerDependencies:
      - '@swc/core'
      - '@swc/wasm'
      - '@types/node'
      - typescript
    dev: true

<<<<<<< HEAD
  /@oclif/plugin-plugins/3.1.6_pu3bu3agnrmjetwliwzp7hv3y4:
    resolution: {integrity: sha512-bri3GHqUs2d9mMoqm0/CIef+u+nJrNDzno5xpnB0cg7x3mAhXM/miuzdNz7D8opupuJeiJMv+A/WSMG2nY2IEw==}
    engines: {node: '>=16'}
    dependencies:
      '@oclif/color': 1.0.6
      '@oclif/core': 2.8.12_pu3bu3agnrmjetwliwzp7hv3y4
=======
  /@oclif/plugin-plugins/3.1.3_him6ekhq5ioxm6htxxcwoaa63i:
    resolution: {integrity: sha512-bZfKppl1zE6cvV3rmySmLX3XydKa+JSEQFqrS+GEkdEISPolCWo28EwxrSfym0074GnfQBOuqPAuCHEvIPVL1g==}
    engines: {node: '>=16'}
    dependencies:
      '@oclif/color': 1.0.6
      '@oclif/core': 2.8.7_him6ekhq5ioxm6htxxcwoaa63i
>>>>>>> d3ade380
      chalk: 4.1.2
      debug: 4.3.4
      fs-extra: 9.1.0
      http-call: 5.3.0
      load-json-file: 5.3.0
      npm: 9.7.2
      npm-run-path: 4.0.1
      semver: 7.5.4
      shelljs: 0.8.5
      tslib: 2.5.3
      validate-npm-package-name: 5.0.0
      yarn: 1.22.19
    transitivePeerDependencies:
      - '@swc/core'
      - '@swc/wasm'
      - '@types/node'
      - supports-color
      - typescript
    dev: true

  /@octokit/auth-token/2.5.0:
    resolution: {integrity: sha512-r5FVUJCOLl19AxiuZD2VRZ/ORjp/4IN98Of6YJoJOkY75CIBuYfmiNHGrDwXr+aLGG55igl9QrxX3hbiXlLb+g==}
    dependencies:
      '@octokit/types': 6.41.0
    dev: true

  /@octokit/auth-token/3.0.4:
    resolution: {integrity: sha512-TWFX7cZF2LXoCvdmJWY7XVPi74aSY0+FfBZNSXEXFkMpjcqsQwDSYVv5FhRFaI0V1ECnwbz4j59T/G+rXNWaIQ==}
    engines: {node: '>= 14'}
    dev: true

  /@octokit/core/4.2.4:
    resolution: {integrity: sha512-rYKilwgzQ7/imScn3M9/pFfUf4I1AZEH3KhyJmtPdE2zfaXAn2mFfUy4FbKewzc2We5y/LlKLj36fWJLKC2SIQ==}
    engines: {node: '>= 14'}
    dependencies:
      '@octokit/auth-token': 3.0.4
      '@octokit/graphql': 5.0.6
      '@octokit/request': 6.2.8
      '@octokit/request-error': 3.0.3
      '@octokit/types': 9.3.2
      before-after-hook: 2.2.3
      universal-user-agent: 6.0.0
    transitivePeerDependencies:
      - encoding
    dev: true

  /@octokit/endpoint/6.0.12:
    resolution: {integrity: sha512-lF3puPwkQWGfkMClXb4k/eUT/nZKQfxinRWJrdZaJO85Dqwo/G0yOC434Jr2ojwafWJMYqFGFa5ms4jJUgujdA==}
    dependencies:
      '@octokit/types': 6.41.0
      is-plain-object: 5.0.0
      universal-user-agent: 6.0.0
    dev: true

  /@octokit/endpoint/7.0.6:
    resolution: {integrity: sha512-5L4fseVRUsDFGR00tMWD/Trdeeihn999rTMGRMC1G/Ldi1uWlWJzI98H4Iak5DB/RVvQuyMYKqSK/R6mbSOQyg==}
    engines: {node: '>= 14'}
    dependencies:
      '@octokit/types': 9.3.2
      is-plain-object: 5.0.0
      universal-user-agent: 6.0.0
    dev: true

  /@octokit/graphql/5.0.6:
    resolution: {integrity: sha512-Fxyxdy/JH0MnIB5h+UQ3yCoh1FG4kWXfFKkpWqjZHw/p+Kc8Y44Hu/kCgNBT6nU1shNumEchmW/sUO1JuQnPcw==}
    engines: {node: '>= 14'}
    dependencies:
      '@octokit/request': 6.2.8
      '@octokit/types': 9.3.2
      universal-user-agent: 6.0.0
    transitivePeerDependencies:
      - encoding
    dev: true

  /@octokit/openapi-types/12.11.0:
    resolution: {integrity: sha512-VsXyi8peyRq9PqIz/tpqiL2w3w80OgVMwBHltTml3LmVvXiphgeqmY9mvBw9Wu7e0QWk/fqD37ux8yP5uVekyQ==}
    dev: true

  /@octokit/openapi-types/18.0.0:
    resolution: {integrity: sha512-V8GImKs3TeQRxRtXFpG2wl19V7444NIOTDF24AWuIbmNaNYOQMWRbjcGDXV5B+0n887fgDcuMNOmlul+k+oJtw==}
    dev: true

  /@octokit/plugin-paginate-rest/1.1.2:
    resolution: {integrity: sha512-jbsSoi5Q1pj63sC16XIUboklNw+8tL9VOnJsWycWYR78TKss5PVpIPb1TUUcMQ+bBh7cY579cVAWmf5qG+dw+Q==}
    dependencies:
      '@octokit/types': 2.16.2
    dev: true

  /@octokit/plugin-request-log/1.0.4_@octokit+core@4.2.4:
    resolution: {integrity: sha512-mLUsMkgP7K/cnFEw07kWqXGF5LKrOkD+lhCrKvPHXWDywAwuDUeDwWBpc69XK3pNX0uKiVt8g5z96PJ6z9xCFA==}
    peerDependencies:
      '@octokit/core': '>=3'
    dependencies:
      '@octokit/core': 4.2.4
    dev: true

  /@octokit/plugin-rest-endpoint-methods/2.4.0:
    resolution: {integrity: sha512-EZi/AWhtkdfAYi01obpX0DF7U6b1VRr30QNQ5xSFPITMdLSfhcBqjamE3F+sKcxPbD7eZuMHu3Qkk2V+JGxBDQ==}
    dependencies:
      '@octokit/types': 2.16.2
      deprecation: 2.3.1
    dev: true

  /@octokit/request-error/1.2.1:
    resolution: {integrity: sha512-+6yDyk1EES6WK+l3viRDElw96MvwfJxCt45GvmjDUKWjYIb3PJZQkq3i46TwGwoPD4h8NmTrENmtyA1FwbmhRA==}
    dependencies:
      '@octokit/types': 2.16.2
      deprecation: 2.3.1
      once: 1.4.0
    dev: true

  /@octokit/request-error/2.1.0:
    resolution: {integrity: sha512-1VIvgXxs9WHSjicsRwq8PlR2LR2x6DwsJAaFgzdi0JfJoGSO8mYI/cHJQ+9FbN21aa+DrgNLnwObmyeSC8Rmpg==}
    dependencies:
      '@octokit/types': 6.41.0
      deprecation: 2.3.1
      once: 1.4.0
    dev: true

  /@octokit/request-error/3.0.3:
    resolution: {integrity: sha512-crqw3V5Iy2uOU5Np+8M/YexTlT8zxCfI+qu+LxUB7SZpje4Qmx3mub5DfEKSO8Ylyk0aogi6TYdf6kxzh2BguQ==}
    engines: {node: '>= 14'}
    dependencies:
      '@octokit/types': 9.3.2
      deprecation: 2.3.1
      once: 1.4.0
    dev: true

  /@octokit/request/5.6.3:
    resolution: {integrity: sha512-bFJl0I1KVc9jYTe9tdGGpAMPy32dLBXXo1dS/YwSCTL/2nd9XeHsY616RE3HPXDVk+a+dBuzyz5YdlXwcDTr2A==}
    dependencies:
      '@octokit/endpoint': 6.0.12
      '@octokit/request-error': 2.1.0
      '@octokit/types': 6.41.0
      is-plain-object: 5.0.0
      node-fetch: 2.6.11
      universal-user-agent: 6.0.0
    transitivePeerDependencies:
      - encoding
    dev: true

  /@octokit/request/6.2.8:
    resolution: {integrity: sha512-ow4+pkVQ+6XVVsekSYBzJC0VTVvh/FCTUUgTsboGq+DTeWdyIFV8WSCdo0RIxk6wSkBTHqIK1mYuY7nOBXOchw==}
    engines: {node: '>= 14'}
    dependencies:
      '@octokit/endpoint': 7.0.6
      '@octokit/request-error': 3.0.3
      '@octokit/types': 9.3.2
      is-plain-object: 5.0.0
      node-fetch: 2.6.11
      universal-user-agent: 6.0.0
    transitivePeerDependencies:
      - encoding
    dev: true

  /@octokit/rest/16.43.2_@octokit+core@4.2.4:
    resolution: {integrity: sha512-ngDBevLbBTFfrHZeiS7SAMAZ6ssuVmXuya+F/7RaVvlysgGa1JKJkKWY+jV6TCJYcW0OALfJ7nTIGXcBXzycfQ==}
    dependencies:
      '@octokit/auth-token': 2.5.0
      '@octokit/plugin-paginate-rest': 1.1.2
      '@octokit/plugin-request-log': 1.0.4_@octokit+core@4.2.4
      '@octokit/plugin-rest-endpoint-methods': 2.4.0
      '@octokit/request': 5.6.3
      '@octokit/request-error': 1.2.1
      atob-lite: 2.0.0
      before-after-hook: 2.2.3
      btoa-lite: 1.0.0
      deprecation: 2.3.1
      lodash.get: 4.4.2
      lodash.set: 4.3.2
      lodash.uniq: 4.5.0
      octokit-pagination-methods: 1.1.0
      once: 1.4.0
      universal-user-agent: 4.0.1
    transitivePeerDependencies:
      - '@octokit/core'
      - encoding
    dev: true

  /@octokit/types/2.16.2:
    resolution: {integrity: sha512-O75k56TYvJ8WpAakWwYRN8Bgu60KrmX0z1KqFp1kNiFNkgW+JW+9EBKZ+S33PU6SLvbihqd+3drvPxKK68Ee8Q==}
    dependencies:
      '@types/node': 14.18.51
    dev: true

  /@octokit/types/6.41.0:
    resolution: {integrity: sha512-eJ2jbzjdijiL3B4PrSQaSjuF2sPEQPVCPzBvTHJD9Nz+9dw2SGH4K4xeQJ77YfTq5bRQ+bD8wT11JbeDPmxmGg==}
    dependencies:
      '@octokit/openapi-types': 12.11.0
    dev: true

  /@octokit/types/9.3.2:
    resolution: {integrity: sha512-D4iHGTdAnEEVsB8fl95m1hiz7D5YiRdQ9b/OEb3BYRVwbLsGHcRVPz+u+BgRLNk0Q0/4iZCBqDN96j2XNxfXrA==}
    dependencies:
      '@octokit/openapi-types': 18.0.0
    dev: true

  /@rushstack/eslint-patch/1.1.4:
    resolution: {integrity: sha512-LwzQKA4vzIct1zNZzBmRKI9QuNpLgTQMEjsQLf3BXuGYb3QPTP4Yjf6mkdX+X1mYttZ808QpOwAzZjv28kq7DA==}
    dev: true

  /@rushstack/eslint-plugin-security/0.2.6_kufnqfq7tb5rpdawkdb6g5smma:
    resolution: {integrity: sha512-gicwYhbc3Q5U43U2qmhePLedfF6+mSEjcQ/D+Bq4zQLP7zo9MGTKAeYPnLTq0M7hqoCEeQUFQZvNav+kjue6Nw==}
    peerDependencies:
      eslint: ^6.0.0 || ^7.0.0 || ^8.0.0
    dependencies:
      '@rushstack/tree-pattern': 0.2.3
      '@typescript-eslint/experimental-utils': 5.6.0_kufnqfq7tb5rpdawkdb6g5smma
      eslint: 8.6.0
    transitivePeerDependencies:
      - supports-color
      - typescript
    dev: true

  /@rushstack/eslint-plugin/0.8.6_kufnqfq7tb5rpdawkdb6g5smma:
    resolution: {integrity: sha512-R0gbPI3nz1vRUZddOiwpGtBSQ6FXrnsUpKvKoVkADWhkYmtdi6cU/gpQ6amOa5LhLPhSdQNtkhCB+yhUINKgEg==}
    peerDependencies:
      eslint: ^6.0.0 || ^7.0.0 || ^8.0.0
    dependencies:
      '@rushstack/tree-pattern': 0.2.3
      '@typescript-eslint/experimental-utils': 5.6.0_kufnqfq7tb5rpdawkdb6g5smma
      eslint: 8.6.0
    transitivePeerDependencies:
      - supports-color
      - typescript
    dev: true

<<<<<<< HEAD
  /@rushstack/node-core-library/3.59.5_@types+node@14.18.51:
    resolution: {integrity: sha512-1IpV7LufrI1EoVO8hYsb3t6L8L+yp40Sa0OaOV2CIu1zx4e6ZeVNaVIEXFgMXBKdGXkAh21MnCaIzlDNpG6ZQw==}
=======
  /@rushstack/node-core-library/3.59.4_@types+node@14.18.0:
    resolution: {integrity: sha512-YAKJDC6Mz/KA1D7bvB88WaRX3knt/ZuLzkRu5G9QADGSjLtvTWzCNCytRF2PCSaaHOZaZsWul4F1KQdgFgUDqA==}
>>>>>>> d3ade380
    peerDependencies:
      '@types/node': '*'
    peerDependenciesMeta:
      '@types/node':
        optional: true
    dependencies:
      '@types/node': 14.18.0
      colors: 1.2.5
      fs-extra: 7.0.1
      import-lazy: 4.0.0
      jju: 1.4.0
      resolve: 1.22.2
      semver: 7.3.8
      z-schema: 5.0.5
    dev: true

  /@rushstack/tree-pattern/0.2.3:
    resolution: {integrity: sha512-8KWZxzn6XKuy3iKRSAd2CHXSXneRlGCmH9h/qM7jYQDekp+U18oUzub5xqOqHS2PLUC+torOMYZxgAIO/fF86A==}
    dev: true

  /@ts-morph/common/0.18.1:
    resolution: {integrity: sha512-RVE+zSRICWRsfrkAw5qCAK+4ZH9kwEFv5h0+/YeHTLieWP7F4wWq4JsKFuNWG+fYh/KF+8rAtgdj5zb2mm+DVA==}
    dependencies:
      fast-glob: 3.2.12
      minimatch: 5.1.6
      mkdirp: 1.0.4
      path-browserify: 1.0.1
    dev: true

  /@tsconfig/node10/1.0.9:
    resolution: {integrity: sha512-jNsYVVxU8v5g43Erja32laIDHXeoNvFEpX33OK4d6hljo3jDhCBDhx5dhCCTMWUojscpAagGiRkBKxpdl9fxqA==}
    dev: true

  /@tsconfig/node12/1.0.11:
    resolution: {integrity: sha512-cqefuRsh12pWyGsIoBKJA9luFu3mRxCA+ORZvA4ktLSzIuCUtWVxGIuXigEwO5/ywWFMZ2QEGKWvkZG1zDMTag==}
    dev: true

  /@tsconfig/node14/1.0.3:
    resolution: {integrity: sha512-ysT8mhdixWK6Hw3i1V2AeRqZ5WfXg1G43mqoYlM2nc6388Fq5jcXyr5mRsqViLx/GJYdoL0bfXD8nmF+Zn/Iow==}
    dev: true

  /@tsconfig/node16/1.0.4:
    resolution: {integrity: sha512-vxhUy4J8lyeyinH7Azl1pdd43GJhZH/tP2weN8TntQblOY+A0XbT8DJk1/oCPuOOyg/Ja757rG0CgHcWC8OfMA==}
    dev: true

  /@types/cli-progress/3.11.0:
    resolution: {integrity: sha512-XhXhBv1R/q2ahF3BM7qT5HLzJNlIL0wbcGyZVjqOTqAybAnsLisd7gy1UCyIqpL+5Iv6XhlSyzjLCnI2sIdbCg==}
    dependencies:
      '@types/node': 14.18.51
    dev: true

  /@types/eslint-scope/3.7.4:
    resolution: {integrity: sha512-9K4zoImiZc3HlIp6AVUDE4CWYx22a+lhSZMYNpbjW04+YF0KWj4pJXnEMjdnFTiQibFFmElcsasJXDbdI/EPhA==}
    dependencies:
      '@types/eslint': 8.40.2
      '@types/estree': 1.0.1
    dev: true

  /@types/eslint/8.40.2:
    resolution: {integrity: sha512-PRVjQ4Eh9z9pmmtaq8nTjZjQwKFk7YIHIud3lRoKRBgUQjgjRmoGxxGEPXQkF+lH7QkHJRNr5F4aBgYCW0lqpQ==}
    dependencies:
      '@types/estree': 1.0.1
      '@types/json-schema': 7.0.12
    dev: true

  /@types/estree/1.0.1:
    resolution: {integrity: sha512-LG4opVs2ANWZ1TJoKc937iMmNstM/d0ae1vNbnBvBhqCSezgVUOzcLCqbI5elV8Vy6WKwKjaqR+zO9VKirBBCA==}
    dev: true

  /@types/glob/7.2.0:
    resolution: {integrity: sha512-ZUxbzKl0IfJILTS6t7ip5fQQM/J3TJYubDm3nMbgubNNYS62eXeUpoLUC8/7fJNiFYHTrGPQn7hspDUzIHX3UA==}
    dependencies:
      '@types/minimatch': 5.1.2
      '@types/node': 14.18.51
    dev: true

  /@types/json-schema/7.0.12:
    resolution: {integrity: sha512-Hr5Jfhc9eYOQNPYO5WLDq/n4jqijdHNlDXjuAQkkt+mWdQR+XJToOHrsD4cPaMXpn6KO7y2+wM8AZEs8VpBLVA==}
    dev: true

  /@types/json5/0.0.29:
    resolution: {integrity: sha512-dRLjCWHYg4oaA77cxO64oO+7JwCwnIzkZPdrrC71jQmQtlhM556pwKo5bUzqvZndkVbeFLIIi+9TC40JNF5hNQ==}
    dev: true

  /@types/minimatch/5.1.2:
    resolution: {integrity: sha512-K0VQKziLUWkVKiRVrx4a40iPaxTUefQmjtkQofBkYRcoaaL/8rhwDWww9qWbrgicNOgnpIsMxyNIUM4+n6dUIA==}
    dev: true

  /@types/mocha/10.0.1:
    resolution: {integrity: sha512-/fvYntiO1GeICvqbQ3doGDIP97vWmvFt83GKguJ6prmQM2iXZfFcq6YE8KteFyRtX2/h5Hf91BYvPodJKFYv5Q==}
    dev: true

  /@types/node/12.20.55:
    resolution: {integrity: sha512-J8xLz7q2OFulZ2cyGTLE1TbbZcjpno7FaN6zdJNrgAdrJ+DZzh/uFR6YrTb4C+nXakvud8Q4+rbhoIWlYQbUFQ==}
    dev: true

  /@types/node/14.18.0:
    resolution: {integrity: sha512-0GeIl2kmVMXEnx8tg1SlG6Gg8vkqirrW752KqolYo1PHevhhZN3bhJ67qHj+bQaINhX0Ra3TlWwRvMCd9iEfNQ==}
    dev: true

  /@types/node/14.18.51:
    resolution: {integrity: sha512-P9bsdGFPpVtofEKlhWMVS2qqx1A/rt9QBfihWlklfHHpUpjtYse5AzFz6j4DWrARLYh6gRnw9+5+DJcrq3KvBA==}
    dev: true

  /@types/normalize-package-data/2.4.1:
    resolution: {integrity: sha512-Gj7cI7z+98M282Tqmp2K5EIsoouUEzbBJhQQzDE3jSIRk6r9gsz0oUokqIUR4u1R3dMHo0pDHM7sNOHyhulypw==}
    dev: true

  /@types/semver/7.5.0:
    resolution: {integrity: sha512-G8hZ6XJiHnuhQKR7ZmysCeJWE08o8T0AXtk5darsCaTVsYZhhgUrq53jizaR2FvsoeCwJhlmwTjkXBY5Pn/ZHw==}
    dev: true

  /@typescript-eslint/eslint-plugin/5.55.0_i37r4pxnuonvhfobrnldva5ppi:
    resolution: {integrity: sha512-IZGc50rtbjk+xp5YQoJvmMPmJEYoC53SiKPXyqWfv15XoD2Y5Kju6zN0DwlmaGJp1Iw33JsWJcQ7nw0lGCGjVg==}
    engines: {node: ^12.22.0 || ^14.17.0 || >=16.0.0}
    peerDependencies:
      '@typescript-eslint/parser': ^5.0.0
      eslint: ^6.0.0 || ^7.0.0 || ^8.0.0
      typescript: '*'
    peerDependenciesMeta:
      typescript:
        optional: true
    dependencies:
      '@eslint-community/regexpp': 4.5.1
      '@typescript-eslint/parser': 5.9.1_kufnqfq7tb5rpdawkdb6g5smma
      '@typescript-eslint/scope-manager': 5.55.0
      '@typescript-eslint/type-utils': 5.55.0_kufnqfq7tb5rpdawkdb6g5smma
      '@typescript-eslint/utils': 5.55.0_kufnqfq7tb5rpdawkdb6g5smma
      debug: 4.3.4
      eslint: 8.6.0
      grapheme-splitter: 1.0.4
      ignore: 5.2.4
      natural-compare-lite: 1.4.0
      semver: 7.3.8
      tsutils: 3.21.0_typescript@4.5.5
      typescript: 4.5.5
    transitivePeerDependencies:
      - supports-color
    dev: true

  /@typescript-eslint/eslint-plugin/5.9.1_i37r4pxnuonvhfobrnldva5ppi:
    resolution: {integrity: sha512-Xv9tkFlyD4MQGpJgTo6wqDqGvHIRmRgah/2Sjz1PUnJTawjHWIwBivUE9x0QtU2WVii9baYgavo/bHjrZJkqTw==}
    engines: {node: ^12.22.0 || ^14.17.0 || >=16.0.0}
    peerDependencies:
      '@typescript-eslint/parser': ^5.0.0
      eslint: ^6.0.0 || ^7.0.0 || ^8.0.0
      typescript: '*'
    peerDependenciesMeta:
      typescript:
        optional: true
    dependencies:
      '@typescript-eslint/experimental-utils': 5.9.1_kufnqfq7tb5rpdawkdb6g5smma
      '@typescript-eslint/parser': 5.9.1_kufnqfq7tb5rpdawkdb6g5smma
      '@typescript-eslint/scope-manager': 5.9.1
      '@typescript-eslint/type-utils': 5.9.1_kufnqfq7tb5rpdawkdb6g5smma
      debug: 4.3.4
      eslint: 8.6.0
      functional-red-black-tree: 1.0.1
      ignore: 5.2.1
      regexpp: 3.2.0
<<<<<<< HEAD
      semver: 7.5.4
=======
      semver: 7.3.8
>>>>>>> d3ade380
      tsutils: 3.21.0_typescript@4.5.5
      typescript: 4.5.5
    transitivePeerDependencies:
      - supports-color
    dev: true

  /@typescript-eslint/experimental-utils/5.6.0_kufnqfq7tb5rpdawkdb6g5smma:
    resolution: {integrity: sha512-VDoRf3Qj7+W3sS/ZBXZh3LBzp0snDLEgvp6qj0vOAIiAPM07bd5ojQ3CTzF/QFl5AKh7Bh1ycgj6lFBJHUt/DA==}
    engines: {node: ^12.22.0 || ^14.17.0 || >=16.0.0}
    peerDependencies:
      eslint: '*'
    dependencies:
      '@types/json-schema': 7.0.12
      '@typescript-eslint/scope-manager': 5.6.0
      '@typescript-eslint/types': 5.6.0
      '@typescript-eslint/typescript-estree': 5.6.0_typescript@4.5.5
      eslint: 8.6.0
      eslint-scope: 5.1.1
      eslint-utils: 3.0.0_eslint@8.6.0
    transitivePeerDependencies:
      - supports-color
      - typescript
    dev: true

  /@typescript-eslint/experimental-utils/5.9.1_kufnqfq7tb5rpdawkdb6g5smma:
    resolution: {integrity: sha512-cb1Njyss0mLL9kLXgS/eEY53SZQ9sT519wpX3i+U457l2UXRDuo87hgKfgRazmu9/tQb0x2sr3Y0yrU+Zz0y+w==}
    engines: {node: ^12.22.0 || ^14.17.0 || >=16.0.0}
    peerDependencies:
      eslint: ^6.0.0 || ^7.0.0 || ^8.0.0
    dependencies:
      '@types/json-schema': 7.0.12
      '@typescript-eslint/scope-manager': 5.9.1
      '@typescript-eslint/types': 5.9.1
      '@typescript-eslint/typescript-estree': 5.9.1_typescript@4.5.5
      eslint: 8.6.0
      eslint-scope: 5.1.1
      eslint-utils: 3.0.0_eslint@8.6.0
    transitivePeerDependencies:
      - supports-color
      - typescript
    dev: true

  /@typescript-eslint/parser/5.9.1_kufnqfq7tb5rpdawkdb6g5smma:
    resolution: {integrity: sha512-PLYO0AmwD6s6n0ZQB5kqPgfvh73p0+VqopQQLuNfi7Lm0EpfKyDalchpVwkE+81k5HeiRrTV/9w1aNHzjD7C4g==}
    engines: {node: ^12.22.0 || ^14.17.0 || >=16.0.0}
    peerDependencies:
      eslint: ^6.0.0 || ^7.0.0 || ^8.0.0
      typescript: '*'
    peerDependenciesMeta:
      typescript:
        optional: true
    dependencies:
      '@typescript-eslint/scope-manager': 5.9.1
      '@typescript-eslint/types': 5.9.1
      '@typescript-eslint/typescript-estree': 5.9.1_typescript@4.5.5
      debug: 4.3.4
      eslint: 8.6.0
      typescript: 4.5.5
    transitivePeerDependencies:
      - supports-color
    dev: true

  /@typescript-eslint/scope-manager/5.55.0:
    resolution: {integrity: sha512-OK+cIO1ZGhJYNCL//a3ROpsd83psf4dUJ4j7pdNVzd5DmIk+ffkuUIX2vcZQbEW/IR41DYsfJTB19tpCboxQuw==}
    engines: {node: ^12.22.0 || ^14.17.0 || >=16.0.0}
    dependencies:
      '@typescript-eslint/types': 5.55.0
      '@typescript-eslint/visitor-keys': 5.55.0
    dev: true

  /@typescript-eslint/scope-manager/5.6.0:
    resolution: {integrity: sha512-1U1G77Hw2jsGWVsO2w6eVCbOg0HZ5WxL/cozVSTfqnL/eB9muhb8THsP0G3w+BB5xAHv9KptwdfYFAUfzcIh4A==}
    engines: {node: ^12.22.0 || ^14.17.0 || >=16.0.0}
    dependencies:
      '@typescript-eslint/types': 5.6.0
      '@typescript-eslint/visitor-keys': 5.6.0
    dev: true

  /@typescript-eslint/scope-manager/5.9.1:
    resolution: {integrity: sha512-8BwvWkho3B/UOtzRyW07ffJXPaLSUKFBjpq8aqsRvu6HdEuzCY57+ffT7QoV4QXJXWSU1+7g3wE4AlgImmQ9pQ==}
    engines: {node: ^12.22.0 || ^14.17.0 || >=16.0.0}
    dependencies:
      '@typescript-eslint/types': 5.9.1
      '@typescript-eslint/visitor-keys': 5.9.1
    dev: true

  /@typescript-eslint/type-utils/5.55.0_kufnqfq7tb5rpdawkdb6g5smma:
    resolution: {integrity: sha512-ObqxBgHIXj8rBNm0yh8oORFrICcJuZPZTqtAFh0oZQyr5DnAHZWfyw54RwpEEH+fD8suZaI0YxvWu5tYE/WswA==}
    engines: {node: ^12.22.0 || ^14.17.0 || >=16.0.0}
    peerDependencies:
      eslint: '*'
      typescript: '*'
    peerDependenciesMeta:
      typescript:
        optional: true
    dependencies:
      '@typescript-eslint/typescript-estree': 5.55.0_typescript@4.5.5
      '@typescript-eslint/utils': 5.55.0_kufnqfq7tb5rpdawkdb6g5smma
      debug: 4.3.4
      eslint: 8.6.0
      tsutils: 3.21.0_typescript@4.5.5
      typescript: 4.5.5
    transitivePeerDependencies:
      - supports-color
    dev: true

  /@typescript-eslint/type-utils/5.9.1_kufnqfq7tb5rpdawkdb6g5smma:
    resolution: {integrity: sha512-tRSpdBnPRssjlUh35rE9ug5HrUvaB9ntREy7gPXXKwmIx61TNN7+l5YKgi1hMKxo5NvqZCfYhA5FvyuJG6X6vg==}
    engines: {node: ^12.22.0 || ^14.17.0 || >=16.0.0}
    peerDependencies:
      eslint: '*'
      typescript: '*'
    peerDependenciesMeta:
      typescript:
        optional: true
    dependencies:
      '@typescript-eslint/experimental-utils': 5.9.1_kufnqfq7tb5rpdawkdb6g5smma
      debug: 4.3.4
      eslint: 8.6.0
      tsutils: 3.21.0_typescript@4.5.5
      typescript: 4.5.5
    transitivePeerDependencies:
      - supports-color
    dev: true

  /@typescript-eslint/types/5.55.0:
    resolution: {integrity: sha512-M4iRh4AG1ChrOL6Y+mETEKGeDnT7Sparn6fhZ5LtVJF1909D5O4uqK+C5NPbLmpfZ0XIIxCdwzKiijpZUOvOug==}
    engines: {node: ^12.22.0 || ^14.17.0 || >=16.0.0}
    dev: true

  /@typescript-eslint/types/5.6.0:
    resolution: {integrity: sha512-OIZffked7mXv4mXzWU5MgAEbCf9ecNJBKi+Si6/I9PpTaj+cf2x58h2oHW5/P/yTnPkKaayfjhLvx+crnl5ubA==}
    engines: {node: ^12.22.0 || ^14.17.0 || >=16.0.0}
    dev: true

  /@typescript-eslint/types/5.9.1:
    resolution: {integrity: sha512-SsWegWudWpkZCwwYcKoDwuAjoZXnM1y2EbEerTHho19Hmm+bQ56QG4L4jrtCu0bI5STaRTvRTZmjprWlTw/5NQ==}
    engines: {node: ^12.22.0 || ^14.17.0 || >=16.0.0}
    dev: true

  /@typescript-eslint/typescript-estree/5.55.0_typescript@4.5.5:
    resolution: {integrity: sha512-I7X4A9ovA8gdpWMpr7b1BN9eEbvlEtWhQvpxp/yogt48fy9Lj3iE3ild/1H3jKBBIYj5YYJmS2+9ystVhC7eaQ==}
    engines: {node: ^12.22.0 || ^14.17.0 || >=16.0.0}
    peerDependencies:
      typescript: '*'
    peerDependenciesMeta:
      typescript:
        optional: true
    dependencies:
      '@typescript-eslint/types': 5.55.0
      '@typescript-eslint/visitor-keys': 5.55.0
      debug: 4.3.4
      globby: 11.1.0
      is-glob: 4.0.3
      semver: 7.3.8
      tsutils: 3.21.0_typescript@4.5.5
      typescript: 4.5.5
    transitivePeerDependencies:
      - supports-color
    dev: true

  /@typescript-eslint/typescript-estree/5.6.0_typescript@4.5.5:
    resolution: {integrity: sha512-92vK5tQaE81rK7fOmuWMrSQtK1IMonESR+RJR2Tlc7w4o0MeEdjgidY/uO2Gobh7z4Q1hhS94Cr7r021fMVEeA==}
    engines: {node: ^12.22.0 || ^14.17.0 || >=16.0.0}
    peerDependencies:
      typescript: '*'
    peerDependenciesMeta:
      typescript:
        optional: true
    dependencies:
      '@typescript-eslint/types': 5.6.0
      '@typescript-eslint/visitor-keys': 5.6.0
      debug: 4.3.4
      globby: 11.1.0
      is-glob: 4.0.3
<<<<<<< HEAD
      semver: 7.5.4
=======
      semver: 7.3.8
>>>>>>> d3ade380
      tsutils: 3.21.0_typescript@4.5.5
      typescript: 4.5.5
    transitivePeerDependencies:
      - supports-color
    dev: true

  /@typescript-eslint/typescript-estree/5.9.1_typescript@4.5.5:
    resolution: {integrity: sha512-gL1sP6A/KG0HwrahVXI9fZyeVTxEYV//6PmcOn1tD0rw8VhUWYeZeuWHwwhnewnvEMcHjhnJLOBhA9rK4vmb8A==}
    engines: {node: ^12.22.0 || ^14.17.0 || >=16.0.0}
    peerDependencies:
      typescript: '*'
    peerDependenciesMeta:
      typescript:
        optional: true
    dependencies:
      '@typescript-eslint/types': 5.9.1
      '@typescript-eslint/visitor-keys': 5.9.1
      debug: 4.3.4
      globby: 11.1.0
      is-glob: 4.0.3
<<<<<<< HEAD
      semver: 7.5.4
=======
      semver: 7.3.8
>>>>>>> d3ade380
      tsutils: 3.21.0_typescript@4.5.5
      typescript: 4.5.5
    transitivePeerDependencies:
      - supports-color
    dev: true

  /@typescript-eslint/utils/5.55.0_kufnqfq7tb5rpdawkdb6g5smma:
    resolution: {integrity: sha512-FkW+i2pQKcpDC3AY6DU54yl8Lfl14FVGYDgBTyGKB75cCwV3KpkpTMFi9d9j2WAJ4271LR2HeC5SEWF/CZmmfw==}
    engines: {node: ^12.22.0 || ^14.17.0 || >=16.0.0}
    peerDependencies:
      eslint: ^6.0.0 || ^7.0.0 || ^8.0.0
    dependencies:
      '@eslint-community/eslint-utils': 4.4.0_eslint@8.6.0
      '@types/json-schema': 7.0.12
      '@types/semver': 7.5.0
      '@typescript-eslint/scope-manager': 5.55.0
      '@typescript-eslint/types': 5.55.0
      '@typescript-eslint/typescript-estree': 5.55.0_typescript@4.5.5
      eslint: 8.6.0
      eslint-scope: 5.1.1
      semver: 7.3.8
    transitivePeerDependencies:
      - supports-color
      - typescript
    dev: true

  /@typescript-eslint/visitor-keys/5.55.0:
    resolution: {integrity: sha512-q2dlHHwWgirKh1D3acnuApXG+VNXpEY5/AwRxDVuEQpxWaB0jCDe0jFMVMALJ3ebSfuOVE8/rMS+9ZOYGg1GWw==}
    engines: {node: ^12.22.0 || ^14.17.0 || >=16.0.0}
    dependencies:
      '@typescript-eslint/types': 5.55.0
      eslint-visitor-keys: 3.3.0
    dev: true

  /@typescript-eslint/visitor-keys/5.6.0:
    resolution: {integrity: sha512-1p7hDp5cpRFUyE3+lvA74egs+RWSgumrBpzBCDzfTFv0aQ7lIeay80yU0hIxgAhwQ6PcasW35kaOCyDOv6O/Ng==}
    engines: {node: ^12.22.0 || ^14.17.0 || >=16.0.0}
    dependencies:
      '@typescript-eslint/types': 5.6.0
      eslint-visitor-keys: 3.3.0
    dev: true

  /@typescript-eslint/visitor-keys/5.9.1:
    resolution: {integrity: sha512-Xh37pNz9e9ryW4TVdwiFzmr4hloty8cFj8GTWMXh3Z8swGwyQWeCcNgF0hm6t09iZd6eiZmIf4zHedQVP6TVtg==}
    engines: {node: ^12.22.0 || ^14.17.0 || >=16.0.0}
    dependencies:
      '@typescript-eslint/types': 5.9.1
      eslint-visitor-keys: 3.3.0
    dev: true

  /@webassemblyjs/ast/1.11.6:
    resolution: {integrity: sha512-IN1xI7PwOvLPgjcf180gC1bqn3q/QaOCwYUahIOhbYUu8KA/3tw2RT/T0Gidi1l7Hhj5D/INhJxiICObqpMu4Q==}
    dependencies:
      '@webassemblyjs/helper-numbers': 1.11.6
      '@webassemblyjs/helper-wasm-bytecode': 1.11.6
    dev: true

  /@webassemblyjs/floating-point-hex-parser/1.11.6:
    resolution: {integrity: sha512-ejAj9hfRJ2XMsNHk/v6Fu2dGS+i4UaXBXGemOfQ/JfQ6mdQg/WXtwleQRLLS4OvfDhv8rYnVwH27YJLMyYsxhw==}
    dev: true

  /@webassemblyjs/helper-api-error/1.11.6:
    resolution: {integrity: sha512-o0YkoP4pVu4rN8aTJgAyj9hC2Sv5UlkzCHhxqWj8butaLvnpdc2jOwh4ewE6CX0txSfLn/UYaV/pheS2Txg//Q==}
    dev: true

  /@webassemblyjs/helper-buffer/1.11.6:
    resolution: {integrity: sha512-z3nFzdcp1mb8nEOFFk8DrYLpHvhKC3grJD2ardfKOzmbmJvEf/tPIqCY+sNcwZIY8ZD7IkB2l7/pqhUhqm7hLA==}
    dev: true

  /@webassemblyjs/helper-numbers/1.11.6:
    resolution: {integrity: sha512-vUIhZ8LZoIWHBohiEObxVm6hwP034jwmc9kuq5GdHZH0wiLVLIPcMCdpJzG4C11cHoQ25TFIQj9kaVADVX7N3g==}
    dependencies:
      '@webassemblyjs/floating-point-hex-parser': 1.11.6
      '@webassemblyjs/helper-api-error': 1.11.6
      '@xtuc/long': 4.2.2
    dev: true

  /@webassemblyjs/helper-wasm-bytecode/1.11.6:
    resolution: {integrity: sha512-sFFHKwcmBprO9e7Icf0+gddyWYDViL8bpPjJJl0WHxCdETktXdmtWLGVzoHbqUcY4Be1LkNfwTmXOJUFZYSJdA==}
    dev: true

  /@webassemblyjs/helper-wasm-section/1.11.6:
    resolution: {integrity: sha512-LPpZbSOwTpEC2cgn4hTydySy1Ke+XEu+ETXuoyvuyezHO3Kjdu90KK95Sh9xTbmjrCsUwvWwCOQQNta37VrS9g==}
    dependencies:
      '@webassemblyjs/ast': 1.11.6
      '@webassemblyjs/helper-buffer': 1.11.6
      '@webassemblyjs/helper-wasm-bytecode': 1.11.6
      '@webassemblyjs/wasm-gen': 1.11.6
    dev: true

  /@webassemblyjs/ieee754/1.11.6:
    resolution: {integrity: sha512-LM4p2csPNvbij6U1f19v6WR56QZ8JcHg3QIJTlSwzFcmx6WSORicYj6I63f9yU1kEUtrpG+kjkiIAkevHpDXrg==}
    dependencies:
      '@xtuc/ieee754': 1.2.0
    dev: true

  /@webassemblyjs/leb128/1.11.6:
    resolution: {integrity: sha512-m7a0FhE67DQXgouf1tbN5XQcdWoNgaAuoULHIfGFIEVKA6tu/edls6XnIlkmS6FrXAquJRPni3ZZKjw6FSPjPQ==}
    dependencies:
      '@xtuc/long': 4.2.2
    dev: true

  /@webassemblyjs/utf8/1.11.6:
    resolution: {integrity: sha512-vtXf2wTQ3+up9Zsg8sa2yWiQpzSsMyXj0qViVP6xKGCUT8p8YJ6HqI7l5eCnWx1T/FYdsv07HQs2wTFbbof/RA==}
    dev: true

  /@webassemblyjs/wasm-edit/1.11.6:
    resolution: {integrity: sha512-Ybn2I6fnfIGuCR+Faaz7YcvtBKxvoLV3Lebn1tM4o/IAJzmi9AWYIPWpyBfU8cC+JxAO57bk4+zdsTjJR+VTOw==}
    dependencies:
      '@webassemblyjs/ast': 1.11.6
      '@webassemblyjs/helper-buffer': 1.11.6
      '@webassemblyjs/helper-wasm-bytecode': 1.11.6
      '@webassemblyjs/helper-wasm-section': 1.11.6
      '@webassemblyjs/wasm-gen': 1.11.6
      '@webassemblyjs/wasm-opt': 1.11.6
      '@webassemblyjs/wasm-parser': 1.11.6
      '@webassemblyjs/wast-printer': 1.11.6
    dev: true

  /@webassemblyjs/wasm-gen/1.11.6:
    resolution: {integrity: sha512-3XOqkZP/y6B4F0PBAXvI1/bky7GryoogUtfwExeP/v7Nzwo1QLcq5oQmpKlftZLbT+ERUOAZVQjuNVak6UXjPA==}
    dependencies:
      '@webassemblyjs/ast': 1.11.6
      '@webassemblyjs/helper-wasm-bytecode': 1.11.6
      '@webassemblyjs/ieee754': 1.11.6
      '@webassemblyjs/leb128': 1.11.6
      '@webassemblyjs/utf8': 1.11.6
    dev: true

  /@webassemblyjs/wasm-opt/1.11.6:
    resolution: {integrity: sha512-cOrKuLRE7PCe6AsOVl7WasYf3wbSo4CeOk6PkrjS7g57MFfVUF9u6ysQBBODX0LdgSvQqRiGz3CXvIDKcPNy4g==}
    dependencies:
      '@webassemblyjs/ast': 1.11.6
      '@webassemblyjs/helper-buffer': 1.11.6
      '@webassemblyjs/wasm-gen': 1.11.6
      '@webassemblyjs/wasm-parser': 1.11.6
    dev: true

  /@webassemblyjs/wasm-parser/1.11.6:
    resolution: {integrity: sha512-6ZwPeGzMJM3Dqp3hCsLgESxBGtT/OeCvCZ4TA1JUPYgmhAx38tTPR9JaKy0S5H3evQpO/h2uWs2j6Yc/fjkpTQ==}
    dependencies:
      '@webassemblyjs/ast': 1.11.6
      '@webassemblyjs/helper-api-error': 1.11.6
      '@webassemblyjs/helper-wasm-bytecode': 1.11.6
      '@webassemblyjs/ieee754': 1.11.6
      '@webassemblyjs/leb128': 1.11.6
      '@webassemblyjs/utf8': 1.11.6
    dev: true

  /@webassemblyjs/wast-printer/1.11.6:
    resolution: {integrity: sha512-JM7AhRcE+yW2GWYaKeHL5vt4xqee5N2WcezptmgyhNS+ScggqcT1OtXykhAb13Sn5Yas0j2uv9tHgrjwvzAP4A==}
    dependencies:
      '@webassemblyjs/ast': 1.11.6
      '@xtuc/long': 4.2.2
    dev: true

  /@xtuc/ieee754/1.2.0:
    resolution: {integrity: sha512-DX8nKgqcGwsc0eJSqYt5lwP4DH5FlHnmuWWBRy7X0NcaGR0ZtuyeESgMwTYVEtxmsNGY+qit4QYT/MIYTOTPeA==}
    dev: true

  /@xtuc/long/4.2.2:
    resolution: {integrity: sha512-NuHqBY1PB/D8xU6s/thBgOAiAP7HOYDQ32+BFZILJ8ivkUkAHQnWfn6WhL79Owj1qmUnoN/YPhktdIoucipkAQ==}
    dev: true

  /abort-controller/3.0.0:
    resolution: {integrity: sha512-h8lQ8tacZYnR3vNQTgibj+tODHI5/+l06Au2Pcriv/Gmet0eaj4TwWH41sO9wnHDiQsEj19q0drzdWdeAHtweg==}
    engines: {node: '>=6.5'}
    dependencies:
      event-target-shim: 5.0.1
    dev: true

  /acorn-import-assertions/1.9.0_acorn@8.9.0:
    resolution: {integrity: sha512-cmMwop9x+8KFhxvKrKfPYmN6/pKTYYHBqLa0DfvVZcKMJWNyWLnaqND7dx/qn66R7ewM1UX5XMaDVP5wlVTaVA==}
    peerDependencies:
      acorn: ^8
    dependencies:
      acorn: 8.9.0
    dev: true

  /acorn-jsx/5.3.2_acorn@8.8.0:
    resolution: {integrity: sha512-rq9s+JNhf0IChjtDXxllJ7g41oZk5SlXtp0LHwyA5cejwn7vKmKp4pPri6YEePv2PU65sAsegbXtIinmDFDXgQ==}
    peerDependencies:
      acorn: ^6.0.0 || ^7.0.0 || ^8.0.0
    dependencies:
      acorn: 8.8.0
    dev: true

  /acorn-walk/8.2.0:
    resolution: {integrity: sha512-k+iyHEuPgSw6SbuDpGQM+06HQUa04DZ3o+F6CSzXMvvI5KMvnaEqXe+YVe555R9nn6GPt404fos4wcgpw12SDA==}
    engines: {node: '>=0.4.0'}
    dev: true

  /acorn/8.8.0:
    resolution: {integrity: sha512-QOxyigPVrpZ2GXT+PFyZTl6TtOFc5egxHIP9IlQ+RbupQuX4RkT/Bee4/kQuC02Xkzg84JcT7oLYtDIQxp+v7w==}
    engines: {node: '>=0.4.0'}
    hasBin: true
    dev: true

  /acorn/8.9.0:
    resolution: {integrity: sha512-jaVNAFBHNLXspO543WnNNPZFRtavh3skAkITqD0/2aeMkKZTN+254PyhwxFYrk3vQ1xfY+2wbesJMs/JC8/PwQ==}
    engines: {node: '>=0.4.0'}
    hasBin: true
    dev: true

  /agent-base/4.3.0:
    resolution: {integrity: sha512-salcGninV0nPrwpGNn4VTXBb1SOuXQBiqbrNXoeizJsHrsL6ERFM2Ne3JUSBWRE6aeNJI2ROP/WEEIDUiDe3cg==}
    engines: {node: '>= 4.0.0'}
    dependencies:
      es6-promisify: 5.0.0
    dev: true

  /ajv-keywords/3.5.2_ajv@6.12.6:
    resolution: {integrity: sha512-5p6WTN0DdTGVQk6VjcEju19IgaHudalcfabD7yhDGeA6bcQnmL+CpveLJq/3hvfwd1aof6L386Ougkx6RfyMIQ==}
    peerDependencies:
      ajv: ^6.9.1
    dependencies:
      ajv: 6.12.6
    dev: true

  /ajv/6.12.6:
    resolution: {integrity: sha512-j3fVLgvTo527anyYyJOGTYJbG+vnnQYvE0m5mmkc1TK+nxAppkCLMIL0aZ4dblVCNoGShhm+kzE4ZUykBoMg4g==}
    dependencies:
      fast-deep-equal: 3.1.3
      fast-json-stable-stringify: 2.1.0
      json-schema-traverse: 0.4.1
      uri-js: 4.4.1
    dev: true

  /ajv/8.12.0:
    resolution: {integrity: sha512-sRu1kpcO9yLtYxBKvqfTeh9KzZEwO3STyX1HT+4CaDzC6HpTGYhIhPIzj9XuKU7KYDwnaeh5hcOwjy1QuJzBPA==}
    dependencies:
      fast-deep-equal: 3.1.3
      json-schema-traverse: 1.0.0
      require-from-string: 2.0.2
      uri-js: 4.4.1
    dev: true

  /ansi-colors/4.1.1:
    resolution: {integrity: sha512-JoX0apGbHaUJBNl6yF+p6JAFYZ666/hhCGKN5t9QFjbJQKUU/g8MNbFDbvfrgKXvI1QpZplPOnwIo99lX/AAmA==}
    engines: {node: '>=6'}
    dev: true

  /ansi-colors/4.1.3:
    resolution: {integrity: sha512-/6w/C21Pm1A7aZitlI5Ni/2J6FFQN8i1Cvz3kHABAAbw93v/NlvKdVOqz7CCWz/3iv/JplRSEEZ83XION15ovw==}
    engines: {node: '>=6'}
    dev: true

  /ansi-escapes/3.2.0:
    resolution: {integrity: sha512-cBhpre4ma+U0T1oM5fXg7Dy1Jw7zzwv7lt/GoCpr+hDQJoYnKVPLL4dCvSEFMmQurOQvSrwT7SL/DAlhBI97RQ==}
    engines: {node: '>=4'}
    dev: true

  /ansi-escapes/4.3.2:
    resolution: {integrity: sha512-gKXj5ALrKWQLsYG9jlTRmR/xKluxHV+Z9QEwNIgCfM1/uwPMCuzVVnh5mwTd+OuBZcwSIMbqssNWRm1lE51QaQ==}
    engines: {node: '>=8'}
    dependencies:
      type-fest: 0.21.3
    dev: true

  /ansi-regex/5.0.1:
    resolution: {integrity: sha512-quJQXlTSUGL2LH9SUXo8VwsY4soanhgo6LNSm84E1LBcE8s3O0wpdiRzyR9z/ZZJMlMWv37qOOb9pdJlMUEKFQ==}
    engines: {node: '>=8'}
    dev: true

  /ansi-styles/3.2.1:
    resolution: {integrity: sha512-VT0ZI6kZRdTh8YyJw3SMbYm/u+NqfsAxEpWO0Pf9sq8/e94WxxOpPKx9FR1FlyCtOVDNOQ+8ntlqFxiRc+r5qA==}
    engines: {node: '>=4'}
    dependencies:
      color-convert: 1.9.3
    dev: true

  /ansi-styles/4.3.0:
    resolution: {integrity: sha512-zbB9rCJAT1rbjiVDb2hqKFHNYLxgtk8NURxZ3IZwD3F6NtxbXZQCnnSi1Lkx+IDohdPlFp222wVALIheZJQSEg==}
    engines: {node: '>=8'}
    dependencies:
      color-convert: 2.0.1
    dev: true

  /ansicolors/0.3.2:
    resolution: {integrity: sha512-QXu7BPrP29VllRxH8GwB7x5iX5qWKAAMLqKQGWTeLWVlNHNOpVMJ91dsxQAIWXpjuW5wqvxu3Jd/nRjrJ+0pqg==}
    dev: true

  /anymatch/3.1.3:
    resolution: {integrity: sha512-KMReFUr0B4t+D+OBkjR3KYqvocp2XaSzO55UcB6mgQMd3KbcE+mWTyvVV7D/zsdEbNnV6acZUutkiHQXvTr1Rw==}
    engines: {node: '>= 8'}
    dependencies:
      normalize-path: 3.0.0
      picomatch: 2.3.1
    dev: true

  /arg/4.1.3:
    resolution: {integrity: sha512-58S9QDqG0Xx27YwPSt9fJxivjYl432YCwfDMfZ+71RAqUrZef7LrKQZ3LHLOwCS4FLNBplP533Zx895SeOCHvA==}
    dev: true

  /argparse/1.0.10:
    resolution: {integrity: sha512-o5Roy6tNG4SL/FOkCAN6RzjiakZS25RLYFrcMttJqbdd8BWrnA+fGz57iN5Pb06pvBGvl5gQ0B48dJlslXvoTg==}
    dependencies:
      sprintf-js: 1.0.3
    dev: true

  /argparse/2.0.1:
    resolution: {integrity: sha512-8+9WqebbFzpX9OR+Wa6O29asIogeRMzcGtAINdpMHHyAg10f05aSFVBbcEqGf/PXw1EjAZ+q2/bEBg3DvurK3Q==}
    dev: true

  /array-buffer-byte-length/1.0.0:
    resolution: {integrity: sha512-LPuwb2P+NrQw3XhxGc36+XSvuBPopovXYTR9Ew++Du9Yb/bx5AzBfrIsBoj0EZUifjQU+sHL21sseZ3jerWO/A==}
    dependencies:
      call-bind: 1.0.2
      is-array-buffer: 3.0.2
    dev: true

  /array-includes/3.1.6:
    resolution: {integrity: sha512-sgTbLvL6cNnw24FnbaDyjmvddQ2ML8arZsgaJhoABMoplz/4QRhtrYS+alr1BUM1Bwp6dhx8vVCBSLG+StwOFw==}
    engines: {node: '>= 0.4'}
    dependencies:
      call-bind: 1.0.2
      define-properties: 1.2.0
      es-abstract: 1.21.2
      get-intrinsic: 1.2.1
      is-string: 1.0.7
    dev: true

  /array-union/2.1.0:
    resolution: {integrity: sha512-HGyxoOTYUyCM6stUe6EJgnd4EoewAI7zMdfqO+kGjnlZmBDz/cR5pf8r/cR4Wq60sL/p0IkcjUEEPwS3GFrIyw==}
    engines: {node: '>=8'}
    dev: true

  /array.prototype.flat/1.3.1:
    resolution: {integrity: sha512-roTU0KWIOmJ4DRLmwKd19Otg0/mT3qPNt0Qb3GWW8iObuZXxrjB/pzn0R3hqpRSWg4HCwqx+0vwOnWnvlOyeIA==}
    engines: {node: '>= 0.4'}
    dependencies:
      call-bind: 1.0.2
      define-properties: 1.2.0
      es-abstract: 1.21.2
      es-shim-unscopables: 1.0.0
    dev: true

  /array.prototype.flatmap/1.3.1:
    resolution: {integrity: sha512-8UGn9O1FDVvMNB0UlLv4voxRMze7+FpHyF5mSMRjWHUMlpoDViniy05870VlxhfgTnLbpuwTzvD76MTtWxB/mQ==}
    engines: {node: '>= 0.4'}
    dependencies:
      call-bind: 1.0.2
      define-properties: 1.2.0
      es-abstract: 1.21.2
      es-shim-unscopables: 1.0.0
    dev: true

  /astral-regex/2.0.0:
    resolution: {integrity: sha512-Z7tMw1ytTXt5jqMcOP+OQteU1VuNK9Y02uuJtKQ1Sv69jXQKKg5cibLwGJow8yzZP+eAc18EmLGPal0bp36rvQ==}
    engines: {node: '>=8'}
    dev: true

  /async-retry/1.2.3:
    resolution: {integrity: sha512-tfDb02Th6CE6pJUF2gjW5ZVjsgwlucVXOEQMvEX9JgSJMs9gAX+Nz3xRuJBKuUYjTSYORqvDBORdAQ3LU59g7Q==}
    dependencies:
      retry: 0.12.0
    dev: true

  /async/3.2.4:
    resolution: {integrity: sha512-iAB+JbDEGXhyIUavoDl9WP/Jj106Kz9DEn1DPgYw5ruDn0e3Wgi3sKFm55sASdGBNOQB8F59d9qQ7deqrHA8wQ==}
    dev: true

  /asynckit/0.4.0:
    resolution: {integrity: sha512-Oei9OH4tRh0YqU3GxhX79dM/mwVgvbZJaSNaRk+bshkj0S5cfHcgYakreBjrHwatXKbz+IoIdYLxrKim2MjW0Q==}
    dev: true

  /at-least-node/1.0.0:
    resolution: {integrity: sha512-+q/t7Ekv1EDY2l6Gda6LLiX14rU9TV20Wa3ofeQmwPFZbOMo9DXrLbOjFaaclkXKWidIaopwAObQDqwWtGUjqg==}
    engines: {node: '>= 4.0.0'}
    dev: true

  /atob-lite/2.0.0:
    resolution: {integrity: sha512-LEeSAWeh2Gfa2FtlQE1shxQ8zi5F9GHarrGKz08TMdODD5T4eH6BMsvtnhbWZ+XQn+Gb6om/917ucvRu7l7ukw==}
    dev: true

  /available-typed-arrays/1.0.5:
    resolution: {integrity: sha512-DMD0KiN46eipeziST1LPP/STfDU0sufISXmjSgvVsoU2tqxctQeASejWcfNtxYKqETM1UxQ8sp2OrSBWpHY6sw==}
    engines: {node: '>= 0.4'}
    dev: true

  /azure-devops-node-api/11.2.0:
    resolution: {integrity: sha512-XdiGPhrpaT5J8wdERRKs5g8E0Zy1pvOYTli7z9E8nmOn3YGp4FhtjhrOyFmX/8veWCwdI69mCHKJw6l+4J/bHA==}
    dependencies:
      tunnel: 0.0.6
      typed-rest-client: 1.8.9
    dev: true

  /balanced-match/1.0.2:
    resolution: {integrity: sha512-3oSeUO0TMV67hN1AmbXsK4yaqU7tjiHlbxRDZOpH0KW9+CeX4bRAaX0Anxt0tx2MrpRpWwQaPwIlISEJhYU5Pw==}
    dev: true

  /before-after-hook/2.2.3:
    resolution: {integrity: sha512-NzUnlZexiaH/46WDhANlyR2bXRopNg4F/zuSA3OpZnllCUgRaOF2znDioDWrmbNVsuZk6l9pMquQB38cfBZwkQ==}
    dev: true

  /binary-extensions/2.2.0:
    resolution: {integrity: sha512-jDctJ/IVQbZoJykoeHbhXpOlNBqGNcwXJKJog42E5HDPUwQTSdjCHdihjj0DlnheQ7blbT6dHOafNAiS8ooQKA==}
    engines: {node: '>=8'}
    dev: true

  /brace-expansion/1.1.11:
    resolution: {integrity: sha512-iCuPHDFgrHX7H2vEI/5xpz07zSHB00TpugqhmYtVmMO6518mCuRMoOYFldEBl0g187ufozdaHgWKcYFb61qGiA==}
    dependencies:
      balanced-match: 1.0.2
      concat-map: 0.0.1
    dev: true

  /brace-expansion/2.0.1:
    resolution: {integrity: sha512-XnAIvQ8eM+kC6aULx6wuQiwVsnzsi9d3WxzV3FpWTGA19F621kwdbsAcFKXgKUHZWsy+mY6iL1sHTxWEFCytDA==}
    dependencies:
      balanced-match: 1.0.2
    dev: true

  /braces/3.0.2:
    resolution: {integrity: sha512-b8um+L1RzM3WDSzvhm6gIz1yfTbBt6YTlcEKAvsmqCZZFw46z626lVj9j1yEPW33H5H+lBQpZMP1k8l+78Ha0A==}
    engines: {node: '>=8'}
    dependencies:
      fill-range: 7.0.1
    dev: true

  /browser-stdout/1.3.1:
    resolution: {integrity: sha512-qhAVI1+Av2X7qelOfAIYwXONood6XlZE/fXaBSmW/T5SzLAmCgzi+eiWE7fUvbHaeNBQH13UftjpXxsfLkMpgw==}
    dev: true

  /browserslist/4.21.9:
    resolution: {integrity: sha512-M0MFoZzbUrRU4KNfCrDLnvyE7gub+peetoTid3TBIqtunaDJyXlwhakT+/VkvSXcfIzFfK/nkCs4nmyTmxdNSg==}
    engines: {node: ^6 || ^7 || ^8 || ^9 || ^10 || ^11 || ^12 || >=13.7}
    hasBin: true
    dependencies:
      caniuse-lite: 1.0.30001507
      electron-to-chromium: 1.4.440
      node-releases: 2.0.12
      update-browserslist-db: 1.0.11_browserslist@4.21.9
    dev: true

  /btoa-lite/1.0.0:
    resolution: {integrity: sha512-gvW7InbIyF8AicrqWoptdW08pUxuhq8BEgowNajy9RhiE86fmGAGl+bLKo6oB8QP0CkqHLowfN0oJdKC/J6LbA==}
    dev: true

  /buffer-equal-constant-time/1.0.1:
    resolution: {integrity: sha512-zRpUiDwd/xk6ADqPMATG8vc9VPrkck7T07OIx0gnjmJAnHnTVXNQG3vfvWNuiZIkwu9KrKdA1iJKfsfTVxE6NA==}
    dev: true

  /buffer-from/1.1.2:
    resolution: {integrity: sha512-E+XQCRwSbaaiChtv6k6Dwgc+bx+Bs6vuKJHHl5kox/BaKbhiXzqQOwK4cO22yElGp2OCmjwVhT3HmxgyPGnJfQ==}
    dev: true

  /builtin-modules/3.3.0:
    resolution: {integrity: sha512-zhaCDicdLuWN5UbN5IMnFqNMhNfo919sH85y2/ea+5Yg9TsTkeZxpL+JLbp6cgYFS4sRLp3YV4S6yDuqVWHYOw==}
    engines: {node: '>=6'}
    dev: true

  /builtins/5.0.1:
    resolution: {integrity: sha512-qwVpFEHNfhYJIzNRBvd2C1kyo6jz3ZSMPyyuR47OPdiKWlbYnZNyDWuyR175qDnAJLiCo5fBBqPb3RiXgWlkOQ==}
    dependencies:
      semver: 7.5.4
    dev: true

  /call-bind/1.0.2:
    resolution: {integrity: sha512-7O+FbCihrB5WGbFYesctwmTKae6rOiIzmz1icreWJ+0aA7LJfuqhEso2T9ncpcFtzMQtzXf2QGGueWJGTYsqrA==}
    dependencies:
      function-bind: 1.1.1
      get-intrinsic: 1.2.1
    dev: true

  /callsites/3.1.0:
    resolution: {integrity: sha512-P8BjAsXvZS+VIDUI11hHCQEv74YT67YUi5JJFNWIqL235sBmjX4+qx9Muvls5ivyNENctx46xQLQ3aTuE7ssaQ==}
    engines: {node: '>=6'}
    dev: true

  /camelcase/6.3.0:
    resolution: {integrity: sha512-Gmy6FhYlCY7uOElZUSbxo2UCDH8owEk996gkbrpsgGtrJLM3J7jGxl9Ic7Qwwj4ivOE5AWZWRMecDdF7hqGjFA==}
    engines: {node: '>=10'}
    dev: true

  /caniuse-lite/1.0.30001507:
    resolution: {integrity: sha512-SFpUDoSLCaE5XYL2jfqe9ova/pbQHEmbheDf5r4diNwbAgR3qxM9NQtfsiSscjqoya5K7kFcHPUQ+VsUkIJR4A==}
    dev: true

  /cardinal/2.1.1:
    resolution: {integrity: sha512-JSr5eOgoEymtYHBjNWyjrMqet9Am2miJhlfKNdqLp6zoeAh0KN5dRAcxlecj5mAJrmQomgiOBj35xHLrFjqBpw==}
    hasBin: true
    dependencies:
      ansicolors: 0.3.2
      redeyed: 2.1.1
    dev: true

  /chalk/2.4.2:
    resolution: {integrity: sha512-Mti+f9lpJNcwF4tWV8/OrTTtF1gZi+f8FqlyAdouralcFWFQWF2+NgCHShjkCb+IFBLq9buZwE1xckQU4peSuQ==}
    engines: {node: '>=4'}
    dependencies:
      ansi-styles: 3.2.1
      escape-string-regexp: 1.0.5
      supports-color: 5.5.0
    dev: true

  /chalk/4.1.2:
    resolution: {integrity: sha512-oKnbhFyRIXpUuez8iBMmyEa4nbj4IOQyuhc/wy9kY7/WVPcwIO9VA668Pu8RkO7+0G76SLROeyw9CpQ061i4mA==}
    engines: {node: '>=10'}
    dependencies:
      ansi-styles: 4.3.0
      supports-color: 7.2.0
    dev: true

  /chokidar/3.5.3:
    resolution: {integrity: sha512-Dr3sfKRP6oTcjf2JmUmFJfeVMvXBdegxB0iVQ5eb2V10uFJUCAS8OByZdVAyVb8xXNz3GjjTgj9kLWsZTqE6kw==}
    engines: {node: '>= 8.10.0'}
    dependencies:
      anymatch: 3.1.3
      braces: 3.0.2
      glob-parent: 5.1.2
      is-binary-path: 2.1.0
      is-glob: 4.0.3
      normalize-path: 3.0.0
      readdirp: 3.6.0
    optionalDependencies:
      fsevents: 2.3.2
    dev: true

  /chrome-trace-event/1.0.3:
    resolution: {integrity: sha512-p3KULyQg4S7NIHixdwbGX+nFHkoBiA4YQmyWtjb8XngSKV124nJmRysgAeujbUVb15vh+RvFUfCPqU7rXk+hZg==}
    engines: {node: '>=6.0'}
    dev: true

  /ci-info/3.8.0:
    resolution: {integrity: sha512-eXTggHWSooYhq49F2opQhuHWgzucfF2YgODK4e1566GQs5BIfP30B0oenwBJHfWxAs2fyPB1s7Mg949zLf61Yw==}
    engines: {node: '>=8'}
    dev: true

  /clean-regexp/1.0.0:
    resolution: {integrity: sha512-GfisEZEJvzKrmGWkvfhgzcz/BllN1USeqD2V6tg14OAOgaCD2Z/PUEuxnAZ/nPvmaHRG7a8y77p1T/IRQ4D1Hw==}
    engines: {node: '>=4'}
    dependencies:
      escape-string-regexp: 1.0.5
    dev: true

  /clean-stack/3.0.1:
    resolution: {integrity: sha512-lR9wNiMRcVQjSB3a7xXGLuz4cr4wJuuXlaAEbRutGowQTmlp7R72/DOgN21e8jdwblMWl9UOJMJXarX94pzKdg==}
    engines: {node: '>=10'}
    dependencies:
      escape-string-regexp: 4.0.0
    dev: true

  /cli-progress/3.12.0:
    resolution: {integrity: sha512-tRkV3HJ1ASwm19THiiLIXLO7Im7wlTuKnvkYaTkyoAPefqjNg7W7DHKUlGRxy9vxDvbyCYQkQozvptuMkGCg8A==}
    engines: {node: '>=4'}
    dependencies:
      string-width: 4.2.3
    dev: true

  /cliui/7.0.4:
    resolution: {integrity: sha512-OcRE68cOsVMXp1Yvonl/fzkQOyjLSu/8bhPDfQt0e0/Eb283TKP20Fs2MqoPsr9SwA595rRCA+QMzYc9nBP+JQ==}
    dependencies:
      string-width: 4.2.3
      strip-ansi: 6.0.1
      wrap-ansi: 7.0.0
    dev: true

  /cliui/8.0.1:
    resolution: {integrity: sha512-BSeNnyus75C4//NQ9gQt1/csTXyo/8Sb+afLAkzAptFuMsod9HFokGNudZpi/oQV73hnVK+sR+5PVRMd+Dr7YQ==}
    engines: {node: '>=12'}
    dependencies:
      string-width: 4.2.3
      strip-ansi: 6.0.1
      wrap-ansi: 7.0.0
    dev: true

  /code-block-writer/11.0.3:
    resolution: {integrity: sha512-NiujjUFB4SwScJq2bwbYUtXbZhBSlY6vYzm++3Q6oC+U+injTqfPYFK8wS9COOmb2lueqp0ZRB4nK1VYeHgNyw==}
    dev: true

  /color-convert/1.9.3:
    resolution: {integrity: sha512-QfAUtd+vFdAtFQcC8CCyYt1fYWxSqAiK2cSD6zDB8N3cpsEBAvRxp9zOGg6G/SHHJYAT88/az/IuDGALsNVbGg==}
    dependencies:
      color-name: 1.1.3
    dev: true

  /color-convert/2.0.1:
    resolution: {integrity: sha512-RRECPsj7iu/xb5oKYcsFHSppFNnsj/52OVTRKb4zP5onXwVF3zVmmToNcOfGC+CRDpfK/U584fMg38ZHCaElKQ==}
    engines: {node: '>=7.0.0'}
    dependencies:
      color-name: 1.1.4
    dev: true

  /color-name/1.1.3:
    resolution: {integrity: sha512-72fSenhMw2HZMTVHeCA9KCmpEIbzWiQsjN+BHcBbS9vr1mtt+vJjPdksIBNUmKAW8TFUDPJK5SUU3QhE9NEXDw==}
    dev: true

  /color-name/1.1.4:
    resolution: {integrity: sha512-dOy+3AuW3a2wNbZHIuMZpTcgjGuLU/uBL/ubcZF9OXbDo8ff4O8yVp5Bf0efS8uEoYo5q4Fx7dY9OgQGXgAsQA==}
    dev: true

  /colors/1.2.5:
    resolution: {integrity: sha512-erNRLao/Y3Fv54qUa0LBB+//Uf3YwMUmdJinN20yMXm9zdKKqH9wt7R9IIVZ+K7ShzfpLV/Zg8+VyrBJYB4lpg==}
    engines: {node: '>=0.1.90'}
    dev: true

  /colors/1.4.0:
    resolution: {integrity: sha512-a+UqTh4kgZg/SlGvfbzDHpgRu7AAQOmmqRHJnxhRZICKFUT91brVhNNt58CMWU9PsBbv3PDCZUHbVxuDiH2mtA==}
    engines: {node: '>=0.1.90'}
    dev: true

  /combined-stream/1.0.8:
    resolution: {integrity: sha512-FQN4MRfuJeHf7cBbBMJFXhKSDq+2kAArBlmRBvcvFE5BB1HZKXtSFASDhdlz9zOYwxh8lDdnvmMOe/+5cdoEdg==}
    engines: {node: '>= 0.8'}
    dependencies:
      delayed-stream: 1.0.0
    dev: true

  /commander/2.20.3:
    resolution: {integrity: sha512-GpVkmM8vF2vQUkj2LvZmD35JxeJOLCwJ9cUkugyk2nuhbv3+mJvpLYYt+0+USMxE+oj+ey/lJEnhZw75x/OMcQ==}
    dev: true

  /commander/6.2.1:
    resolution: {integrity: sha512-U7VdrJFnJgo4xjrHpTzu0yrHPGImdsmD95ZlgYSEajAn2JKzDhDTPG9kBTefmObL2w/ngeZnilk+OV9CG3d7UA==}
    engines: {node: '>= 6'}
    dev: true

  /commander/9.5.0:
    resolution: {integrity: sha512-KRs7WVDKg86PWiuAqhDrAQnTXZKraVcCc6vFdL14qrZ/DcWwuRo7VoiYXalXO7S5GKpqYiVEwCbgFDfxNHKJBQ==}
    engines: {node: ^12.20.0 || >=14}
    requiresBuild: true
    dev: true
    optional: true

  /comment-parser/1.3.1:
    resolution: {integrity: sha512-B52sN2VNghyq5ofvUsqZjmk6YkihBX5vMSChmSK9v4ShjKf3Vk5Xcmgpw4o+iIgtrnM/u5FiMpz9VKb8lpBveA==}
    engines: {node: '>= 12.0.0'}
    dev: true

  /concat-map/0.0.1:
    resolution: {integrity: sha512-/Srv4dswyQNBfohGpz9o6Yb3Gz3SrUDqBH5rTuhGR7ahtlbYKnVxw2bCFMRljaA7EXHaXZ8wsHdodFvbkhKmqg==}
    dev: true

  /concurrently/6.5.1:
    resolution: {integrity: sha512-FlSwNpGjWQfRwPLXvJ/OgysbBxPkWpiVjy1042b0U7on7S7qwwMIILRj7WTN1mTgqa582bG6NFuScOoh6Zgdag==}
    engines: {node: '>=10.0.0'}
    hasBin: true
    dependencies:
      chalk: 4.1.2
      date-fns: 2.29.3
      lodash: 4.17.21
      rxjs: 6.6.7
      spawn-command: 0.0.2-1
      supports-color: 8.1.1
      tree-kill: 1.2.2
      yargs: 16.2.0
    dev: true

  /content-type/1.0.5:
    resolution: {integrity: sha512-nTjqfcBFEipKdXCv4YDQWCfmcLZKm81ldF0pAopTvyrFGVbcR6P/VAAd5G7N+0tTr8QqiU0tFadD6FK4NtJwOA==}
    engines: {node: '>= 0.6'}
    dev: true

  /core-js/2.6.12:
    resolution: {integrity: sha512-Kb2wC0fvsWfQrgk8HU5lW6U/Lcs8+9aaYcy4ZFc6DDlo4nZ7n70dEgE5rtR0oG6ufKDUnrwfWL1mXR5ljDatrQ==}
    deprecated: core-js@<3.23.3 is no longer maintained and not recommended for usage due to the number of issues. Because of the V8 engine whims, feature detection in old core-js versions could cause a slowdown up to 100x even if nothing is polyfilled. Some versions have web compatibility issues. Please, upgrade your dependencies to the actual version of core-js.
    requiresBuild: true
    dev: true

  /core-util-is/1.0.3:
    resolution: {integrity: sha512-ZQBvi1DcpJ4GDqanjucZ2Hj3wEO5pZDS89BWbkcrvdxksJorwUDDZamX9ldFkp9aw2lmBDLgkObEA4DWNJ9FYQ==}
    dev: true

  /cosmiconfig/8.2.0:
    resolution: {integrity: sha512-3rTMnFJA1tCOPwRxtgF4wd7Ab2qvDbL8jX+3smjIbS4HlZBagTlpERbdN7iAbWlrfxE3M8c27kTwTawQ7st+OQ==}
    engines: {node: '>=14'}
    dependencies:
      import-fresh: 3.3.0
      js-yaml: 4.1.0
      parse-json: 5.2.0
      path-type: 4.0.0
    dev: true

  /create-require/1.1.1:
    resolution: {integrity: sha512-dcKFX3jn0MpIaXjisoRvexIJVEKzaq7z2rZKxf+MSr9TkdmHmsU4m2lcLojrj/FHl8mk5VxMmYA+ftRkP/3oKQ==}
    dev: true

  /cross-spawn/6.0.5:
    resolution: {integrity: sha512-eTVLrBSt7fjbDygz805pMnstIs2VTBNkRm0qxZd+M7A5XDdxVRWO5MxGBXZhjY4cqLYLdtrGqRf8mBPmzwSpWQ==}
    engines: {node: '>=4.8'}
    dependencies:
      nice-try: 1.0.5
      path-key: 2.0.1
      semver: 5.7.1
      shebang-command: 1.2.0
      which: 1.3.1
    dev: true

  /cross-spawn/7.0.3:
    resolution: {integrity: sha512-iRDPJKUPVEND7dHPO8rkbOnPpyDygcDFtWjpeWNCgy8WP2rXcxXL8TskReQl6OrB2G7+UJrags1q15Fudc7G6w==}
    engines: {node: '>= 8'}
    dependencies:
      path-key: 3.1.1
      shebang-command: 2.0.0
      which: 2.0.2
    dev: true

  /danger/10.9.0_@octokit+core@4.2.4:
    resolution: {integrity: sha512-eEWQAaIPfWSfzlQiFx+w9fWuP3jwq8VAV9W22EZRxfmCBnkdDa5aN0Akr7lzfCKudzy+4uEmIGUtxnYeFgTthQ==}
    hasBin: true
    dependencies:
      '@babel/polyfill': 7.12.1
      '@octokit/rest': 16.43.2_@octokit+core@4.2.4
      async-retry: 1.2.3
      chalk: 2.4.2
      commander: 2.20.3
      debug: 4.3.4
      fast-json-patch: 3.1.1
      get-stdin: 6.0.0
      gitlab: 10.2.1
      http-proxy-agent: 2.1.0
      https-proxy-agent: 2.2.4
      hyperlinker: 1.0.0
      json5: 2.2.3
      jsonpointer: 5.0.1
      jsonwebtoken: 8.5.1
      lodash.find: 4.6.0
      lodash.includes: 4.3.0
      lodash.isobject: 3.0.2
      lodash.keys: 4.2.0
      lodash.mapvalues: 4.6.0
      lodash.memoize: 4.1.2
      memfs-or-file-map-to-github-branch: 1.2.1_@octokit+core@4.2.4
      micromatch: 4.0.5
      node-cleanup: 2.1.2
      node-fetch: 2.6.11
      override-require: 1.1.1
      p-limit: 2.3.0
      parse-diff: 0.7.1
      parse-git-config: 2.0.3
      parse-github-url: 1.0.2
      parse-link-header: 2.0.0
      pinpoint: 1.1.0
      prettyjson: 1.2.5
      readline-sync: 1.4.10
      require-from-string: 2.0.2
      supports-hyperlinks: 1.0.1
    transitivePeerDependencies:
      - '@octokit/core'
      - encoding
      - supports-color
    dev: true

  /date-fns/2.29.3:
    resolution: {integrity: sha512-dDCnyH2WnnKusqvZZ6+jA1O51Ibt8ZMRNkDZdyAyK4YfbDwa/cEmuztzG5pk6hqlp9aSBPYcjOlktquahGwGeA==}
    engines: {node: '>=0.11'}
    dev: true

  /date-fns/2.30.0:
    resolution: {integrity: sha512-fnULvOpxnC5/Vg3NCiWelDsLiUc9bRwAPs/+LfTLNvetFCtCTN+yQz15C/fs4AwX1R9K5GLtLfn8QW+dWisaAw==}
    engines: {node: '>=0.11'}
    dependencies:
      '@babel/runtime': 7.22.5
    dev: true

  /debug/2.6.9:
    resolution: {integrity: sha512-bC7ElrdJaJnPbAP+1EotYvqZsb3ecl5wi6Bfi6BJTUcNowp6cvspg0jXznRTKDjm/E7AdgFBVeAPVMNcKGsHMA==}
    peerDependencies:
      supports-color: '*'
    peerDependenciesMeta:
      supports-color:
        optional: true
    dependencies:
      ms: 2.0.0
    dev: true

  /debug/3.1.0:
    resolution: {integrity: sha512-OX8XqP7/1a9cqkxYw2yXss15f26NKWBpDXQd0/uK/KPqdQhxbPa994hnzjcE2VqQpDslf55723cKPUOGSmMY3g==}
    peerDependencies:
      supports-color: '*'
    peerDependenciesMeta:
      supports-color:
        optional: true
    dependencies:
      ms: 2.0.0
    dev: true

  /debug/3.2.7:
    resolution: {integrity: sha512-CFjzYYAi4ThfiQvizrFQevTTXHtnCqWfe7x1AhgEscTz6ZbLbfoLRLPugTQyBth6f8ZERVUSyWHFD/7Wu4t1XQ==}
    peerDependencies:
      supports-color: '*'
    peerDependenciesMeta:
      supports-color:
        optional: true
    dependencies:
      ms: 2.1.3
    dev: true

  /debug/4.3.4:
    resolution: {integrity: sha512-PRWFHuSU3eDtQJPvnNY7Jcket1j0t5OuOsFzPPzsekD52Zl8qUfFIPEiswXqIvHWGVHOgX+7G/vCNNhehwxfkQ==}
    engines: {node: '>=6.0'}
    peerDependencies:
      supports-color: '*'
    peerDependenciesMeta:
      supports-color:
        optional: true
    dependencies:
      ms: 2.1.2
    dev: true

  /debug/4.3.4_supports-color@8.1.1:
    resolution: {integrity: sha512-PRWFHuSU3eDtQJPvnNY7Jcket1j0t5OuOsFzPPzsekD52Zl8qUfFIPEiswXqIvHWGVHOgX+7G/vCNNhehwxfkQ==}
    engines: {node: '>=6.0'}
    peerDependencies:
      supports-color: '*'
    peerDependenciesMeta:
      supports-color:
        optional: true
    dependencies:
      ms: 2.1.2
      supports-color: 8.1.1
    dev: true

  /decamelize/4.0.0:
    resolution: {integrity: sha512-9iE1PgSik9HeIIw2JO94IidnE3eBoQrFJ3w7sFuzSX4DpmZ3v5sZpUiV5Swcf6mQEF+Y0ru8Neo+p+nyh2J+hQ==}
    engines: {node: '>=10'}
    dev: true

  /decode-uri-component/0.2.2:
    resolution: {integrity: sha512-FqUYQ+8o158GyGTrMFJms9qh3CqTKvAqgqsTnkLI8sKu0028orqBhxNMFkFen0zGyg6epACD32pjVk58ngIErQ==}
    engines: {node: '>=0.10'}
    dev: true

  /deep-is/0.1.4:
    resolution: {integrity: sha512-oIPzksmTg4/MriiaYGO+okXDT7ztn/w3Eptv/+gSIdMdKsJo0u4CfYNFJPy+4SKMuCqGw2wxnA+URMg3t8a/bQ==}
    dev: true

  /define-properties/1.2.0:
    resolution: {integrity: sha512-xvqAVKGfT1+UAvPwKTVw/njhdQ8ZhXK4lI0bCIuCMrp2up9nPnaDftrLtmpTazqd1o+UY4zgzU+avtMbDP+ldA==}
    engines: {node: '>= 0.4'}
    dependencies:
      has-property-descriptors: 1.0.0
      object-keys: 1.1.1
    dev: true

  /delayed-stream/1.0.0:
    resolution: {integrity: sha512-ZySD7Nf91aLB0RxL4KGrKHBXl7Eds1DAmEdcoVawXnLD7SDhpNgtuII2aAkg7a7QS41jxPSZ17p4VdGnMHk3MQ==}
    engines: {node: '>=0.4.0'}
    dev: true

  /deprecation/2.3.1:
    resolution: {integrity: sha512-xmHIy4F3scKVwMsQ4WnVaS8bHOx0DmVwRywosKhaILI0ywMDWPtBSku2HNxRvF7jtwDRsoEwYQSfbxj8b7RlJQ==}
    dev: true

  /detect-indent/6.1.0:
    resolution: {integrity: sha512-reYkTUJAZb9gUuZ2RvVCNhVHdg62RHnJ7WJl8ftMi4diZ6NWlciOzQN88pUhSELEwflJht4oQDv0F0BMlwaYtA==}
    engines: {node: '>=8'}
    dev: true

  /detect-newline/3.1.0:
    resolution: {integrity: sha512-TLz+x/vEXm/Y7P7wn1EJFNLxYpUD4TgMosxY6fAVJUnJMbupHBOncxyWUG9OpTaH9EBD7uFI5LfEgmMOc54DsA==}
    engines: {node: '>=8'}
    dev: true

  /diff/4.0.2:
    resolution: {integrity: sha512-58lmxKSA4BNyLz+HHMUzlOEpg09FV+ev6ZMe3vJihgdxzgcwZ8VoEEPmALCZG9LmqfVoNMMKpttIYTVG6uDY7A==}
    engines: {node: '>=0.3.1'}
    dev: true

  /diff/5.0.0:
    resolution: {integrity: sha512-/VTCrvm5Z0JGty/BWHljh+BAiw3IK+2j87NGMu8Nwc/f48WoDAC395uomO9ZD117ZOBaHmkX1oyLvkVM/aIT3w==}
    engines: {node: '>=0.3.1'}
    dev: true

  /dir-glob/3.0.1:
    resolution: {integrity: sha512-WkrWp9GR4KXfKGYzOLmTuGVi1UWFfws377n9cc55/tb6DuqyF6pcQ5AbiHEshaDpY9v6oaSr2XCDidGmMwdzIA==}
    engines: {node: '>=8'}
    dependencies:
      path-type: 4.0.0
    dev: true

  /doctrine/2.1.0:
    resolution: {integrity: sha512-35mSku4ZXK0vfCuHEDAwt55dg2jNajHZ1odvF+8SSr82EsZY4QmXfuWso8oEd8zRhVObSN18aM0CjSdoBX7zIw==}
    engines: {node: '>=0.10.0'}
    dependencies:
      esutils: 2.0.3
    dev: true

  /doctrine/3.0.0:
    resolution: {integrity: sha512-yS+Q5i3hBf7GBkd4KG8a7eBNNWNGLTaEwwYWUijIYM7zrlYDM0BFXHjjPWlWZ1Rg7UaddZeIDmi9jF3HmqiQ2w==}
    engines: {node: '>=6.0.0'}
    dependencies:
      esutils: 2.0.3
    dev: true

  /ecdsa-sig-formatter/1.0.11:
    resolution: {integrity: sha512-nagl3RYrbNv6kQkeJIpt6NJZy8twLB/2vtz6yN9Z4vRKHN4/QZJIEbqohALSgwKdnksuY3k5Addp5lg8sVoVcQ==}
    dependencies:
      safe-buffer: 5.2.1
    dev: true

  /editorconfig/0.15.3:
    resolution: {integrity: sha512-M9wIMFx96vq0R4F+gRpY3o2exzb8hEj/n9S8unZtHSvYjibBp/iMufSzvmOcV/laG0ZtuTVGtiJggPOSW2r93g==}
    hasBin: true
    dependencies:
      commander: 2.20.3
      lru-cache: 4.1.5
      semver: 5.7.1
      sigmund: 1.0.1
    dev: true

  /ejs/3.1.9:
    resolution: {integrity: sha512-rC+QVNMJWv+MtPgkt0y+0rVEIdbtxVADApW9JXrUVlzHetgcyczP/E7DJmWJ4fJCZF2cPcBk0laWO9ZHMG3DmQ==}
    engines: {node: '>=0.10.0'}
    hasBin: true
    dependencies:
      jake: 10.8.7
    dev: true

  /electron-to-chromium/1.4.440:
    resolution: {integrity: sha512-r6dCgNpRhPwiWlxbHzZQ/d9swfPaEJGi8ekqRBwQYaR3WmA5VkqQfBWSDDjuJU1ntO+W9tHx8OHV/96Q8e0dVw==}
    dev: true

  /emoji-regex/8.0.0:
    resolution: {integrity: sha512-MSjYzcWNOA0ewAHpz0MxpYFvwg6yjy1NG3xteoqz644VCo/RPgnr1/GGt+ic3iJTzQ8Eu3TdM14SawnVUmGE6A==}
    dev: true

  /end-of-stream/1.4.4:
    resolution: {integrity: sha512-+uw1inIHVPQoaVuHzRyXd21icM+cnt4CzD5rW+NC1wjOUSTOs+Te7FOv7AhN7vS9x/oIyhLP5PR1H+phQAHu5Q==}
    dependencies:
      once: 1.4.0
    dev: true

  /enhanced-resolve/5.15.0:
    resolution: {integrity: sha512-LXYT42KJ7lpIKECr2mAXIaMldcNCh/7E0KBKOu4KSfkHmP+mZmSs+8V5gBAqisWBy0OO4W5Oyys0GO1Y8KtdKg==}
    engines: {node: '>=10.13.0'}
    dependencies:
      graceful-fs: 4.2.11
      tapable: 2.2.1
    dev: true

  /enquirer/2.3.6:
    resolution: {integrity: sha512-yjNnPr315/FjS4zIsUxYguYUPP2e1NK4d7E7ZOLiyYCcbFBiTMyID+2wvm2w6+pZ/odMA7cRkjhsPbltwBOrLg==}
    engines: {node: '>=8.6'}
    dependencies:
      ansi-colors: 4.1.3
    dev: true

  /error-ex/1.3.2:
    resolution: {integrity: sha512-7dFHNmqeFSEt2ZBsCriorKnn3Z2pj+fd9kmI6QoWw4//DL+icEBfc0U7qJCisqrTsKTjw4fNFy2pW9OqStD84g==}
    dependencies:
      is-arrayish: 0.2.1
    dev: true

  /es-abstract/1.21.2:
    resolution: {integrity: sha512-y/B5POM2iBnIxCiernH1G7rC9qQoM77lLIMQLuob0zhp8C56Po81+2Nj0WFKnd0pNReDTnkYryc+zhOzpEIROg==}
    engines: {node: '>= 0.4'}
    dependencies:
      array-buffer-byte-length: 1.0.0
      available-typed-arrays: 1.0.5
      call-bind: 1.0.2
      es-set-tostringtag: 2.0.1
      es-to-primitive: 1.2.1
      function.prototype.name: 1.1.5
      get-intrinsic: 1.2.1
      get-symbol-description: 1.0.0
      globalthis: 1.0.3
      gopd: 1.0.1
      has: 1.0.3
      has-property-descriptors: 1.0.0
      has-proto: 1.0.1
      has-symbols: 1.0.3
      internal-slot: 1.0.5
      is-array-buffer: 3.0.2
      is-callable: 1.2.7
      is-negative-zero: 2.0.2
      is-regex: 1.1.4
      is-shared-array-buffer: 1.0.2
      is-string: 1.0.7
      is-typed-array: 1.1.10
      is-weakref: 1.0.2
      object-inspect: 1.12.3
      object-keys: 1.1.1
      object.assign: 4.1.4
      regexp.prototype.flags: 1.5.0
      safe-regex-test: 1.0.0
      string.prototype.trim: 1.2.7
      string.prototype.trimend: 1.0.6
      string.prototype.trimstart: 1.0.6
      typed-array-length: 1.0.4
      unbox-primitive: 1.0.2
      which-typed-array: 1.1.9
    dev: true

  /es-module-lexer/1.3.0:
    resolution: {integrity: sha512-vZK7T0N2CBmBOixhmjdqx2gWVbFZ4DXZ/NyRMZVlJXPa7CyFS+/a4QQsDGDQy9ZfEzxFuNEsMLeQJnKP2p5/JA==}
    dev: true

  /es-set-tostringtag/2.0.1:
    resolution: {integrity: sha512-g3OMbtlwY3QewlqAiMLI47KywjWZoEytKr8pf6iTC8uJq5bIAH52Z9pnQ8pVL6whrCto53JZDuUIsifGeLorTg==}
    engines: {node: '>= 0.4'}
    dependencies:
      get-intrinsic: 1.2.1
      has: 1.0.3
      has-tostringtag: 1.0.0
    dev: true

  /es-shim-unscopables/1.0.0:
    resolution: {integrity: sha512-Jm6GPcCdC30eMLbZ2x8z2WuRwAws3zTBBKuusffYVUrNj/GVSUAZ+xKMaUpfNDR5IbyNA5LJbaecoUVbmUcB1w==}
    dependencies:
      has: 1.0.3
    dev: true

  /es-to-primitive/1.2.1:
    resolution: {integrity: sha512-QCOllgZJtaUo9miYBcLChTUaHNjJF3PYs1VidD7AwiEj1kYxKeQTctLAezAOH5ZKRH0g2IgPn6KwB4IT8iRpvA==}
    engines: {node: '>= 0.4'}
    dependencies:
      is-callable: 1.2.7
      is-date-object: 1.0.5
      is-symbol: 1.0.4
    dev: true

  /es6-promise/4.2.8:
    resolution: {integrity: sha512-HJDGx5daxeIvxdBxvG2cb9g4tEvwIk3i8+nhX0yGrYmZUzbkdg8QbDevheDB8gd0//uPj4c1EQua8Q+MViT0/w==}
    dev: true

  /es6-promisify/5.0.0:
    resolution: {integrity: sha512-C+d6UdsYDk0lMebHNR4S2NybQMMngAOnOwYBQjTOiv0MkoJMP0Myw2mgpDLBcpfCmRLxyFqYhS/CfOENq4SJhQ==}
    dependencies:
      es6-promise: 4.2.8
    dev: true

  /escalade/3.1.1:
    resolution: {integrity: sha512-k0er2gUkLf8O0zKJiAhmkTnJlTvINGv7ygDNPbeIsX/TJjGJZHuh9B2UxbsaEkmlEo9MfhrSzmhIlhRlI2GXnw==}
    engines: {node: '>=6'}
    dev: true

  /escape-string-regexp/1.0.5:
    resolution: {integrity: sha512-vbRorB5FUQWvla16U8R/qgaFIya2qGzwDrNmCZuYKrbdSUMG6I1ZCGQRefkRVhuOkIGVne7BQ35DSfo1qvJqFg==}
    engines: {node: '>=0.8.0'}
    dev: true

  /escape-string-regexp/4.0.0:
    resolution: {integrity: sha512-TtpcNJ3XAzx3Gq8sWRzJaVajRs0uVxA2YAkdb1jm2YkPz4G6egUFAyA3n5vtEIZefPk5Wa4UXbKuS5fKkJWdgA==}
    engines: {node: '>=10'}
    dev: true

  /eslint-config-prettier/8.5.0_eslint@8.6.0:
    resolution: {integrity: sha512-obmWKLUNCnhtQRKc+tmnYuQl0pFU1ibYJQ5BGhTVB08bHe9wC8qUeG7c08dj9XX+AuPj1YSGSQIHl1pnDHZR0Q==}
    hasBin: true
    peerDependencies:
      eslint: '>=7.0.0'
    dependencies:
      eslint: 8.6.0
    dev: true

  /eslint-import-resolver-node/0.3.7:
    resolution: {integrity: sha512-gozW2blMLJCeFpBwugLTGyvVjNoeo1knonXAcatC6bjPBZitotxdWf7Gimr25N4c0AAOo4eOUfaG82IJPDpqCA==}
    dependencies:
      debug: 3.2.7
      is-core-module: 2.12.1
      resolve: 1.22.2
    transitivePeerDependencies:
      - supports-color
    dev: true

  /eslint-module-utils/2.8.0_iwcyz3q5swh44qq6nyzz4rzmcq:
    resolution: {integrity: sha512-aWajIYfsqCKRDgUfjEXNN/JlrzauMuSEy5sbd7WXbtW3EH6A6MpwEh42c7qD+MqQo9QMJ6fWLAeIJynx0g6OAw==}
    engines: {node: '>=4'}
    peerDependencies:
      '@typescript-eslint/parser': '*'
      eslint: '*'
      eslint-import-resolver-node: '*'
      eslint-import-resolver-typescript: '*'
      eslint-import-resolver-webpack: '*'
    peerDependenciesMeta:
      '@typescript-eslint/parser':
        optional: true
      eslint:
        optional: true
      eslint-import-resolver-node:
        optional: true
      eslint-import-resolver-typescript:
        optional: true
      eslint-import-resolver-webpack:
        optional: true
    dependencies:
      '@typescript-eslint/parser': 5.9.1_kufnqfq7tb5rpdawkdb6g5smma
      debug: 3.2.7
      eslint: 8.6.0
      eslint-import-resolver-node: 0.3.7
    transitivePeerDependencies:
      - supports-color
    dev: true

  /eslint-plugin-editorconfig/3.2.0_4x3vxi7gdq53yv6dpzqqqrxppq:
    resolution: {integrity: sha512-XiUg69+qgv6BekkPCjP8+2DMODzPqtLV5i0Q9FO1v40P62pfodG1vjIihVbw/338hS5W26S+8MTtXaAlrg37QQ==}
    dependencies:
      '@typescript-eslint/eslint-plugin': 5.55.0_i37r4pxnuonvhfobrnldva5ppi
      editorconfig: 0.15.3
      eslint: 8.6.0
      klona: 2.0.6
    transitivePeerDependencies:
      - '@typescript-eslint/parser'
      - supports-color
      - typescript
    dev: true

  /eslint-plugin-eslint-comments/3.2.0_eslint@8.6.0:
    resolution: {integrity: sha512-0jkOl0hfojIHHmEHgmNdqv4fmh7300NdpA9FFpF7zaoLvB/QeXOGNLIo86oAveJFrfB1p05kC8hpEMHM8DwWVQ==}
    engines: {node: '>=6.5.0'}
    peerDependencies:
      eslint: '>=4.19.1'
    dependencies:
      escape-string-regexp: 1.0.5
      eslint: 8.6.0
      ignore: 5.2.1
    dev: true

  /eslint-plugin-import/2.25.4_gyqcce5u2ijhn2hqkipmk56rmu:
    resolution: {integrity: sha512-/KJBASVFxpu0xg1kIBn9AUa8hQVnszpwgE7Ld0lKAlx7Ie87yzEzCgSkekt+le/YVhiaosO4Y14GDAOc41nfxA==}
    engines: {node: '>=4'}
    peerDependencies:
      '@typescript-eslint/parser': '*'
      eslint: ^2 || ^3 || ^4 || ^5 || ^6 || ^7.2.0 || ^8
    peerDependenciesMeta:
      '@typescript-eslint/parser':
        optional: true
    dependencies:
      '@typescript-eslint/parser': 5.9.1_kufnqfq7tb5rpdawkdb6g5smma
      array-includes: 3.1.6
      array.prototype.flat: 1.3.1
      debug: 2.6.9
      doctrine: 2.1.0
      eslint: 8.6.0
      eslint-import-resolver-node: 0.3.7
      eslint-module-utils: 2.8.0_iwcyz3q5swh44qq6nyzz4rzmcq
      has: 1.0.3
      is-core-module: 2.12.1
      is-glob: 4.0.3
      minimatch: 3.1.2
      object.values: 1.1.6
      resolve: 1.22.2
      tsconfig-paths: 3.14.2
    transitivePeerDependencies:
      - eslint-import-resolver-typescript
      - eslint-import-resolver-webpack
      - supports-color
    dev: true

  /eslint-plugin-jsdoc/39.3.25_eslint@8.6.0:
    resolution: {integrity: sha512-7JiFOOaipz7Z7lNQ9sMJ6cdvclmVUwNYtFWGS3a0k0uEFcdZPPD64WOfENuyNHpl86C0AKIEPgOpZby5kd+pew==}
    engines: {node: ^14 || ^16 || ^17 || ^18 || ^19}
    peerDependencies:
      eslint: ^7.0.0 || ^8.0.0
    dependencies:
      '@es-joy/jsdoccomment': 0.33.4
      comment-parser: 1.3.1
      debug: 4.3.4
      escape-string-regexp: 4.0.0
      eslint: 8.6.0
<<<<<<< HEAD
      esquery: 1.5.0
      semver: 7.5.4
=======
      esquery: 1.4.0
      semver: 7.3.8
>>>>>>> d3ade380
      spdx-expression-parse: 3.0.1
    transitivePeerDependencies:
      - supports-color
    dev: true

  /eslint-plugin-promise/6.0.1_eslint@8.6.0:
    resolution: {integrity: sha512-uM4Tgo5u3UWQiroOyDEsYcVMOo7re3zmno0IZmB5auxoaQNIceAbXEkSt8RNrKtaYehARHG06pYK6K1JhtP0Zw==}
    engines: {node: ^12.22.0 || ^14.17.0 || >=16.0.0}
    peerDependencies:
      eslint: ^7.0.0 || ^8.0.0
    dependencies:
      eslint: 8.6.0
    dev: true

  /eslint-plugin-react/7.28.0_eslint@8.6.0:
    resolution: {integrity: sha512-IOlFIRHzWfEQQKcAD4iyYDndHwTQiCMcJVJjxempf203jnNLUnW34AXLrV33+nEXoifJE2ZEGmcjKPL8957eSw==}
    engines: {node: '>=4'}
    peerDependencies:
      eslint: ^3 || ^4 || ^5 || ^6 || ^7 || ^8
    dependencies:
      array-includes: 3.1.6
      array.prototype.flatmap: 1.3.1
      doctrine: 2.1.0
      eslint: 8.6.0
      estraverse: 5.3.0
      jsx-ast-utils: 3.3.3
      minimatch: 3.1.2
      object.entries: 1.1.6
      object.fromentries: 2.0.6
      object.hasown: 1.1.2
      object.values: 1.1.6
      prop-types: 15.8.1
      resolve: 2.0.0-next.4
      semver: 6.3.0
      string.prototype.matchall: 4.0.8
    dev: true

  /eslint-plugin-tsdoc/0.2.17:
    resolution: {integrity: sha512-xRmVi7Zx44lOBuYqG8vzTXuL6IdGOeF9nHX17bjJ8+VE6fsxpdGem0/SBTmAwgYMKYB1WBkqRJVQ+n8GK041pA==}
    dependencies:
      '@microsoft/tsdoc': 0.14.2
      '@microsoft/tsdoc-config': 0.16.2
    dev: true

  /eslint-plugin-unicorn/40.0.0_eslint@8.6.0:
    resolution: {integrity: sha512-5GRXISfBk8jMmYk1eeNDw8zSRnWTxBjWkzx2Prre6E2/yLu2twozZ3EomLWCBu9nWms/ZE361BItyMQwfnG1qA==}
    engines: {node: '>=12'}
    peerDependencies:
      eslint: '>=7.32.0'
    dependencies:
      '@babel/helper-validator-identifier': 7.22.5
      ci-info: 3.8.0
      clean-regexp: 1.0.0
      eslint: 8.6.0
      eslint-utils: 3.0.0_eslint@8.6.0
      esquery: 1.4.0
      indent-string: 4.0.0
      is-builtin-module: 3.2.1
      lodash: 4.17.21
      pluralize: 8.0.0
      read-pkg-up: 7.0.1
      regexp-tree: 0.1.27
      safe-regex: 2.1.1
<<<<<<< HEAD
      semver: 7.5.4
=======
      semver: 7.3.8
>>>>>>> d3ade380
      strip-indent: 3.0.0
    dev: true

  /eslint-plugin-unused-imports/2.0.0_fhnxgfsp6r3qynjxjvskmntitm:
    resolution: {integrity: sha512-3APeS/tQlTrFa167ThtP0Zm0vctjr4M44HMpeg1P4bK6wItarumq0Ma82xorMKdFsWpphQBlRPzw/pxiVELX1A==}
    engines: {node: ^12.22.0 || ^14.17.0 || >=16.0.0}
    peerDependencies:
      '@typescript-eslint/eslint-plugin': ^5.0.0
      eslint: ^8.0.0
    peerDependenciesMeta:
      '@typescript-eslint/eslint-plugin':
        optional: true
    dependencies:
      '@typescript-eslint/eslint-plugin': 5.9.1_i37r4pxnuonvhfobrnldva5ppi
      eslint: 8.6.0
      eslint-rule-composer: 0.3.0
    dev: true

  /eslint-rule-composer/0.3.0:
    resolution: {integrity: sha512-bt+Sh8CtDmn2OajxvNO+BX7Wn4CIWMpTRm3MaiKPCQcnnlm0CS2mhui6QaoeQugs+3Kj2ESKEEGJUdVafwhiCg==}
    engines: {node: '>=4.0.0'}
    dev: true

  /eslint-scope/5.1.1:
    resolution: {integrity: sha512-2NxwbF/hZ0KpepYN0cNbo+FN6XoK7GaHlQhgx/hIZl6Va0bF45RQOOwhLIy8lQDbuCiadSLCBnH2CFYquit5bw==}
    engines: {node: '>=8.0.0'}
    dependencies:
      esrecurse: 4.3.0
      estraverse: 4.3.0
    dev: true

  /eslint-scope/7.1.1:
    resolution: {integrity: sha512-QKQM/UXpIiHcLqJ5AOyIW7XZmzjkzQXYE54n1++wb0u9V/abW3l9uQnxX8Z5Xd18xyKIMTUAyQ0k1e8pz6LUrw==}
    engines: {node: ^12.22.0 || ^14.17.0 || >=16.0.0}
    dependencies:
      esrecurse: 4.3.0
      estraverse: 5.3.0
    dev: true

  /eslint-utils/3.0.0_eslint@8.6.0:
    resolution: {integrity: sha512-uuQC43IGctw68pJA1RgbQS8/NP7rch6Cwd4j3ZBtgo4/8Flj4eGE7ZYSZRN3iq5pVUv6GPdW5Z1RFleo84uLDA==}
    engines: {node: ^10.0.0 || ^12.0.0 || >= 14.0.0}
    peerDependencies:
      eslint: '>=5'
    dependencies:
      eslint: 8.6.0
      eslint-visitor-keys: 2.1.0
    dev: true

  /eslint-visitor-keys/2.1.0:
    resolution: {integrity: sha512-0rSmRBzXgDzIsD6mGdJgevzgezI534Cer5L/vyMX0kHzT/jiB43jRhd9YUlMGYLQy2zprNmoT8qasCGtY+QaKw==}
    engines: {node: '>=10'}
    dev: true

  /eslint-visitor-keys/3.3.0:
    resolution: {integrity: sha512-mQ+suqKJVyeuwGYHAdjMFqjCyfl8+Ldnxuyp3ldiMBFKkvytrXUZWaiPCEav8qDHKty44bD+qV1IP4T+w+xXRA==}
    engines: {node: ^12.22.0 || ^14.17.0 || >=16.0.0}
    dev: true

  /eslint/8.6.0:
    resolution: {integrity: sha512-UvxdOJ7mXFlw7iuHZA4jmzPaUqIw54mZrv+XPYKNbKdLR0et4rf60lIZUU9kiNtnzzMzGWxMV+tQ7uG7JG8DPw==}
    engines: {node: ^12.22.0 || ^14.17.0 || >=16.0.0}
    hasBin: true
    dependencies:
      '@eslint/eslintrc': 1.3.2
      '@humanwhocodes/config-array': 0.9.5
      ajv: 6.12.6
      chalk: 4.1.2
      cross-spawn: 7.0.3
      debug: 4.3.4
      doctrine: 3.0.0
      enquirer: 2.3.6
      escape-string-regexp: 4.0.0
      eslint-scope: 7.1.1
      eslint-utils: 3.0.0_eslint@8.6.0
      eslint-visitor-keys: 3.3.0
      espree: 9.4.0
      esquery: 1.4.0
      esutils: 2.0.3
      fast-deep-equal: 3.1.3
      file-entry-cache: 6.0.1
      functional-red-black-tree: 1.0.1
      glob-parent: 6.0.2
      globals: 13.17.0
      ignore: 4.0.6
      import-fresh: 3.3.0
      imurmurhash: 0.1.4
      is-glob: 4.0.3
      js-yaml: 4.1.0
      json-stable-stringify-without-jsonify: 1.0.1
      levn: 0.4.1
      lodash.merge: 4.6.2
      minimatch: 3.1.2
      natural-compare: 1.4.0
      optionator: 0.9.1
      progress: 2.0.3
      regexpp: 3.2.0
      semver: 7.3.8
      strip-ansi: 6.0.1
      strip-json-comments: 3.1.1
      text-table: 0.2.0
      v8-compile-cache: 2.3.0
    transitivePeerDependencies:
      - supports-color
    dev: true

  /espree/9.4.0:
    resolution: {integrity: sha512-DQmnRpLj7f6TgN/NYb0MTzJXL+vJF9h3pHy4JhCIs3zwcgez8xmGg3sXHcEO97BrmO2OSvCwMdfdlyl+E9KjOw==}
    engines: {node: ^12.22.0 || ^14.17.0 || >=16.0.0}
    dependencies:
      acorn: 8.8.0
      acorn-jsx: 5.3.2_acorn@8.8.0
      eslint-visitor-keys: 3.3.0
    dev: true

  /esprima/4.0.1:
    resolution: {integrity: sha512-eGuFFw7Upda+g4p+QHvnW0RyTX/SVeJBDM/gCtMARO0cLuT2HcEKnTPvhjV6aGeqrCB/sbNop0Kszm0jsaWU4A==}
    engines: {node: '>=4'}
    hasBin: true
    dev: true

  /esquery/1.4.0:
    resolution: {integrity: sha512-cCDispWt5vHHtwMY2YrAQ4ibFkAL8RbH5YGBnZBc90MolvvfkkQcJro/aZiAQUlQ3qgrYS6D6v8Gc5G5CQsc9w==}
    engines: {node: '>=0.10'}
    dependencies:
      estraverse: 5.3.0
    dev: true

  /esrecurse/4.3.0:
    resolution: {integrity: sha512-KmfKL3b6G+RXvP8N1vr3Tq1kL/oCFgn2NYXEtqP8/L3pKapUA4G8cFVaoF3SU323CD4XypR/ffioHmkti6/Tag==}
    engines: {node: '>=4.0'}
    dependencies:
      estraverse: 5.3.0
    dev: true

  /estraverse/4.3.0:
    resolution: {integrity: sha512-39nnKffWz8xN1BU/2c79n9nB9HDzo0niYUqx6xyqUnyoAnQyyWpOTdZEeiCch8BBu515t4wp9ZmgVfVhn9EBpw==}
    engines: {node: '>=4.0'}
    dev: true

  /estraverse/5.3.0:
    resolution: {integrity: sha512-MMdARuVEQziNTeJD8DgMqmhwR11BRQ/cBP+pLtYdSTnf3MIO8fFeiINEbX36ZdNlfU/7A9f3gUw49B3oQsvwBA==}
    engines: {node: '>=4.0'}
    dev: true

  /esutils/2.0.3:
    resolution: {integrity: sha512-kVscqXk4OCp68SZ0dkgEKVi6/8ij300KBWTJq32P/dYeWTSwK41WyTxalN1eRmA5Z9UU/LX9D7FWSmV9SAYx6g==}
    engines: {node: '>=0.10.0'}
    dev: true

  /event-lite/0.1.3:
    resolution: {integrity: sha512-8qz9nOz5VeD2z96elrEKD2U433+L3DWdUdDkOINLGOJvx1GsMBbMn0aCeu28y8/e85A6mCigBiFlYMnTBEGlSw==}
    dev: true

  /event-target-shim/5.0.1:
    resolution: {integrity: sha512-i/2XbnSz/uxRCU6+NdVJgKWDTM427+MqYbkQzD321DuCQJUqOuJKIA0IM2+W2xtYHdKOmZ4dR6fExsd4SXL+WQ==}
    engines: {node: '>=6'}
    dev: true

  /events/3.3.0:
    resolution: {integrity: sha512-mQw+2fkQbALzQ7V0MY0IqdnXNOeTtP4r0lN9z7AAawCXgqea7bDii20AYrIBrFd/Hx0M2Ocz6S111CaFkUcb0Q==}
    engines: {node: '>=0.8.x'}
    dev: true

  /execa/1.0.0:
    resolution: {integrity: sha512-adbxcyWV46qiHyvSp50TKt05tB4tK3HcmF7/nxfAdhnox83seTDbwnaqKO4sXRy7roHAIFqJP/Rw/AuEbX61LA==}
    engines: {node: '>=6'}
    dependencies:
      cross-spawn: 6.0.5
      get-stream: 4.1.0
      is-stream: 1.1.0
      npm-run-path: 2.0.2
      p-finally: 1.0.0
      signal-exit: 3.0.7
      strip-eof: 1.0.0
    dev: true

  /execa/5.1.1:
    resolution: {integrity: sha512-8uSpZZocAZRBAPIEINJj3Lo9HyGitllczc27Eh5YYojjMFMn8yHMDMaUHE2Jqfq05D/wucwI4JGURyXt1vchyg==}
    engines: {node: '>=10'}
    dependencies:
      cross-spawn: 7.0.3
      get-stream: 6.0.1
      human-signals: 2.1.0
      is-stream: 2.0.1
      merge-stream: 2.0.0
      npm-run-path: 4.0.1
      onetime: 5.1.2
      signal-exit: 3.0.7
      strip-final-newline: 2.0.0
    dev: true

  /expand-tilde/2.0.2:
    resolution: {integrity: sha512-A5EmesHW6rfnZ9ysHQjPdJRni0SRar0tjtG5MNtm9n5TUvsYU8oozprtRD4AqHxcZWWlVuAmQo2nWKfN9oyjTw==}
    engines: {node: '>=0.10.0'}
    dependencies:
      homedir-polyfill: 1.0.3
    dev: true

  /extend-shallow/2.0.1:
    resolution: {integrity: sha512-zCnTtlxNoAiDc3gqY2aYAWFx7XWWiasuF2K8Me5WbN8otHKTUKBwjPtNpRs/rbUZm7KxWAaNj7P1a/p52GbVug==}
    engines: {node: '>=0.10.0'}
    dependencies:
      is-extendable: 0.1.1
    dev: true

  /fast-deep-equal/3.1.3:
    resolution: {integrity: sha512-f3qQ9oQy9j2AhBe/H9VC91wLmKBCCU/gDOnKNAYG5hswO7BLKj09Hc5HYNz9cGI++xlpDCIgDaitVs03ATR84Q==}
    dev: true

  /fast-glob/3.2.12:
    resolution: {integrity: sha512-DVj4CQIYYow0BlaelwK1pHl5n5cRSJfM60UA0zK891sVInoPri2Ekj7+e1CT3/3qxXenpI+nBBmQAcJPJgaj4w==}
    engines: {node: '>=8.6.0'}
    dependencies:
      '@nodelib/fs.stat': 2.0.5
      '@nodelib/fs.walk': 1.2.8
      glob-parent: 5.1.2
      merge2: 1.4.1
      micromatch: 4.0.5
    dev: true

  /fast-json-patch/3.1.1:
    resolution: {integrity: sha512-vf6IHUX2SBcA+5/+4883dsIjpBTqmfBjmYiWK1savxQmFk4JfBMLa7ynTYOs1Rolp/T1betJxHiGD3g1Mn8lUQ==}
    dev: true

  /fast-json-stable-stringify/2.1.0:
    resolution: {integrity: sha512-lhd/wF+Lk98HZoTCtlVraHtfh5XYijIjalXck7saUtuanSDyLMxnHhSXEDJqHxD7msR8D0uCmqlkwjCV8xvwHw==}
    dev: true

  /fast-levenshtein/2.0.6:
    resolution: {integrity: sha512-DCXu6Ifhqcks7TZKY3Hxp3y6qphY5SJZmrWMDrKcERSOXWQdMhU9Ig/PYrzyw/ul9jOIyh0N4M0tbC5hodg8dw==}
    dev: true

  /fast-levenshtein/3.0.0:
    resolution: {integrity: sha512-hKKNajm46uNmTlhHSyZkmToAc56uZJwYq7yrciZjqOxnlfQwERDQJmHPUp7m1m9wx8vgOe8IaCKZ5Kv2k1DdCQ==}
    dependencies:
      fastest-levenshtein: 1.0.16
    dev: true

  /fastest-levenshtein/1.0.16:
    resolution: {integrity: sha512-eRnCtTTtGZFpQCwhJiUOuxPQWRXVKYDn0b2PeHfXL6/Zi53SLAzAHfVhVWK2AryC/WH05kGfxhFIPvTF0SXQzg==}
    engines: {node: '>= 4.9.1'}
    dev: true

  /fastq/1.15.0:
    resolution: {integrity: sha512-wBrocU2LCXXa+lWBt8RoIRD89Fi8OdABODa/kEnyeyjS5aZO5/GNvI5sEINADqP/h8M29UHTHUb53sUu5Ihqdw==}
    dependencies:
      reusify: 1.0.4
    dev: true

  /file-entry-cache/6.0.1:
    resolution: {integrity: sha512-7Gps/XWymbLk2QLYK4NzpMOrYjMhdIxXuIvy2QBsLE6ljuodKvdkWs/cpyJJ3CVIVpH0Oi1Hvg1ovbMzLdFBBg==}
    engines: {node: ^10.12.0 || >=12.0.0}
    dependencies:
      flat-cache: 3.0.4
    dev: true

  /filelist/1.0.4:
    resolution: {integrity: sha512-w1cEuf3S+DrLCQL7ET6kz+gmlJdbq9J7yXCSjK/OZCPA+qEN1WyF4ZAf0YYJa4/shHJra2t/d/r8SV4Ji+x+8Q==}
    dependencies:
      minimatch: 5.1.6
    dev: true

  /fill-range/7.0.1:
    resolution: {integrity: sha512-qOo9F+dMUmC2Lcb4BbVvnKJxTPjCm+RRpe4gDuGrzkL7mEVl/djYSu2OdQ2Pa302N4oqkSg9ir6jaLWJ2USVpQ==}
    engines: {node: '>=8'}
    dependencies:
      to-regex-range: 5.0.1
    dev: true

  /filter-obj/1.1.0:
    resolution: {integrity: sha512-8rXg1ZnX7xzy2NGDVkBVaAy+lSlPNwad13BtgSlLuxfIslyt5Vg64U7tFcCt4WS1R0hvtnQybT/IyCkGZ3DpXQ==}
    engines: {node: '>=0.10.0'}
    dev: true

  /find-up/4.1.0:
    resolution: {integrity: sha512-PpOwAdQ/YlXQ2vj8a3h8IipDuYRi3wceVQQGYWxNINccq40Anw7BlsEXCMbt1Zt+OLA6Fq9suIpIWD0OsnISlw==}
    engines: {node: '>=8'}
    dependencies:
      locate-path: 5.0.0
      path-exists: 4.0.0
    dev: true

  /find-up/5.0.0:
    resolution: {integrity: sha512-78/PXT1wlLLDgTzDs7sjq9hzz0vXD+zn+7wypEe4fXQxCmdmqfGsEPQxmiCSQI3ajFV91bVSsvNtrJRiW6nGng==}
    engines: {node: '>=10'}
    dependencies:
      locate-path: 6.0.0
      path-exists: 4.0.0
    dev: true

  /flat-cache/3.0.4:
    resolution: {integrity: sha512-dm9s5Pw7Jc0GvMYbshN6zchCA9RgQlzzEZX3vylR9IqFfS8XciblUXOKfW6SiuJ0e13eDYZoZV5wdrev7P3Nwg==}
    engines: {node: ^10.12.0 || >=12.0.0}
    dependencies:
      flatted: 3.2.7
      rimraf: 3.0.2
    dev: true

  /flat/5.0.2:
    resolution: {integrity: sha512-b6suED+5/3rTpUBdG1gupIl8MPFCAMA0QXwmljLhvCUKcUvdE4gWky9zpuGCcXHOsz4J9wPGNWq6OKpmIzz3hQ==}
    hasBin: true
    dev: true

  /flatted/3.2.7:
    resolution: {integrity: sha512-5nqDSxl8nn5BSNxyR3n4I6eDmbolI6WT+QqR547RwxQapgjQBmtktdP+HTBb/a/zLsbzERTONyUB5pefh5TtjQ==}
    dev: true

  /for-each/0.3.3:
    resolution: {integrity: sha512-jqYfLp7mo9vIyQf8ykW2v7A+2N4QjeCeI5+Dz9XraiO1ign81wjiH7Fb9vSOWvQfNtmSa4H2RoQTrrXivdUZmw==}
    dependencies:
      is-callable: 1.2.7
    dev: true

  /form-data/2.5.1:
    resolution: {integrity: sha512-m21N3WOmEEURgk6B9GLOE4RuWOFf28Lhh9qGYeNlGq4VDXUlJy2th2slBNU8Gp8EzloYZOibZJ7t5ecIrFSjVA==}
    engines: {node: '>= 0.12'}
    dependencies:
      asynckit: 0.4.0
      combined-stream: 1.0.8
      mime-types: 2.1.35
    dev: true

  /fs-exists-sync/0.1.0:
    resolution: {integrity: sha512-cR/vflFyPZtrN6b38ZyWxpWdhlXrzZEBawlpBQMq7033xVY7/kg0GDMBK5jg8lDYQckdJ5x/YC88lM3C7VMsLg==}
    engines: {node: '>=0.10.0'}
    dev: true

  /fs-extra/7.0.1:
    resolution: {integrity: sha512-YJDaCJZEnBmcbw13fvdAM9AwNOJwOzrE4pqMqBq5nFiEqXUqHwlK4B+3pUw6JNvfSPtX05xFHtYy/1ni01eGCw==}
    engines: {node: '>=6 <7 || >=8'}
    dependencies:
      graceful-fs: 4.2.11
      jsonfile: 4.0.0
      universalify: 0.1.2
    dev: true

  /fs-extra/8.1.0:
    resolution: {integrity: sha512-yhlQgA6mnOJUKOsRUFsgJdQCvkKhcz8tlZG5HBQfReYZy46OwLcY+Zia0mtdHsOo9y/hP+CxMN0TU9QxoOtG4g==}
    engines: {node: '>=6 <7 || >=8'}
    dependencies:
      graceful-fs: 4.2.11
      jsonfile: 4.0.0
      universalify: 0.1.2
    dev: true

  /fs-extra/9.1.0:
    resolution: {integrity: sha512-hcg3ZmepS30/7BSFqRvoo3DOMQu7IjqxO5nCDt+zM9XWjb33Wg7ziNT+Qvqbuc3+gWpzO02JubVyk2G4Zvo1OQ==}
    engines: {node: '>=10'}
    dependencies:
      at-least-node: 1.0.0
      graceful-fs: 4.2.11
      jsonfile: 6.1.0
      universalify: 2.0.0
    dev: true

  /fs.realpath/1.0.0:
    resolution: {integrity: sha512-OO0pH2lK6a0hZnAdau5ItzHPI6pUlvI7jMVnxUQRtw4owF2wk8lOSabtGDCTP4Ggrg2MbGnWO9X8K1t4+fGMDw==}
    dev: true

  /fsevents/2.3.2:
    resolution: {integrity: sha512-xiqMQR4xAeHTuB9uWm+fFRcIOgKBMiOBP+eXiyT7jsgVCq1bkVygt00oASowB7EdtpOHaaPgKt812P9ab+DDKA==}
    engines: {node: ^8.16.0 || ^10.6.0 || >=11.0.0}
    os: [darwin]
    requiresBuild: true
    dev: true
    optional: true

  /function-bind/1.1.1:
    resolution: {integrity: sha512-yIovAzMX49sF8Yl58fSCWJ5svSLuaibPxXQJFLmBObTuCr0Mf1KiPopGM9NiFjiYBCbfaa2Fh6breQ6ANVTI0A==}
    dev: true

  /function.prototype.name/1.1.5:
    resolution: {integrity: sha512-uN7m/BzVKQnCUF/iW8jYea67v++2u7m5UgENbHRtdDVclOUP+FMPlCNdmk0h/ysGyo2tavMJEDqJAkJdRa1vMA==}
    engines: {node: '>= 0.4'}
    dependencies:
      call-bind: 1.0.2
      define-properties: 1.2.0
      es-abstract: 1.21.2
      functions-have-names: 1.2.3
    dev: true

  /functional-red-black-tree/1.0.1:
    resolution: {integrity: sha512-dsKNQNdj6xA3T+QlADDA7mOSlX0qiMINjn0cgr+eGHGsbSHzTabcIogz2+p/iqP1Xs6EP/sS2SbqH+brGTbq0g==}
    dev: true

  /functions-have-names/1.2.3:
    resolution: {integrity: sha512-xckBUXyTIqT97tq2x2AMb+g163b5JFysYk0x4qxNFwbfQkmNZoiRHb6sPzI9/QV33WeuvVYBUIiD4NzNIyqaRQ==}
    dev: true

  /get-caller-file/2.0.5:
    resolution: {integrity: sha512-DyFP3BM/3YHTQOCUL/w0OZHR0lpKeGrxotcHWcqNEdnltqFwXVfhEBQ94eIo34AfQpo0rGki4cyIiftY06h2Fg==}
    engines: {node: 6.* || 8.* || >= 10.*}
    dev: true

  /get-intrinsic/1.2.1:
    resolution: {integrity: sha512-2DcsyfABl+gVHEfCOaTrWgyt+tb6MSEGmKq+kI5HwLbIYgjgmMcV8KQ41uaKz1xxUcn9tJtgFbQUEVcEbd0FYw==}
    dependencies:
      function-bind: 1.1.1
      has: 1.0.3
      has-proto: 1.0.1
      has-symbols: 1.0.3
    dev: true

  /get-package-type/0.1.0:
    resolution: {integrity: sha512-pjzuKtY64GYfWizNAJ0fr9VqttZkNiK2iS430LtIHzjBEr6bX8Am2zm4sW4Ro5wjWW5cAlRL1qAMTcXbjNAO2Q==}
    engines: {node: '>=8.0.0'}
    dev: true

  /get-stdin/6.0.0:
    resolution: {integrity: sha512-jp4tHawyV7+fkkSKyvjuLZswblUtz+SQKzSWnBbii16BuZksJlU1wuBYXY75r+duh/llF1ur6oNwi+2ZzjKZ7g==}
    engines: {node: '>=4'}
    dev: true

  /get-stream/4.1.0:
    resolution: {integrity: sha512-GMat4EJ5161kIy2HevLlr4luNjBgvmj413KaQA7jt4V8B4RDsfpHk7WQ9GVqfYyyx8OS/L66Kox+rJRNklLK7w==}
    engines: {node: '>=6'}
    dependencies:
      pump: 3.0.0
    dev: true

  /get-stream/6.0.1:
    resolution: {integrity: sha512-ts6Wi+2j3jQjqi70w5AlN8DFnkSwC+MqmxEzdEALB2qXZYV3X/b1CTfgPLGJNMeAWxdPfU8FO1ms3NUfaHCPYg==}
    engines: {node: '>=10'}
    dev: true

  /get-symbol-description/1.0.0:
    resolution: {integrity: sha512-2EmdH1YvIQiZpltCNgkuiUnyukzxM/R6NDJX31Ke3BG1Nq5b0S2PhX59UKi9vZpPDQVdqn+1IcaAwnzTT5vCjw==}
    engines: {node: '>= 0.4'}
    dependencies:
      call-bind: 1.0.2
      get-intrinsic: 1.2.1
    dev: true

  /git-config-path/1.0.1:
    resolution: {integrity: sha512-KcJ2dlrrP5DbBnYIZ2nlikALfRhKzNSX0stvv3ImJ+fvC4hXKoV+U+74SV0upg+jlQZbrtQzc0bu6/Zh+7aQbg==}
    engines: {node: '>=0.10.0'}
    dependencies:
      extend-shallow: 2.0.1
      fs-exists-sync: 0.1.0
      homedir-polyfill: 1.0.3
    dev: true

  /git-hooks-list/1.0.3:
    resolution: {integrity: sha512-Y7wLWcrLUXwk2noSka166byGCvhMtDRpgHdzCno1UQv/n/Hegp++a2xBWJL1lJarnKD3SWaljD+0z1ztqxuKyQ==}
    dev: true

  /gitlab/10.2.1:
    resolution: {integrity: sha512-z+DxRF1C9uayVbocs9aJkJz+kGy14TSm1noB/rAIEBbXOkOYbjKxyuqJzt+0zeFpXFdgA0yq6DVVbvM7HIfGwg==}
    engines: {node: '>=10.0.0'}
    deprecated: 'The gitlab package has found a new home in the @gitbeaker organization. For the latest gitlab node library, check out @gitbeaker/node. A full list of the features can be found here: https://github.com/jdalrymple/gitbeaker#readme'
    dependencies:
      form-data: 2.5.1
      humps: 2.0.1
      ky: 0.12.0
      ky-universal: 0.3.0_ky@0.12.0
      li: 1.3.0
      query-string: 6.14.1
      universal-url: 2.0.0
    transitivePeerDependencies:
      - encoding
    dev: true

  /glob-parent/5.1.2:
    resolution: {integrity: sha512-AOIgSQCepiJYwP3ARnGx+5VnTu2HBYdzbGP45eLw1vr3zB3vZLeyed1sC9hnbcOc9/SrMyM5RPQrkGz4aS9Zow==}
    engines: {node: '>= 6'}
    dependencies:
      is-glob: 4.0.3
    dev: true

  /glob-parent/6.0.2:
    resolution: {integrity: sha512-XxwI8EOhVQgWp6iDL+3b0r86f4d6AX6zSU55HfB4ydCEuXLXc5FcYeOu+nnGftS4TEju/11rt4KJPTMgbfmv4A==}
    engines: {node: '>=10.13.0'}
    dependencies:
      is-glob: 4.0.3
    dev: true

  /glob-to-regexp/0.4.1:
    resolution: {integrity: sha512-lkX1HJXwyMcprw/5YUZc2s7DrpAiHB21/V+E1rHUrVNokkvB6bqMzT0VfV6/86ZNabt1k14YOIaT7nDvOX3Iiw==}
    dev: true

  /glob/7.2.0:
    resolution: {integrity: sha512-lmLf6gtyrPq8tTjSmrO94wBeQbFR3HbLHbuyD69wuyQkImp2hWqMGB47OX65FBkPffO641IP9jWa1z4ivqG26Q==}
    dependencies:
      fs.realpath: 1.0.0
      inflight: 1.0.6
      inherits: 2.0.4
      minimatch: 3.1.2
      once: 1.4.0
      path-is-absolute: 1.0.1
    dev: true

  /glob/7.2.3:
    resolution: {integrity: sha512-nFR0zLpU2YCaRxwoCJvL6UvCH2JFyFVIvwTLsIf21AuHlMskA1hhTdk+LlYJtOlYt9v6dvszD2BGRqBL+iQK9Q==}
    dependencies:
      fs.realpath: 1.0.0
      inflight: 1.0.6
      inherits: 2.0.4
      minimatch: 3.1.2
      once: 1.4.0
      path-is-absolute: 1.0.1
    dev: true

  /glob/9.3.5:
    resolution: {integrity: sha512-e1LleDykUz2Iu+MTYdkSsuWX8lvAjAcs0Xef0lNIu0S2wOAzuTxCJtcd9S3cijlwYF18EsU3rzb8jPVobxDh9Q==}
    engines: {node: '>=16 || 14 >=14.17'}
    dependencies:
      fs.realpath: 1.0.0
      minimatch: 8.0.4
      minipass: 4.2.8
      path-scurry: 1.9.2
    dev: true

  /globals/13.17.0:
    resolution: {integrity: sha512-1C+6nQRb1GwGMKm2dH/E7enFAMxGTmGI7/dEdhy/DNelv85w9B72t3uc5frtMNXIbzrarJJ/lTCjcaZwbLJmyw==}
    engines: {node: '>=8'}
    dependencies:
      type-fest: 0.20.2
    dev: true

  /globalthis/1.0.3:
    resolution: {integrity: sha512-sFdI5LyBiNTHjRd7cGPWapiHWMOXKyuBNX/cWJ3NfzrZQVa8GI/8cofCl74AOVqq9W5kNmguTIzJ/1s2gyI9wA==}
    engines: {node: '>= 0.4'}
    dependencies:
      define-properties: 1.2.0
    dev: true

  /globby/10.0.0:
    resolution: {integrity: sha512-3LifW9M4joGZasyYPz2A1U74zbC/45fvpXUvO/9KbSa+VV0aGZarWkfdgKyR9sExNP0t0x0ss/UMJpNpcaTspw==}
    engines: {node: '>=8'}
    dependencies:
      '@types/glob': 7.2.0
      array-union: 2.1.0
      dir-glob: 3.0.1
      fast-glob: 3.2.12
      glob: 7.2.3
      ignore: 5.2.4
      merge2: 1.4.1
      slash: 3.0.0
    dev: true

  /globby/11.1.0:
    resolution: {integrity: sha512-jhIXaOzy1sb8IyocaruWSn1TjmnBVs8Ayhcy83rmxNJ8q2uWKCAj3CnJY+KpGSXCueAPc0i05kVvVKtP1t9S3g==}
    engines: {node: '>=10'}
    dependencies:
      array-union: 2.1.0
      dir-glob: 3.0.1
      fast-glob: 3.2.12
      ignore: 5.2.4
      merge2: 1.4.1
      slash: 3.0.0
    dev: true

  /gopd/1.0.1:
    resolution: {integrity: sha512-d65bNlIadxvpb/A2abVdlqKqV563juRnZ1Wtk6s1sIR8uNsXR70xqIzVqxVf1eTqDunwT2MkczEeaezCKTZhwA==}
    dependencies:
      get-intrinsic: 1.2.1
    dev: true

  /graceful-fs/4.2.11:
    resolution: {integrity: sha512-RbJ5/jmFcNNCcDV5o9eTnBLJ/HszWV0P73bc+Ff4nS/rJj+YaS6IGyiOL0VoBYX+l1Wrl3k63h/KrH+nhJ0XvQ==}
    dev: true

  /grapheme-splitter/1.0.4:
    resolution: {integrity: sha512-bzh50DW9kTPM00T8y4o8vQg89Di9oLJVLW/KaOGIXJWP/iqCN6WKYkbNOF04vFLJhwcpYUh9ydh/+5vpOqV4YQ==}
    dev: true

  /has-bigints/1.0.2:
    resolution: {integrity: sha512-tSvCKtBr9lkF0Ex0aQiP9N+OpV4zi2r/Nee5VkRDbaqv35RLYMzbwQfFSZZH0kR+Rd6302UJZ2p/bJCEoR3VoQ==}
    dev: true

  /has-flag/2.0.0:
    resolution: {integrity: sha512-P+1n3MnwjR/Epg9BBo1KT8qbye2g2Ou4sFumihwt6I4tsUX7jnLcX4BTOSKg/B1ZrIYMN9FcEnG4x5a7NB8Eng==}
    engines: {node: '>=0.10.0'}
    dev: true

  /has-flag/3.0.0:
    resolution: {integrity: sha512-sKJf1+ceQBr4SMkvQnBDNDtf4TXpVhVGateu0t918bl30FnbE2m4vNLX+VWe/dpjlb+HugGYzW7uQXH98HPEYw==}
    engines: {node: '>=4'}
    dev: true

  /has-flag/4.0.0:
    resolution: {integrity: sha512-EykJT/Q1KjTWctppgIAgfSO0tKVuZUjhgMr17kqTumMl6Afv3EISleU7qZUzoXDFTAHTDC4NOoG/ZxU3EvlMPQ==}
    engines: {node: '>=8'}
    dev: true

  /has-property-descriptors/1.0.0:
    resolution: {integrity: sha512-62DVLZGoiEBDHQyqG4w9xCuZ7eJEwNmJRWw2VY84Oedb7WFcA27fiEVe8oUQx9hAUJ4ekurquucTGwsyO1XGdQ==}
    dependencies:
      get-intrinsic: 1.2.1
    dev: true

  /has-proto/1.0.1:
    resolution: {integrity: sha512-7qE+iP+O+bgF9clE5+UoBFzE65mlBiVj3tKCrlNQ0Ogwm0BjpT/gK4SlLYDMybDh5I3TCTKnPPa0oMG7JDYrhg==}
    engines: {node: '>= 0.4'}
    dev: true

  /has-symbols/1.0.3:
    resolution: {integrity: sha512-l3LCuF6MgDNwTDKkdYGEihYjt5pRPbEg46rtlmnSPlUbgmB8LOIrKJbYYFBSbnPaJexMKtiPO8hmeRjRz2Td+A==}
    engines: {node: '>= 0.4'}
    dev: true

  /has-tostringtag/1.0.0:
    resolution: {integrity: sha512-kFjcSNhnlGV1kyoGk7OXKSawH5JOb/LzUc5w9B02hOTO0dfFRjbHQKvg1d6cf3HbeUmtU9VbbV3qzZ2Teh97WQ==}
    engines: {node: '>= 0.4'}
    dependencies:
      has-symbols: 1.0.3
    dev: true

  /has/1.0.3:
    resolution: {integrity: sha512-f2dvO0VU6Oej7RkWJGrehjbzMAjFp5/VKPp5tTpWIV4JHHZK1/BxbFRtf/siA2SWTe09caDmVtYYzWEIbBS4zw==}
    engines: {node: '>= 0.4.0'}
    dependencies:
      function-bind: 1.1.1
    dev: true

  /hasurl/1.0.0:
    resolution: {integrity: sha512-43ypUd3DbwyCT01UYpA99AEZxZ4aKtRxWGBHEIbjcOsUghd9YUON0C+JF6isNjaiwC/UF5neaUudy6JS9jZPZQ==}
    engines: {node: '>= 4'}
    dev: true

  /he/1.2.0:
    resolution: {integrity: sha512-F/1DnUGPopORZi0ni+CvrCgHQ5FyEAHRLSApuYWMmrbSwoN2Mn/7k+Gl38gJnR7yyDZk6WLXwiGod1JOWNDKGw==}
    hasBin: true
    dev: true

  /homedir-polyfill/1.0.3:
    resolution: {integrity: sha512-eSmmWE5bZTK2Nou4g0AI3zZ9rswp7GRKoKXS1BLUkvPviOqs4YTN1djQIqrXy9k5gEtdLPy86JjRwsNM9tnDcA==}
    engines: {node: '>=0.10.0'}
    dependencies:
      parse-passwd: 1.0.0
    dev: true

  /hosted-git-info/2.8.9:
    resolution: {integrity: sha512-mxIDAb9Lsm6DoOJ7xH+5+X4y1LU/4Hi50L9C5sIswK3JzULS4bwk1FvjdBgvYR4bzT4tuUQiC15FE2f5HbLvYw==}
    dev: true

  /http-call/5.3.0:
    resolution: {integrity: sha512-ahwimsC23ICE4kPl9xTBjKB4inbRaeLyZeRunC/1Jy/Z6X8tv22MEAjK+KBOMSVLaqXPTTmd8638waVIKLGx2w==}
    engines: {node: '>=8.0.0'}
    dependencies:
      content-type: 1.0.5
      debug: 4.3.4
      is-retry-allowed: 1.2.0
      is-stream: 2.0.1
      parse-json: 4.0.0
      tunnel-agent: 0.6.0
    transitivePeerDependencies:
      - supports-color
    dev: true

  /http-proxy-agent/2.1.0:
    resolution: {integrity: sha512-qwHbBLV7WviBl0rQsOzH6o5lwyOIvwp/BdFnvVxXORldu5TmjFfjzBcWUWS5kWAZhmv+JtiDhSuQCp4sBfbIgg==}
    engines: {node: '>= 4.5.0'}
    dependencies:
      agent-base: 4.3.0
      debug: 3.1.0
    transitivePeerDependencies:
      - supports-color
    dev: true

  /https-proxy-agent/2.2.4:
    resolution: {integrity: sha512-OmvfoQ53WLjtA9HeYP9RNrWMJzzAz1JGaSFr1nijg0PVR1JaD/xbJq1mdEIIlxGpXp9eSe/O2LgU9DJmTPd0Eg==}
    engines: {node: '>= 4.5.0'}
    dependencies:
      agent-base: 4.3.0
      debug: 3.2.7
    transitivePeerDependencies:
      - supports-color
    dev: true

  /human-signals/2.1.0:
    resolution: {integrity: sha512-B4FFZ6q/T2jhhksgkbEW3HBvWIfDW85snkQgawt07S7J5QXTk6BkNV+0yAeZrM5QpMAdYlocGoljn0sJ/WQkFw==}
    engines: {node: '>=10.17.0'}
    dev: true

  /humps/2.0.1:
    resolution: {integrity: sha512-E0eIbrFWUhwfXJmsbdjRQFQPrl5pTEoKlz163j1mTqqUnU9PgR4AgB8AIITzuB3vLBdxZXyZ9TDIrwB2OASz4g==}
    dev: true

  /hyperlinker/1.0.0:
    resolution: {integrity: sha512-Ty8UblRWFEcfSuIaajM34LdPXIhbs1ajEX/BBPv24J+enSVaEVY63xQ6lTO9VRYS5LAoghIG0IDJ+p+IPzKUQQ==}
    engines: {node: '>=4'}
    dev: true

  /ieee754/1.2.1:
    resolution: {integrity: sha512-dcyqhDvX1C46lXZcVqCpK+FtMRQVdIMN6/Df5js2zouUsqG7I6sFxitIC+7KYK29KdXOLHdu9zL4sFnoVQnqaA==}
    dev: true

  /ignore/4.0.6:
    resolution: {integrity: sha512-cyFDKrqc/YdcWFniJhzI42+AzS+gNwmUzOSFcRCQYwySuBBBy/KjuxWLZ/FHEH6Moq1NizMOBWyTcv8O4OZIMg==}
    engines: {node: '>= 4'}
    dev: true

  /ignore/5.2.1:
    resolution: {integrity: sha512-d2qQLzTJ9WxQftPAuEQpSPmKqzxePjzVbpAVv62AQ64NTL+wR4JkrVqR/LqFsFEUsHDAiId52mJteHDFuDkElA==}
    engines: {node: '>= 4'}
    dev: true

  /ignore/5.2.4:
    resolution: {integrity: sha512-MAb38BcSbH0eHNBxn7ql2NH/kX33OkB3lZ1BNdh7ENeRChHTYsTvWrMubiIAMNS2llXEEgZ1MUOBtXChP3kaFQ==}
    engines: {node: '>= 4'}
    dev: true

  /immediate/3.0.6:
    resolution: {integrity: sha512-XXOFtyqDjNDAQxVfYxuF7g9Il/IbWmmlQg2MYKOH8ExIT1qg6xc4zyS3HaEEATgs1btfzxq15ciUiY7gjSXRGQ==}
    dev: true

  /import-fresh/3.3.0:
    resolution: {integrity: sha512-veYYhQa+D1QBKznvhUHxb8faxlrwUnxseDAbAp457E0wLNio2bOSKnjYDhMj+YiAq61xrMGhQk9iXVk5FzgQMw==}
    engines: {node: '>=6'}
    dependencies:
      parent-module: 1.0.1
      resolve-from: 4.0.0
    dev: true

  /import-lazy/4.0.0:
    resolution: {integrity: sha512-rKtvo6a868b5Hu3heneU+L4yEQ4jYKLtjpnPeUdK7h0yzXGmyBTypknlkCvHFBqfX9YlorEiMM6Dnq/5atfHkw==}
    engines: {node: '>=8'}
    dev: true

  /imurmurhash/0.1.4:
    resolution: {integrity: sha512-JmXMZ6wuvDmLiHEml9ykzqO6lwFbof0GG4IkcGaENdCRDDmMVnny7s5HsIgHCbaq0w2MyPhDqkhTUgS2LU2PHA==}
    engines: {node: '>=0.8.19'}
    dev: true

  /indent-string/4.0.0:
    resolution: {integrity: sha512-EdDDZu4A2OyIK7Lr/2zG+w5jmbuk1DVBnEwREQvBzspBJkCEbRa8GxU1lghYcaGJCnRWibjDXlq779X1/y5xwg==}
    engines: {node: '>=8'}
    dev: true

  /inflight/1.0.6:
    resolution: {integrity: sha512-k92I/b08q4wvFscXCLvqfsHCrjrF7yiXsQuIVvVE7N82W3+aqpzuUdBbfhWcy/FZR3/4IgflMgKLOsvPDrGCJA==}
    dependencies:
      once: 1.4.0
      wrappy: 1.0.2
    dev: true

  /inherits/2.0.4:
    resolution: {integrity: sha512-k/vGaX4/Yla3WzyMCvTQOXYeIHvqOKtnqBduzTHpzpQZzAskKMhZ2K+EnBiSM9zGSoIFeMpXKxa4dYeZIQqewQ==}
    dev: true

  /ini/1.3.8:
    resolution: {integrity: sha512-JV/yugV2uzW5iMRSiZAyDtQd+nxtUnjeLt0acNdw98kKLrvuRVyB80tsREOE7yvGVgalhZ6RNXCmEHkUKBKxew==}
    dev: true

  /int64-buffer/0.1.10:
    resolution: {integrity: sha512-v7cSY1J8ydZ0GyjUHqF+1bshJ6cnEVLo9EnjB8p+4HDRPZc9N5jjmvUV7NvEsqQOKyH0pmIBFWXVQbiS0+OBbA==}
    dev: true

  /internal-slot/1.0.5:
    resolution: {integrity: sha512-Y+R5hJrzs52QCG2laLn4udYVnxsfny9CpOhNhUvk/SSSVyF6T27FzRbF0sroPidSu3X8oEAkOn2K804mjpt6UQ==}
    engines: {node: '>= 0.4'}
    dependencies:
      get-intrinsic: 1.2.1
      has: 1.0.3
      side-channel: 1.0.4
    dev: true

  /interpret/1.4.0:
    resolution: {integrity: sha512-agE4QfB2Lkp9uICn7BAqoscw4SZP9kTE2hxiFI3jBPmXJfdqiahTbUuKGsMoN2GtqL9AxhYioAcVvgsb1HvRbA==}
    engines: {node: '>= 0.10'}
    dev: true

  /is-array-buffer/3.0.2:
    resolution: {integrity: sha512-y+FyyR/w8vfIRq4eQcM1EYgSTnmHXPqaF+IgzgraytCFq5Xh8lllDVmAZolPJiZttZLeFSINPYMaEJ7/vWUa1w==}
    dependencies:
      call-bind: 1.0.2
      get-intrinsic: 1.2.1
      is-typed-array: 1.1.10
    dev: true

  /is-arrayish/0.2.1:
    resolution: {integrity: sha512-zz06S8t0ozoDXMG+ube26zeCTNXcKIPJZJi8hBrF4idCLms4CG9QtK7qBl1boi5ODzFpjswb5JPmHCbMpjaYzg==}
    dev: true

  /is-bigint/1.0.4:
    resolution: {integrity: sha512-zB9CruMamjym81i2JZ3UMn54PKGsQzsJeo6xvN3HJJ4CAsQNB6iRutp2To77OfCNuoxspsIhzaPoO1zyCEhFOg==}
    dependencies:
      has-bigints: 1.0.2
    dev: true

  /is-binary-path/2.1.0:
    resolution: {integrity: sha512-ZMERYes6pDydyuGidse7OsHxtbI7WVeUEozgR/g7rd0xUimYNlvZRE/K2MgZTjWy725IfelLeVcEM97mmtRGXw==}
    engines: {node: '>=8'}
    dependencies:
      binary-extensions: 2.2.0
    dev: true

  /is-boolean-object/1.1.2:
    resolution: {integrity: sha512-gDYaKHJmnj4aWxyj6YHyXVpdQawtVLHU5cb+eztPGczf6cjuTdwve5ZIEfgXqH4e57An1D1AKf8CZ3kYrQRqYA==}
    engines: {node: '>= 0.4'}
    dependencies:
      call-bind: 1.0.2
      has-tostringtag: 1.0.0
    dev: true

  /is-builtin-module/3.2.1:
    resolution: {integrity: sha512-BSLE3HnV2syZ0FK0iMA/yUGplUeMmNz4AW5fnTunbCIqZi4vG3WjJT9FHMy5D69xmAYBHXQhJdALdpwVxV501A==}
    engines: {node: '>=6'}
    dependencies:
      builtin-modules: 3.3.0
    dev: true

  /is-callable/1.2.7:
    resolution: {integrity: sha512-1BC0BVFhS/p0qtw6enp8e+8OD0UrK0oFLztSjNzhcKA3WDuJxxAPXzPuPtKkjEY9UUoEWlX/8fgKeu2S8i9JTA==}
    engines: {node: '>= 0.4'}
    dev: true

  /is-core-module/2.12.1:
    resolution: {integrity: sha512-Q4ZuBAe2FUsKtyQJoQHlvP8OvBERxO3jEmy1I7hcRXcJBGGHFh/aJBswbXuS9sgrDH2QUO8ilkwNPHvHMd8clg==}
    dependencies:
      has: 1.0.3
    dev: true

  /is-date-object/1.0.5:
    resolution: {integrity: sha512-9YQaSxsAiSwcvS33MBk3wTCVnWK+HhF8VZR2jRxehM16QcVOdHqPn4VPHmRK4lSr38n9JriurInLcP90xsYNfQ==}
    engines: {node: '>= 0.4'}
    dependencies:
      has-tostringtag: 1.0.0
    dev: true

  /is-docker/2.2.1:
    resolution: {integrity: sha512-F+i2BKsFrH66iaUFc0woD8sLy8getkwTwtOBjvs56Cx4CgJDeKQeqfz8wAYiSb8JOprWhHH5p77PbmYCvvUuXQ==}
    engines: {node: '>=8'}
    hasBin: true
    dev: true

  /is-extendable/0.1.1:
    resolution: {integrity: sha512-5BMULNob1vgFX6EjQw5izWDxrecWK9AM72rugNr0TFldMOi0fj6Jk+zeKIt0xGj4cEfQIJth4w3OKWOJ4f+AFw==}
    engines: {node: '>=0.10.0'}
    dev: true

  /is-extglob/2.1.1:
    resolution: {integrity: sha512-SbKbANkN603Vi4jEZv49LeVJMn4yGwsbzZworEoyEiutsN3nJYdbO36zfhGJ6QEDpOZIFkDtnq5JRxmvl3jsoQ==}
    engines: {node: '>=0.10.0'}
    dev: true

  /is-fullwidth-code-point/3.0.0:
    resolution: {integrity: sha512-zymm5+u+sCsSWyD9qNaejV3DFvhCKclKdizYaJUuHA83RLjb7nSuGnddCHGv0hk+KY7BMAlsWeK4Ueg6EV6XQg==}
    engines: {node: '>=8'}
    dev: true

  /is-glob/4.0.3:
    resolution: {integrity: sha512-xelSayHH36ZgE7ZWhli7pW34hNbNl8Ojv5KVmkJD4hBdD3th8Tfk9vYasLM+mXWOZhFkgZfxhLSnrwRr4elSSg==}
    engines: {node: '>=0.10.0'}
    dependencies:
      is-extglob: 2.1.1
    dev: true

  /is-negative-zero/2.0.2:
    resolution: {integrity: sha512-dqJvarLawXsFbNDeJW7zAz8ItJ9cd28YufuuFzh0G8pNHjJMnY08Dv7sYX2uF5UpQOwieAeOExEYAWWfu7ZZUA==}
    engines: {node: '>= 0.4'}
    dev: true

  /is-number-object/1.0.7:
    resolution: {integrity: sha512-k1U0IRzLMo7ZlYIfzRu23Oh6MiIFasgpb9X76eqfFZAqwH44UI4KTBvBYIZ1dSL9ZzChTB9ShHfLkR4pdW5krQ==}
    engines: {node: '>= 0.4'}
    dependencies:
      has-tostringtag: 1.0.0
    dev: true

  /is-number/7.0.0:
    resolution: {integrity: sha512-41Cifkg6e8TylSpdtTpeLVMqvSBEVzTttHvERD741+pnZ8ANv0004MRL43QKPDlK9cGvNp6NZWZUBlbGXYxxng==}
    engines: {node: '>=0.12.0'}
    dev: true

  /is-plain-obj/2.1.0:
    resolution: {integrity: sha512-YWnfyRwxL/+SsrWYfOpUtz5b3YD+nyfkHvjbcanzk8zgyO4ASD67uVMRt8k5bM4lLMDnXfriRhOpemw+NfT1eA==}
    engines: {node: '>=8'}
    dev: true

  /is-plain-object/5.0.0:
    resolution: {integrity: sha512-VRSzKkbMm5jMDoKLbltAkFQ5Qr7VDiTFGXxYFXXowVj387GeGNOCsOH6Msy00SGZ3Fp84b1Naa1psqgcCIEP5Q==}
    engines: {node: '>=0.10.0'}
    dev: true

  /is-regex/1.1.4:
    resolution: {integrity: sha512-kvRdxDsxZjhzUX07ZnLydzS1TU/TJlTUHHY4YLL87e37oUA49DfkLqgy+VjFocowy29cKvcSiu+kIv728jTTVg==}
    engines: {node: '>= 0.4'}
    dependencies:
      call-bind: 1.0.2
      has-tostringtag: 1.0.0
    dev: true

  /is-retry-allowed/1.2.0:
    resolution: {integrity: sha512-RUbUeKwvm3XG2VYamhJL1xFktgjvPzL0Hq8C+6yrWIswDy3BIXGqCxhxkc30N9jqK311gVU137K8Ei55/zVJRg==}
    engines: {node: '>=0.10.0'}
    dev: true

  /is-shared-array-buffer/1.0.2:
    resolution: {integrity: sha512-sqN2UDu1/0y6uvXyStCOzyhAjCSlHceFoMKJW8W9EU9cvic/QdsZ0kEU93HEy3IUEFZIiH/3w+AH/UQbPHNdhA==}
    dependencies:
      call-bind: 1.0.2
    dev: true

  /is-stream/1.1.0:
    resolution: {integrity: sha512-uQPm8kcs47jx38atAcWTVxyltQYoPT68y9aWYdV6yWXSyW8mzSat0TL6CiWdZeCdF3KrAvpVtnHbTv4RN+rqdQ==}
    engines: {node: '>=0.10.0'}
    dev: true

  /is-stream/2.0.1:
    resolution: {integrity: sha512-hFoiJiTl63nn+kstHGBtewWSKnQLpyb155KHheA1l39uvtO9nWIop1p3udqPcUd/xbF1VLMO4n7OI6p7RbngDg==}
    engines: {node: '>=8'}
    dev: true

  /is-string/1.0.7:
    resolution: {integrity: sha512-tE2UXzivje6ofPW7l23cjDOMa09gb7xlAqG6jG5ej6uPV32TlWP3NKPigtaGeHNu9fohccRYvIiZMfOOnOYUtg==}
    engines: {node: '>= 0.4'}
    dependencies:
      has-tostringtag: 1.0.0
    dev: true

  /is-symbol/1.0.4:
    resolution: {integrity: sha512-C/CPBqKWnvdcxqIARxyOh4v1UUEOCHpgDa0WYgpKDFMszcrPcffg5uhwSgPCLD2WWxmq6isisz87tzT01tuGhg==}
    engines: {node: '>= 0.4'}
    dependencies:
      has-symbols: 1.0.3
    dev: true

  /is-typed-array/1.1.10:
    resolution: {integrity: sha512-PJqgEHiWZvMpaFZ3uTc8kHPM4+4ADTlDniuQL7cU/UDA0Ql7F70yGfHph3cLNe+c9toaigv+DFzTJKhc2CtO6A==}
    engines: {node: '>= 0.4'}
    dependencies:
      available-typed-arrays: 1.0.5
      call-bind: 1.0.2
      for-each: 0.3.3
      gopd: 1.0.1
      has-tostringtag: 1.0.0
    dev: true

  /is-unicode-supported/0.1.0:
    resolution: {integrity: sha512-knxG2q4UC3u8stRGyAVJCOdxFmv5DZiRcdlIaAQXAbSfJya+OhopNotLQrstBhququ4ZpuKbDc/8S6mgXgPFPw==}
    engines: {node: '>=10'}
    dev: true

  /is-weakref/1.0.2:
    resolution: {integrity: sha512-qctsuLZmIQ0+vSSMfoVvyFe2+GSEvnmZ2ezTup1SBse9+twCCeial6EEi3Nc2KFcf6+qz2FBPnjXsk8xhKSaPQ==}
    dependencies:
      call-bind: 1.0.2
    dev: true

  /is-wsl/2.2.0:
    resolution: {integrity: sha512-fKzAra0rGJUUBwGBgNkHZuToZcn+TtXHpeCgmkMJMMYx1sQDYaCSyjJBSCa2nH1DGm7s3n1oBnohoVTBaN7Lww==}
    engines: {node: '>=8'}
    dependencies:
      is-docker: 2.2.1
    dev: true

  /isarray/1.0.0:
    resolution: {integrity: sha512-VLghIWNM6ELQzo7zwmcg0NmTVyWKYjvIeM83yjp0wRDTmUnrM678fQbcKBo6n2CJEF0szoG//ytg+TKla89ALQ==}
    dev: true

  /isexe/2.0.0:
    resolution: {integrity: sha512-RHxMLp9lnKHGHRng9QFhRCMbYAcVpn69smSGcq3f36xjgVVWThj4qqLbTLlq7Ssj8B+fIQ1EuCEGI2lKsyQeIw==}
    dev: true

  /jake/10.8.7:
    resolution: {integrity: sha512-ZDi3aP+fG/LchyBzUM804VjddnwfSfsdeYkwt8NcbKRvo4rFkjhs456iLFn3k2ZUWvNe4i48WACDbza8fhq2+w==}
    engines: {node: '>=10'}
    hasBin: true
    dependencies:
      async: 3.2.4
      chalk: 4.1.2
      filelist: 1.0.4
      minimatch: 3.1.2
    dev: true

  /jest-worker/27.5.1:
    resolution: {integrity: sha512-7vuh85V5cdDofPyxn58nrPjBktZo0u9x1g8WtjQol+jZDaE+fhN+cIvTj11GndBnMnyfrUOG1sZQxCdjKh+DKg==}
    engines: {node: '>= 10.13.0'}
    dependencies:
      '@types/node': 14.18.51
      merge-stream: 2.0.0
      supports-color: 8.1.1
    dev: true

  /jju/1.4.0:
    resolution: {integrity: sha512-8wb9Yw966OSxApiCt0K3yNJL8pnNeIv+OEq2YMidz4FKP6nonSRoOXc80iXY4JaN2FC11B9qsNmDsm+ZOfMROA==}
    dev: true

  /js-tokens/4.0.0:
    resolution: {integrity: sha512-RdJUflcE3cUzKiMqQgsCu06FPu9UdIJO0beYbPhHN4k6apgJtifcoCtT9bcxOpYBtpD2kCM6Sbzg4CausW/PKQ==}
    dev: true

  /js-yaml/3.14.1:
    resolution: {integrity: sha512-okMH7OXXJ7YrN9Ok3/SXrnu4iX9yOk+25nqX4imS2npuvTYDmo/QEZoqwZkYaIDk3jVvBOTOIEgEhaLOynBS9g==}
    hasBin: true
    dependencies:
      argparse: 1.0.10
      esprima: 4.0.1
    dev: true

  /js-yaml/4.1.0:
    resolution: {integrity: sha512-wpxZs9NoxZaJESJGIZTyDEaYpl0FKSA+FB9aJiyemKhMwkxQg63h4T1KJgUGHpTqPDNRcmmYLugrRjJlBtWvRA==}
    hasBin: true
    dependencies:
      argparse: 2.0.1
    dev: true

  /jsdoc-type-pratt-parser/3.1.0:
    resolution: {integrity: sha512-MgtD0ZiCDk9B+eI73BextfRrVQl0oyzRG8B2BjORts6jbunj4ScKPcyXGTbB6eXL4y9TzxCm6hyeLq/2ASzNdw==}
    engines: {node: '>=12.0.0'}
    dev: true

  /json-parse-better-errors/1.0.2:
    resolution: {integrity: sha512-mrqyZKfX5EhL7hvqcV6WG1yYjnjeuYDzDhhcAAUrq8Po85NBQBJP+ZDUT75qZQ98IkUoBqdkExkukOU7Ts2wrw==}
    dev: true

  /json-parse-even-better-errors/2.3.1:
    resolution: {integrity: sha512-xyFwyhro/JEof6Ghe2iz2NcXoj2sloNsWr/XsERDK/oiPCfaNhl5ONfp+jQdAZRQQ0IJWNzH9zIZF7li91kh2w==}
    dev: true

  /json-schema-traverse/0.4.1:
    resolution: {integrity: sha512-xbbCH5dCYU5T8LcEhhuh7HJ88HXuW3qsI3Y0zOZFKfZEHcpWiHU/Jxzk629Brsab/mMiHQti9wMP+845RPe3Vg==}
    dev: true

  /json-schema-traverse/1.0.0:
    resolution: {integrity: sha512-NM8/P9n3XjXhIZn1lLhkFaACTOURQXjWhV4BA/RnOv8xvgqtqpAX9IO4mRQxSx1Rlo4tqzeqb0sOlruaOy3dug==}
    dev: true

  /json-stable-stringify-without-jsonify/1.0.1:
    resolution: {integrity: sha512-Bdboy+l7tA3OGW6FjyFHWkP5LuByj1Tk33Ljyq0axyzdk9//JSi2u3fP1QSmd1KNwq6VOKYGlAu87CisVir6Pw==}
    dev: true

  /json5/1.0.2:
    resolution: {integrity: sha512-g1MWMLBiz8FKi1e4w0UyVL3w+iJceWAFBAaBnnGKOpNa5f8TLktkbre1+s6oICydWAm+HRUGTmI+//xv2hvXYA==}
    hasBin: true
    dependencies:
      minimist: 1.2.8
    dev: true

  /json5/2.2.3:
    resolution: {integrity: sha512-XmOWe7eyHYH14cLdVPoyg+GOH3rYX++KpzrylJwSW98t3Nk+U8XOl8FWKOgwtzdb8lXGf6zYwDUzeHMWfxasyg==}
    engines: {node: '>=6'}
    hasBin: true
    dev: true

  /jsonfile/4.0.0:
    resolution: {integrity: sha512-m6F1R3z8jjlf2imQHS2Qez5sjKWQzbuuhuJ/FKYFRZvPE3PuHcSMVZzfsLhGVOkfd20obL5SWEBew5ShlquNxg==}
    optionalDependencies:
      graceful-fs: 4.2.11
    dev: true

  /jsonfile/6.1.0:
    resolution: {integrity: sha512-5dgndWOriYSm5cnYaJNhalLNDKOqFwyDB/rr1E9ZsGciGvKPs8R2xYGCacuf3z6K1YKDz182fd+fY3cn3pMqXQ==}
    dependencies:
      universalify: 2.0.0
    optionalDependencies:
      graceful-fs: 4.2.11
    dev: true

  /jsonpointer/5.0.1:
    resolution: {integrity: sha512-p/nXbhSEcu3pZRdkW1OfJhpsVtW1gd4Wa1fnQc9YLiTfAjn0312eMKimbdIQzuZl9aa9xUGaRlP9T/CJE/ditQ==}
    engines: {node: '>=0.10.0'}
    dev: true

  /jsonwebtoken/8.5.1:
    resolution: {integrity: sha512-XjwVfRS6jTMsqYs0EsuJ4LGxXV14zQybNd4L2r0UvbVnSF9Af8x7p5MzbJ90Ioz/9TI41/hTCvznF/loiSzn8w==}
    engines: {node: '>=4', npm: '>=1.4.28'}
    dependencies:
      jws: 3.2.2
      lodash.includes: 4.3.0
      lodash.isboolean: 3.0.3
      lodash.isinteger: 4.0.4
      lodash.isnumber: 3.0.3
      lodash.isplainobject: 4.0.6
      lodash.isstring: 4.0.1
      lodash.once: 4.1.1
      ms: 2.1.3
      semver: 5.7.1
    dev: true

  /jsx-ast-utils/3.3.3:
    resolution: {integrity: sha512-fYQHZTZ8jSfmWZ0iyzfwiU4WDX4HpHbMCZ3gPlWYiCl3BoeOTsqKBqnTVfH2rYT7eP5c3sVbeSPHnnJOaTrWiw==}
    engines: {node: '>=4.0'}
    dependencies:
      array-includes: 3.1.6
      object.assign: 4.1.4
    dev: true

  /jszip/3.10.1:
    resolution: {integrity: sha512-xXDvecyTpGLrqFrvkrUSoxxfJI5AH7U8zxxtVclpsUtMCq4JQ290LY8AW5c7Ggnr/Y/oK+bQMbqK2qmtk3pN4g==}
    dependencies:
      lie: 3.3.0
      pako: 1.0.11
      readable-stream: 2.3.8
      setimmediate: 1.0.5
    dev: true

  /jwa/1.4.1:
    resolution: {integrity: sha512-qiLX/xhEEFKUAJ6FiBMbes3w9ATzyk5W7Hvzpa/SLYdxNtng+gcurvrI7TbACjIXlsJyr05/S1oUhZrc63evQA==}
    dependencies:
      buffer-equal-constant-time: 1.0.1
      ecdsa-sig-formatter: 1.0.11
      safe-buffer: 5.2.1
    dev: true

  /jws/3.2.2:
    resolution: {integrity: sha512-YHlZCB6lMTllWDtSPHz/ZXTsi8S00usEV6v1tjq8tOUZzw7DpSDWVXjXDre6ed1w/pd495ODpHZYSdkRTsa0HA==}
    dependencies:
      jwa: 1.4.1
      safe-buffer: 5.2.1
    dev: true

  /klona/2.0.6:
    resolution: {integrity: sha512-dhG34DXATL5hSxJbIexCft8FChFXtmskoZYnoPWjXQuebWYCNkVeV3KkGegCK9CP1oswI/vQibS2GY7Em/sJJA==}
    engines: {node: '>= 8'}
    dev: true

  /ky-universal/0.3.0_ky@0.12.0:
    resolution: {integrity: sha512-CM4Bgb2zZZpsprcjI6DNYTaH3oGHXL2u7BU4DK+lfCuC4snkt9/WRpMYeKbBbXscvKkeqBwzzjFX2WwmKY5K/A==}
    engines: {node: '>=8'}
    peerDependencies:
      ky: '>=0.12.0'
    dependencies:
      abort-controller: 3.0.0
      ky: 0.12.0
      node-fetch: 2.6.11
    transitivePeerDependencies:
      - encoding
    dev: true

  /ky/0.12.0:
    resolution: {integrity: sha512-t9b7v3V2fGwAcQnnDDQwKQGF55eWrf4pwi1RN08Fy8b/9GEwV7Ea0xQiaSW6ZbeghBHIwl8kgnla4vVo9seepQ==}
    engines: {node: '>=8'}
    dev: true

  /levn/0.4.1:
    resolution: {integrity: sha512-+bT2uH4E5LGE7h/n3evcS/sQlJXCpIp6ym8OWJ5eV6+67Dsql/LaaT7qJBAt2rzfoa/5QBGBhxDix1dMt2kQKQ==}
    engines: {node: '>= 0.8.0'}
    dependencies:
      prelude-ls: 1.2.1
      type-check: 0.4.0
    dev: true

  /li/1.3.0:
    resolution: {integrity: sha512-z34TU6GlMram52Tss5mt1m//ifRIpKH5Dqm7yUVOdHI+BQCs9qGPHFaCUTIzsWX7edN30aa2WrPwR7IO10FHaw==}
    dev: true

  /lie/3.3.0:
    resolution: {integrity: sha512-UaiMJzeWRlEujzAuw5LokY1L5ecNQYZKfmyZ9L7wDHb/p5etKaxXhohBcrw0EYby+G/NA52vRSN4N39dxHAIwQ==}
    dependencies:
      immediate: 3.0.6
    dev: true

  /lines-and-columns/1.2.4:
    resolution: {integrity: sha512-7ylylesZQ/PV29jhEDl3Ufjo6ZX7gCqJr5F7PKrqc93v7fzSymt1BpwEU8nAUXs8qzzvqhbjhK5QZg6Mt/HkBg==}
    dev: true

  /load-json-file/5.3.0:
    resolution: {integrity: sha512-cJGP40Jc/VXUsp8/OrnyKyTZ1y6v/dphm3bioS+RrKXjK2BB6wHUd6JptZEFDGgGahMT+InnZO5i1Ei9mpC8Bw==}
    engines: {node: '>=6'}
    dependencies:
      graceful-fs: 4.2.11
      parse-json: 4.0.0
      pify: 4.0.1
      strip-bom: 3.0.0
      type-fest: 0.3.1
    dev: true

  /loader-runner/4.3.0:
    resolution: {integrity: sha512-3R/1M+yS3j5ou80Me59j7F9IMs4PXs3VqRrm0TU3AbKPxlmpoY1TNscJV/oGJXo8qCatFGTfDbY6W6ipGOYXfg==}
    engines: {node: '>=6.11.5'}
    dev: true

  /locate-path/5.0.0:
    resolution: {integrity: sha512-t7hw9pI+WvuwNJXwk5zVHpyhIqzg2qTlklJOf0mVxGSbe3Fp2VieZcduNYjaLDoy6p9uGpQEGWG87WpMKlNq8g==}
    engines: {node: '>=8'}
    dependencies:
      p-locate: 4.1.0
    dev: true

  /locate-path/6.0.0:
    resolution: {integrity: sha512-iPZK6eYjbxRu3uB4/WZ3EsEIMJFMqAoopl3R+zuq0UjcAm/MO6KCweDgPfP3elTztoKP3KtnVHxTn2NHBSDVUw==}
    engines: {node: '>=10'}
    dependencies:
      p-locate: 5.0.0
    dev: true

  /lodash.find/4.6.0:
    resolution: {integrity: sha512-yaRZoAV3Xq28F1iafWN1+a0rflOej93l1DQUejs3SZ41h2O9UJBoS9aueGjPDgAl4B6tPC0NuuchLKaDQQ3Isg==}
    dev: true

  /lodash.get/4.4.2:
    resolution: {integrity: sha512-z+Uw/vLuy6gQe8cfaFWD7p0wVv8fJl3mbzXh33RS+0oW2wvUqiRXiQ69gLWSLpgB5/6sU+r6BlQR0MBILadqTQ==}
    dev: true

  /lodash.includes/4.3.0:
    resolution: {integrity: sha512-W3Bx6mdkRTGtlJISOvVD/lbqjTlPPUDTMnlXZFnVwi9NKJ6tiAk6LVdlhZMm17VZisqhKcgzpO5Wz91PCt5b0w==}
    dev: true

  /lodash.isboolean/3.0.3:
    resolution: {integrity: sha512-Bz5mupy2SVbPHURB98VAcw+aHh4vRV5IPNhILUCsOzRmsTmSQ17jIuqopAentWoehktxGd9e/hbIXq980/1QJg==}
    dev: true

  /lodash.isequal/4.5.0:
    resolution: {integrity: sha512-pDo3lu8Jhfjqls6GkMgpahsF9kCyayhgykjyLMNFTKWrpVdAQtYyB4muAMWozBB4ig/dtWAmsMxLEI8wuz+DYQ==}
    dev: true

  /lodash.isinteger/4.0.4:
    resolution: {integrity: sha512-DBwtEWN2caHQ9/imiNeEA5ys1JoRtRfY3d7V9wkqtbycnAmTvRRmbHKDV4a0EYc678/dia0jrte4tjYwVBaZUA==}
    dev: true

  /lodash.isnumber/3.0.3:
    resolution: {integrity: sha512-QYqzpfwO3/CWf3XP+Z+tkQsfaLL/EnUlXWVkIk5FUPc4sBdTehEqZONuyRt2P67PXAk+NXmTBcc97zw9t1FQrw==}
    dev: true

  /lodash.isobject/3.0.2:
    resolution: {integrity: sha512-3/Qptq2vr7WeJbB4KHUSKlq8Pl7ASXi3UG6CMbBm8WRtXi8+GHm7mKaU3urfpSEzWe2wCIChs6/sdocUsTKJiA==}
    dev: true

  /lodash.isplainobject/4.0.6:
    resolution: {integrity: sha512-oSXzaWypCMHkPC3NvBEaPHf0KsA5mvPrOPgQWDsbg8n7orZ290M0BmC/jgRZ4vcJ6DTAhjrsSYgdsW/F+MFOBA==}
    dev: true

  /lodash.isstring/4.0.1:
    resolution: {integrity: sha512-0wJxfxH1wgO3GrbuP+dTTk7op+6L41QCXbGINEmD+ny/G/eCqGzxyCsh7159S+mgDDcoarnBw6PC1PS5+wUGgw==}
    dev: true

  /lodash.keys/4.2.0:
    resolution: {integrity: sha512-J79MkJcp7Df5mizHiVNpjoHXLi4HLjh9VLS/M7lQSGoQ+0oQ+lWEigREkqKyizPB1IawvQLLKY8mzEcm1tkyxQ==}
    dev: true

  /lodash.mapvalues/4.6.0:
    resolution: {integrity: sha512-JPFqXFeZQ7BfS00H58kClY7SPVeHertPE0lNuCyZ26/XlN8TvakYD7b9bGyNmXbT/D3BbtPAAmq90gPWqLkxlQ==}
    dev: true

  /lodash.memoize/4.1.2:
    resolution: {integrity: sha512-t7j+NzmgnQzTAYXcsHYLgimltOV1MXHtlOWf6GjL9Kj8GK5FInw5JotxvbOs+IvV1/Dzo04/fCGfLVs7aXb4Ag==}
    dev: true

  /lodash.merge/4.6.2:
    resolution: {integrity: sha512-0KpjqXRVvrYyCsX1swR/XTK0va6VQkQM6MNo7PqW77ByjAhoARA8EfrP1N4+KlKj8YS0ZUCtRT/YUuhyYDujIQ==}
    dev: true

  /lodash.once/4.1.1:
    resolution: {integrity: sha512-Sb487aTOCr9drQVL8pIxOzVhafOjZN9UU54hiN8PU3uAiSV7lx1yYNpbNmex2PK6dSJoNTSJUUswT651yww3Mg==}
    dev: true

  /lodash.set/4.3.2:
    resolution: {integrity: sha512-4hNPN5jlm/N/HLMCO43v8BXKq9Z7QdAGc/VGrRD61w8gN9g/6jF9A4L1pbUgBLCffi0w9VsXfTOij5x8iTyFvg==}
    dev: true

  /lodash.sortby/4.7.0:
    resolution: {integrity: sha512-HDWXG8isMntAyRF5vZ7xKuEvOhT4AhlRt/3czTSjvGUxjYCBVRQY48ViDHyfYz9VIoBkW4TMGQNapx+l3RUwdA==}
    dev: true

  /lodash.truncate/4.4.2:
    resolution: {integrity: sha512-jttmRe7bRse52OsWIMDLaXxWqRAmtIUccAQ3garviCqJjafXOfNMO0yMfNpdD6zbGaTU0P5Nz7e7gAT6cKmJRw==}
    dev: true

  /lodash.uniq/4.5.0:
    resolution: {integrity: sha512-xfBaXQd9ryd9dlSDvnvI0lvxfLJlYAZzXomUYzLKtUeOQvOP5piqAWuGtrhWeqaXK9hhoM/iyJc5AV+XfsX3HQ==}
    dev: true

  /lodash/4.17.21:
    resolution: {integrity: sha512-v2kDEe57lecTulaDIuNTPy3Ry4gLGJ6Z1O3vE1krgXZNrsQ+LFTGHVxVjcXPs17LhbZVGedAJv8XZ1tvj5FvSg==}
    dev: true

  /log-symbols/4.1.0:
    resolution: {integrity: sha512-8XPvpAA8uyhfteu8pIvQxpJZ7SYYdpUivZpGy6sFsBuKRY/7rQGavedeB8aK+Zkyq6upMFVL/9AW6vOYzfRyLg==}
    engines: {node: '>=10'}
    dependencies:
      chalk: 4.1.2
      is-unicode-supported: 0.1.0
    dev: true

  /loose-envify/1.4.0:
    resolution: {integrity: sha512-lyuxPGr/Wfhrlem2CL/UcnUc1zcqKAImBDzukY7Y5F/yQiNdko6+fRLevlw1HgMySw7f611UIY408EtxRSoK3Q==}
    hasBin: true
    dependencies:
      js-tokens: 4.0.0
    dev: true

  /lru-cache/4.1.5:
    resolution: {integrity: sha512-sWZlbEP2OsHNkXrMl5GYk/jKk70MBng6UU4YI/qGDYbgf6YbP4EvmqISbXCoJiRKs+1bSpFHVgQxvJ17F2li5g==}
    dependencies:
      pseudomap: 1.0.2
      yallist: 2.1.2
    dev: true

  /lru-cache/6.0.0:
    resolution: {integrity: sha512-Jo6dJ04CmSjuznwJSS3pUeWmd/H0ffTlkXXgwZi+eq1UCmqQwCh+eLsYOYCwY991i2Fah4h1BEMCx4qThGbsiA==}
    engines: {node: '>=10'}
    dependencies:
      yallist: 4.0.0
    dev: true

  /lru-cache/9.1.2:
    resolution: {integrity: sha512-ERJq3FOzJTxBbFjZ7iDs+NiK4VI9Wz+RdrrAB8dio1oV+YvdPzUEE4QNiT2VD51DkIbCYRUUzCRkssXCHqSnKQ==}
    engines: {node: 14 || >=16.14}
    dev: true

  /macos-release/2.5.1:
    resolution: {integrity: sha512-DXqXhEM7gW59OjZO8NIjBCz9AQ1BEMrfiOAl4AYByHCtVHRF4KoGNO8mqQeM8lRCtQe/UnJ4imO/d2HdkKsd+A==}
    engines: {node: '>=6'}
    dev: true

  /make-error/1.3.6:
    resolution: {integrity: sha512-s8UhlNe7vPKomQhC1qFelMokr/Sc3AgNbso3n74mVPA5LTZwkB9NlXf4XPamLxJE8h0gh73rM94xvwRT2CVInw==}
    dev: true

  /memfs-or-file-map-to-github-branch/1.2.1_@octokit+core@4.2.4:
    resolution: {integrity: sha512-I/hQzJ2a/pCGR8fkSQ9l5Yx+FQ4e7X6blNHyWBm2ojeFLT3GVzGkTj7xnyWpdclrr7Nq4dmx3xrvu70m3ypzAQ==}
    dependencies:
      '@octokit/rest': 16.43.2_@octokit+core@4.2.4
    transitivePeerDependencies:
      - '@octokit/core'
      - encoding
    dev: true

  /merge-stream/2.0.0:
    resolution: {integrity: sha512-abv/qOcuPfk3URPfDzmZU1LKmuw8kT+0nIHvKrKgFrwifol/doWcdA4ZqsWQ8ENrFKkd67Mfpo/LovbIUsbt3w==}
    dev: true

  /merge2/1.4.1:
    resolution: {integrity: sha512-8q7VEgMJW4J8tcfVPy8g09NcQwZdbwFEqhe/WZkoIzjn/3TGDwtOCYtXGxA3O8tPzpczCCDgv+P2P5y00ZJOOg==}
    engines: {node: '>= 8'}
    dev: true

  /micromatch/4.0.5:
    resolution: {integrity: sha512-DMy+ERcEW2q8Z2Po+WNXuw3c5YaUSFjAO5GsJqfEl7UjvtIuFKO6ZrKvcItdy98dwFI2N1tg3zNIdKaQT+aNdA==}
    engines: {node: '>=8.6'}
    dependencies:
      braces: 3.0.2
      picomatch: 2.3.1
    dev: true

  /mime-db/1.52.0:
    resolution: {integrity: sha512-sPU4uV7dYlvtWJxwwxHD0PuihVNiE7TyAbQ5SWxDCB9mUYvOgroQOwYQQOKPJ8CIbE+1ETVlOoK1UC2nU3gYvg==}
    engines: {node: '>= 0.6'}
    dev: true

  /mime-types/2.1.35:
    resolution: {integrity: sha512-ZDY+bPm5zTTF+YpCrAU9nK0UgICYPT0QtT1NZWFv4s++TNkcgVaT0g6+4R2uI4MjQjzysHB1zxuWL50hzaeXiw==}
    engines: {node: '>= 0.6'}
    dependencies:
      mime-db: 1.52.0
    dev: true

  /mimic-fn/2.1.0:
    resolution: {integrity: sha512-OqbOk5oEQeAZ8WXWydlu9HJjz9WVdEIvamMCcXmuqUYjTknH/sqsWvhQ3vgwKFRR1HpjvNBKQ37nbJgYzGqGcg==}
    engines: {node: '>=6'}
    dev: true

  /min-indent/1.0.1:
    resolution: {integrity: sha512-I9jwMn07Sy/IwOj3zVkVik2JTvgpaykDZEigL6Rx6N9LbMywwUSMtxET+7lVoDLLd3O3IXwJwvuuns8UB/HeAg==}
    engines: {node: '>=4'}
    dev: true

  /minimatch/3.1.2:
    resolution: {integrity: sha512-J7p63hRiAjw1NDEww1W7i37+ByIrOWO5XQQAzZ3VOcL0PNybwpfmV/N05zFAzwQ9USyEcX6t3UO+K5aqBQOIHw==}
    dependencies:
      brace-expansion: 1.1.11
    dev: true

  /minimatch/5.0.1:
    resolution: {integrity: sha512-nLDxIFRyhDblz3qMuq+SoRZED4+miJ/G+tdDrjkkkRnjAsBexeGpgjLEQ0blJy7rHhR2b93rhQY4SvyWu9v03g==}
    engines: {node: '>=10'}
    dependencies:
      brace-expansion: 2.0.1
    dev: true

  /minimatch/5.1.6:
    resolution: {integrity: sha512-lKwV/1brpG6mBUFHtb7NUmtABCb2WZZmm2wNiOA5hAb8VdCS4B3dtMWyvcoViccwAW/COERjXLt0zP1zXUN26g==}
    engines: {node: '>=10'}
    dependencies:
      brace-expansion: 2.0.1
    dev: true

  /minimatch/7.4.6:
    resolution: {integrity: sha512-sBz8G/YjVniEz6lKPNpKxXwazJe4c19fEfV2GDMX6AjFz+MX9uDWIZW8XreVhkFW3fkIdTv/gxWr/Kks5FFAVw==}
    engines: {node: '>=10'}
    dependencies:
      brace-expansion: 2.0.1
    dev: true

  /minimatch/8.0.4:
    resolution: {integrity: sha512-W0Wvr9HyFXZRGIDgCicunpQ299OKXs9RgZfaukz4qAW/pJhcpUfupc9c+OObPOFueNy8VSrZgEmDtk6Kh4WzDA==}
    engines: {node: '>=16 || 14 >=14.17'}
    dependencies:
      brace-expansion: 2.0.1
    dev: true

  /minimist/1.2.8:
    resolution: {integrity: sha512-2yyAR8qBkN3YuheJanUpWC5U3bb5osDywNB8RzDVlDwDHbocAJveqqj1u8+SVD7jkWT4yvsHCpWqqWqAxb0zCA==}
    dev: true

  /minipass/4.2.8:
    resolution: {integrity: sha512-fNzuVyifolSLFL4NzpF+wEF4qrgqaaKX0haXPQEdQ7NKAN+WecoKMHV09YcuL/DHxrUsYQOK3MiuDf7Ip2OXfQ==}
    engines: {node: '>=8'}
    dev: true

  /minipass/6.0.2:
    resolution: {integrity: sha512-MzWSV5nYVT7mVyWCwn2o7JH13w2TBRmmSqSRCKzTw+lmft9X4z+3wjvs06Tzijo5z4W/kahUCDpRXTF+ZrmF/w==}
    engines: {node: '>=16 || 14 >=14.17'}
    dev: true

  /mkdirp/1.0.4:
    resolution: {integrity: sha512-vVqVZQyf3WLx2Shd0qJ9xuvqgAyKPLAiqITEtqW0oIUjzo3PePDd6fW9iFz30ef7Ysp/oiWqbhszeGWW2T6Gzw==}
    engines: {node: '>=10'}
    hasBin: true
    dev: true

  /mocha/10.2.0:
    resolution: {integrity: sha512-IDY7fl/BecMwFHzoqF2sg/SHHANeBoMMXFlS9r0OXKDssYE1M5O43wUY/9BVPeIvfH2zmEbBfseqN9gBQZzXkg==}
    engines: {node: '>= 14.0.0'}
    hasBin: true
    dependencies:
      ansi-colors: 4.1.1
      browser-stdout: 1.3.1
      chokidar: 3.5.3
      debug: 4.3.4_supports-color@8.1.1
      diff: 5.0.0
      escape-string-regexp: 4.0.0
      find-up: 5.0.0
      glob: 7.2.0
      he: 1.2.0
      js-yaml: 4.1.0
      log-symbols: 4.1.0
      minimatch: 5.0.1
      ms: 2.1.3
      nanoid: 3.3.3
      serialize-javascript: 6.0.0
      strip-json-comments: 3.1.1
      supports-color: 8.1.1
      workerpool: 6.2.1
      yargs: 16.2.0
      yargs-parser: 20.2.4
      yargs-unparser: 2.0.0
    dev: true

  /ms/2.0.0:
    resolution: {integrity: sha512-Tpp60P6IUJDTuOq/5Z8cdskzJujfwqfOTkrwIwj7IRISpnkJnT6SyJ4PCPnGMoFjC9ddhal5KVIYtAt97ix05A==}
    dev: true

  /ms/2.1.2:
    resolution: {integrity: sha512-sGkPx+VjMtmA6MX27oA4FBFELFCZZ4S4XqeGOXCv68tT+jb3vk/RyaKWP0PTKyWtmLSM0b+adUTEvbs1PEaH2w==}
    dev: true

  /ms/2.1.3:
    resolution: {integrity: sha512-6FlzubTLZG3J2a/NVCAleEhjzq5oxgHyaCU9yYXvcLsvoVaHJq/s5xXI6/XXP6tz7R9xAOtHnSO/tXtF3WRTlA==}
    dev: true

  /msgpack-lite/0.1.26:
    resolution: {integrity: sha512-SZ2IxeqZ1oRFGo0xFGbvBJWMp3yLIY9rlIJyxy8CGrwZn1f0ZK4r6jV/AM1r0FZMDUkWkglOk/eeKIL9g77Nxw==}
    hasBin: true
    dependencies:
      event-lite: 0.1.3
      ieee754: 1.2.1
      int64-buffer: 0.1.10
      isarray: 1.0.0
    dev: true

  /nanoid/3.3.3:
    resolution: {integrity: sha512-p1sjXuopFs0xg+fPASzQ28agW1oHD7xDsd9Xkf3T15H3c/cifrFHVwrh74PdoklAPi+i7MdRsE47vm2r6JoB+w==}
    engines: {node: ^10 || ^12 || ^13.7 || ^14 || >=15.0.1}
    hasBin: true
    dev: true

  /natural-compare-lite/1.4.0:
    resolution: {integrity: sha512-Tj+HTDSJJKaZnfiuw+iaF9skdPpTo2GtEly5JHnWV/hfv2Qj/9RKsGISQtLh2ox3l5EAGw487hnBee0sIJ6v2g==}
    dev: true

  /natural-compare/1.4.0:
    resolution: {integrity: sha512-OWND8ei3VtNC9h7V60qff3SVobHr996CTwgxubgyQYEpg290h9J0buyECNNJexkFm5sOajh5G116RYA1c8ZMSw==}
    dev: true

  /natural-orderby/2.0.3:
    resolution: {integrity: sha512-p7KTHxU0CUrcOXe62Zfrb5Z13nLvPhSWR/so3kFulUQU0sgUll2Z0LwpsLN351eOOD+hRGu/F1g+6xDfPeD++Q==}
    dev: true

  /neo-async/2.6.2:
    resolution: {integrity: sha512-Yd3UES5mWCSqR+qNT93S3UoYUkqAZ9lLg8a7g9rimsWmYGK8cVToA4/sF3RrshdyV3sAGMXVUmpMYOw+dLpOuw==}
    dev: true

  /nice-try/1.0.5:
    resolution: {integrity: sha512-1nh45deeb5olNY7eX82BkPO7SSxR5SSYJiPTrTdFUVYwAl8CKMA5N9PjTYkHiRjisVcxcQ1HXdLhx2qxxJzLNQ==}
    dev: true

  /node-cleanup/2.1.2:
    resolution: {integrity: sha512-qN8v/s2PAJwGUtr1/hYTpNKlD6Y9rc4p8KSmJXyGdYGZsDGKXrGThikLFP9OCHFeLeEpQzPwiAtdIvBLqm//Hw==}
    dev: true

  /node-fetch/2.6.11:
    resolution: {integrity: sha512-4I6pdBY1EthSqDmJkiNk3JIT8cswwR9nfeW/cPdUagJYEQG7R95WRH74wpz7ma8Gh/9dI9FP+OU+0E4FvtA55w==}
    engines: {node: 4.x || >=6.0.0}
    peerDependencies:
      encoding: ^0.1.0
    peerDependenciesMeta:
      encoding:
        optional: true
    dependencies:
      whatwg-url: 5.0.0
    dev: true

  /node-releases/2.0.12:
    resolution: {integrity: sha512-QzsYKWhXTWx8h1kIvqfnC++o0pEmpRQA/aenALsL2F4pqNVr7YzcdMlDij5WBnwftRbJCNJL/O7zdKaxKPHqgQ==}
    dev: true

  /normalize-package-data/2.5.0:
    resolution: {integrity: sha512-/5CMN3T0R4XTj4DcGaexo+roZSdSFW/0AOOTROrjxzCG1wrWXEsGbRKevjlIL+ZDE4sZlJr5ED4YW0yqmkK+eA==}
    dependencies:
      hosted-git-info: 2.8.9
      resolve: 1.22.2
      semver: 5.7.1
      validate-npm-package-license: 3.0.4
    dev: true

  /normalize-path/3.0.0:
    resolution: {integrity: sha512-6eZs5Ls3WtCisHWp9S2GUy8dqkpGi4BVSz3GaqiE6ezub0512ESztXUwUB6C6IKbQkY2Pnb/mD4WYojCRwcwLA==}
    engines: {node: '>=0.10.0'}
    dev: true

  /npm-run-path/2.0.2:
    resolution: {integrity: sha512-lJxZYlT4DW/bRUtFh1MQIWqmLwQfAxnqWG4HhEdjMlkrJYnJn0Jrr2u3mgxqaWsdiBc76TYkTG/mhrnYTuzfHw==}
    engines: {node: '>=4'}
    dependencies:
      path-key: 2.0.1
    dev: true

  /npm-run-path/4.0.1:
    resolution: {integrity: sha512-S48WzZW777zhNIrn7gxOlISNAqi9ZC/uQFnRdbeIHhZhCA6UqpkOT8T1G7BvfdgP4Er8gF4sUbaS0i7QvIfCWw==}
    engines: {node: '>=8'}
    dependencies:
      path-key: 3.1.1
    dev: true

  /npm/9.7.2:
    resolution: {integrity: sha512-LLoOudiSURxzRxfGj+vsD+hKKv2EfxyshDOznxruIkZMouvbaF5sFm4yAwHqxS8aVaOdRl03pRmGpcrFMqMt3g==}
    engines: {node: ^14.17.0 || ^16.13.0 || >=18.0.0}
    hasBin: true
    dev: true
    bundledDependencies:
      - '@isaacs/string-locale-compare'
      - '@npmcli/arborist'
      - '@npmcli/config'
      - '@npmcli/map-workspaces'
      - '@npmcli/package-json'
      - '@npmcli/run-script'
      - abbrev
      - archy
      - cacache
      - chalk
      - ci-info
      - cli-columns
      - cli-table3
      - columnify
      - fastest-levenshtein
      - fs-minipass
      - glob
      - graceful-fs
      - hosted-git-info
      - ini
      - init-package-json
      - is-cidr
      - json-parse-even-better-errors
      - libnpmaccess
      - libnpmdiff
      - libnpmexec
      - libnpmfund
      - libnpmhook
      - libnpmorg
      - libnpmpack
      - libnpmpublish
      - libnpmsearch
      - libnpmteam
      - libnpmversion
      - make-fetch-happen
      - minimatch
      - minipass
      - minipass-pipeline
      - ms
      - node-gyp
      - nopt
      - npm-audit-report
      - npm-install-checks
      - npm-package-arg
      - npm-pick-manifest
      - npm-profile
      - npm-registry-fetch
      - npm-user-validate
      - npmlog
      - p-map
      - pacote
      - parse-conflict-json
      - proc-log
      - qrcode-terminal
      - read
      - semver
      - sigstore
      - ssri
      - supports-color
      - tar
      - text-table
      - tiny-relative-date
      - treeverse
      - validate-npm-package-name
      - which
      - write-file-atomic

  /object-assign/4.1.1:
    resolution: {integrity: sha512-rJgTQnkUnH1sFw8yT6VSU3zD3sWmu6sZhIseY8VX+GRu3P6F7Fu+JNDoXfklElbLJSnc3FUQHVe4cU5hj+BcUg==}
    engines: {node: '>=0.10.0'}
    dev: true

  /object-inspect/1.12.3:
    resolution: {integrity: sha512-geUvdk7c+eizMNUDkRpW1wJwgfOiOeHbxBR/hLXK1aT6zmVSO0jsQcs7fj6MGw89jC/cjGfLcNOrtMYtGqm81g==}
    dev: true

  /object-keys/1.1.1:
    resolution: {integrity: sha512-NuAESUOUMrlIXOfHKzD6bpPu3tYt3xvjNdRIQ+FeT0lNb4K8WR70CaDxhuNguS2XG+GjkyMwOzsN5ZktImfhLA==}
    engines: {node: '>= 0.4'}
    dev: true

  /object-treeify/1.1.33:
    resolution: {integrity: sha512-EFVjAYfzWqWsBMRHPMAXLCDIJnpMhdWAqR7xG6M6a2cs6PMFpl/+Z20w9zDW4vkxOFfddegBKq9Rehd0bxWE7A==}
    engines: {node: '>= 10'}
    dev: true

  /object.assign/4.1.4:
    resolution: {integrity: sha512-1mxKf0e58bvyjSCtKYY4sRe9itRk3PJpquJOjeIkz885CczcI4IvJJDLPS72oowuSh+pBxUFROpX+TU++hxhZQ==}
    engines: {node: '>= 0.4'}
    dependencies:
      call-bind: 1.0.2
      define-properties: 1.2.0
      has-symbols: 1.0.3
      object-keys: 1.1.1
    dev: true

  /object.entries/1.1.6:
    resolution: {integrity: sha512-leTPzo4Zvg3pmbQ3rDK69Rl8GQvIqMWubrkxONG9/ojtFE2rD9fjMKfSI5BxW3osRH1m6VdzmqK8oAY9aT4x5w==}
    engines: {node: '>= 0.4'}
    dependencies:
      call-bind: 1.0.2
      define-properties: 1.2.0
      es-abstract: 1.21.2
    dev: true

  /object.fromentries/2.0.6:
    resolution: {integrity: sha512-VciD13dswC4j1Xt5394WR4MzmAQmlgN72phd/riNp9vtD7tp4QQWJ0R4wvclXcafgcYK8veHRed2W6XeGBvcfg==}
    engines: {node: '>= 0.4'}
    dependencies:
      call-bind: 1.0.2
      define-properties: 1.2.0
      es-abstract: 1.21.2
    dev: true

  /object.hasown/1.1.2:
    resolution: {integrity: sha512-B5UIT3J1W+WuWIU55h0mjlwaqxiE5vYENJXIXZ4VFe05pNYrkKuK0U/6aFcb0pKywYJh7IhfoqUfKVmrJJHZHw==}
    dependencies:
      define-properties: 1.2.0
      es-abstract: 1.21.2
    dev: true

  /object.values/1.1.6:
    resolution: {integrity: sha512-FVVTkD1vENCsAcwNs9k6jea2uHC/X0+JcjG8YA60FN5CMaJmG95wT9jek/xX9nornqGRrBkKtzuAu2wuHpKqvw==}
    engines: {node: '>= 0.4'}
    dependencies:
      call-bind: 1.0.2
      define-properties: 1.2.0
      es-abstract: 1.21.2
    dev: true

  /octokit-pagination-methods/1.1.0:
    resolution: {integrity: sha512-fZ4qZdQ2nxJvtcasX7Ghl+WlWS/d9IgnBIwFZXVNNZUmzpno91SX5bc5vuxiuKoCtK78XxGGNuSCrDC7xYB3OQ==}
    dev: true

  /once/1.4.0:
    resolution: {integrity: sha512-lNaJgI+2Q5URQBkccEKHTQOPaXdUxnZZElQTZY0MFUAuaEqe1E+Nyvgdz/aIyNi6Z9MzO5dv1H8n58/GELp3+w==}
    dependencies:
      wrappy: 1.0.2
    dev: true

  /onetime/5.1.2:
    resolution: {integrity: sha512-kbpaSSGJTWdAY5KPVeMOKXSrPtr8C8C7wodJbcsd51jRnmD+GZu8Y0VoU6Dm5Z4vWr0Ig/1NKuWRKf7j5aaYSg==}
    engines: {node: '>=6'}
    dependencies:
      mimic-fn: 2.1.0
    dev: true

  /optionator/0.9.1:
    resolution: {integrity: sha512-74RlY5FCnhq4jRxVUPKDaRwrVNXMqsGsiW6AJw4XK8hmtm10wC0ypZBLw5IIp85NZMr91+qd1RvvENwg7jjRFw==}
    engines: {node: '>= 0.8.0'}
    dependencies:
      deep-is: 0.1.4
      fast-levenshtein: 2.0.6
      levn: 0.4.1
      prelude-ls: 1.2.1
      type-check: 0.4.0
      word-wrap: 1.2.3
    dev: true

  /os-name/3.1.0:
    resolution: {integrity: sha512-h8L+8aNjNcMpo/mAIBPn5PXCM16iyPGjHNWo6U1YO8sJTMHtEtyczI6QJnLoplswm6goopQkqc7OAnjhWcugVg==}
    engines: {node: '>=6'}
    dependencies:
      macos-release: 2.5.1
      windows-release: 3.3.3
    dev: true

  /override-require/1.1.1:
    resolution: {integrity: sha512-eoJ9YWxFcXbrn2U8FKT6RV+/Kj7fiGAB1VvHzbYKt8xM5ZuKZgCGvnHzDxmreEjcBH28ejg5MiOH4iyY1mQnkg==}
    dev: true

  /p-finally/1.0.0:
    resolution: {integrity: sha512-LICb2p9CB7FS+0eR1oqWnHhp0FljGLZCWBE9aix0Uye9W8LTQPwMTYVGWQWIw9RdQiDg4+epXQODwIYJtSJaow==}
    engines: {node: '>=4'}
    dev: true

  /p-limit/2.3.0:
    resolution: {integrity: sha512-//88mFWSJx8lxCzwdAABTJL2MyWB12+eIY7MDL2SqLmAkeKU9qxRvWuSyTjm3FUmpBEMuFfckAIqEaVGUDxb6w==}
    engines: {node: '>=6'}
    dependencies:
      p-try: 2.2.0
    dev: true

  /p-limit/3.1.0:
    resolution: {integrity: sha512-TYOanM3wGwNGsZN2cVTYPArw454xnXj5qmWF1bEoAc4+cU/ol7GVh7odevjp1FNHduHc3KZMcFduxU5Xc6uJRQ==}
    engines: {node: '>=10'}
    dependencies:
      yocto-queue: 0.1.0
    dev: true

  /p-locate/4.1.0:
    resolution: {integrity: sha512-R79ZZ/0wAxKGu3oYMlz8jy/kbhsNrS7SKZ7PxEHBgJ5+F2mtFW2fK2cOtBh1cHYkQsbzFV7I+EoRKe6Yt0oK7A==}
    engines: {node: '>=8'}
    dependencies:
      p-limit: 2.3.0
    dev: true

  /p-locate/5.0.0:
    resolution: {integrity: sha512-LaNjtRWUBY++zB5nE/NwcaoMylSPk+S+ZHNB1TzdbMJMny6dynpAGt7X/tl/QYq3TIeE6nxHppbo2LGymrG5Pw==}
    engines: {node: '>=10'}
    dependencies:
      p-limit: 3.1.0
    dev: true

  /p-try/2.2.0:
    resolution: {integrity: sha512-R4nPAVTAU0B9D35/Gk3uJf/7XYbQcyohSKdvAxIRSNghFl4e71hVoGnBNQz9cWaXxO2I10KTC+3jMdvvoKw6dQ==}
    engines: {node: '>=6'}
    dev: true

  /pako/1.0.11:
    resolution: {integrity: sha512-4hLB8Py4zZce5s4yd9XzopqwVv/yGNhV1Bl8NTmCq1763HeK2+EwVTv+leGeL13Dnh2wfbqowVPXCIO0z4taYw==}
    dev: true

  /pako/2.1.0:
    resolution: {integrity: sha512-w+eufiZ1WuJYgPXbV/PO3NCMEc3xqylkKHzp8bxp1uW4qaSNQUkwmLLEc3kKsfz8lpV1F8Ht3U1Cm+9Srog2ug==}
    dev: true

  /parent-module/1.0.1:
    resolution: {integrity: sha512-GQ2EWRpQV8/o+Aw8YqtfZZPfNRWZYkbidE9k5rpl/hC3vtHHBfGm2Ifi6qWV+coDGkrUKZAxE3Lot5kcsRlh+g==}
    engines: {node: '>=6'}
    dependencies:
      callsites: 3.1.0
    dev: true

  /parse-diff/0.7.1:
    resolution: {integrity: sha512-1j3l8IKcy4yRK2W4o9EYvJLSzpAVwz4DXqCewYyx2vEwk2gcf3DBPqc8Fj4XV3K33OYJ08A8fWwyu/ykD/HUSg==}
    dev: true

  /parse-git-config/2.0.3:
    resolution: {integrity: sha512-Js7ueMZOVSZ3tP8C7E3KZiHv6QQl7lnJ+OkbxoaFazzSa2KyEHqApfGbU3XboUgUnq4ZuUmskUpYKTNx01fm5A==}
    engines: {node: '>=6'}
    dependencies:
      expand-tilde: 2.0.2
      git-config-path: 1.0.1
      ini: 1.3.8
    dev: true

  /parse-github-url/1.0.2:
    resolution: {integrity: sha512-kgBf6avCbO3Cn6+RnzRGLkUsv4ZVqv/VfAYkRsyBcgkshNvVBkRn1FEZcW0Jb+npXQWm2vHPnnOqFteZxRRGNw==}
    engines: {node: '>=0.10.0'}
    hasBin: true
    dev: true

  /parse-json/4.0.0:
    resolution: {integrity: sha512-aOIos8bujGN93/8Ox/jPLh7RwVnPEysynVFE+fQZyg6jKELEHwzgKdLRFHUgXJL6kylijVSBC4BvN9OmsB48Rw==}
    engines: {node: '>=4'}
    dependencies:
      error-ex: 1.3.2
      json-parse-better-errors: 1.0.2
    dev: true

  /parse-json/5.2.0:
    resolution: {integrity: sha512-ayCKvm/phCGxOkYRSCM82iDwct8/EonSEgCSxWxD7ve6jHggsFl4fZVQBPRNgQoKiuV/odhFrGzQXZwbifC8Rg==}
    engines: {node: '>=8'}
    dependencies:
      '@babel/code-frame': 7.22.5
      error-ex: 1.3.2
      json-parse-even-better-errors: 2.3.1
      lines-and-columns: 1.2.4
    dev: true

  /parse-link-header/2.0.0:
    resolution: {integrity: sha512-xjU87V0VyHZybn2RrCX5TIFGxTVZE6zqqZWMPlIKiSKuWh/X5WZdt+w1Ki1nXB+8L/KtL+nZ4iq+sfI6MrhhMw==}
    dependencies:
      xtend: 4.0.2
    dev: true

  /parse-passwd/1.0.0:
    resolution: {integrity: sha512-1Y1A//QUXEZK7YKz+rD9WydcE1+EuPr6ZBgKecAB8tmoW6UFv0NREVJe1p+jRxtThkcbbKkfwIbWJe/IeE6m2Q==}
    engines: {node: '>=0.10.0'}
    dev: true

  /password-prompt/1.1.2:
    resolution: {integrity: sha512-bpuBhROdrhuN3E7G/koAju0WjVw9/uQOG5Co5mokNj0MiOSBVZS1JTwM4zl55hu0WFmIEFvO9cU9sJQiBIYeIA==}
    dependencies:
      ansi-escapes: 3.2.0
      cross-spawn: 6.0.5
    dev: true

  /path-browserify/1.0.1:
    resolution: {integrity: sha512-b7uo2UCUOYZcnF/3ID0lulOJi/bafxa1xPe7ZPsammBSpjSWQkjNxlt635YGS2MiR9GjvuXCtz2emr3jbsz98g==}
    dev: true

  /path-exists/4.0.0:
    resolution: {integrity: sha512-ak9Qy5Q7jYb2Wwcey5Fpvg2KoAc/ZIhLSLOSBmRmygPsGwkVVt0fZa0qrtMz+m6tJTAHfZQ8FnmB4MG4LWy7/w==}
    engines: {node: '>=8'}
    dev: true

  /path-is-absolute/1.0.1:
    resolution: {integrity: sha512-AVbw3UJ2e9bq64vSaS9Am0fje1Pa8pbGqTTsmXfaIiMpnr5DlDhfJOuLj9Sf95ZPVDAUerDfEk88MPmPe7UCQg==}
    engines: {node: '>=0.10.0'}
    dev: true

  /path-key/2.0.1:
    resolution: {integrity: sha512-fEHGKCSmUSDPv4uoj8AlD+joPlq3peND+HRYyxFz4KPw4z926S/b8rIuFs2FYJg3BwsxJf6A9/3eIdLaYC+9Dw==}
    engines: {node: '>=4'}
    dev: true

  /path-key/3.1.1:
    resolution: {integrity: sha512-ojmeN0qd+y0jszEtoY48r0Peq5dwMEkIlCOu6Q5f41lfkswXuKtYrhgoTpLnyIcHm24Uhqx+5Tqm2InSwLhE6Q==}
    engines: {node: '>=8'}
    dev: true

  /path-parse/1.0.7:
    resolution: {integrity: sha512-LDJzPVEEEPR+y48z93A0Ed0yXb8pAByGWo/k5YYdYgpY2/2EsOsksJrq7lOHxryrVOn1ejG6oAp8ahvOIQD8sw==}
    dev: true

  /path-scurry/1.9.2:
    resolution: {integrity: sha512-qSDLy2aGFPm8i4rsbHd4MNyTcrzHFsLQykrtbuGRknZZCBBVXSv2tSCDN2Cg6Rt/GFRw8GoW9y9Ecw5rIPG1sg==}
    engines: {node: '>=16 || 14 >=14.17'}
    dependencies:
      lru-cache: 9.1.2
      minipass: 6.0.2
    dev: true

  /path-type/4.0.0:
    resolution: {integrity: sha512-gDKb8aZMDeD/tZWs9P6+q0J9Mwkdl6xMV8TjnGP3qJVJ06bdMgkbBlLU8IdfOsIsFz2BW1rNVT3XuNEl8zPAvw==}
    engines: {node: '>=8'}
    dev: true

  /picocolors/1.0.0:
    resolution: {integrity: sha512-1fygroTLlHu66zi26VoTDv8yRgm0Fccecssto+MhsZ0D/DGW2sm8E8AjW7NU5VVTRt5GxbeZ5qBuJr+HyLYkjQ==}
    dev: true

  /picomatch/2.3.1:
    resolution: {integrity: sha512-JU3teHTNjmE2VCGFzuY8EXzCDVwEqB2a8fsIvwaStHhAWJEeVd1o1QD80CU6+ZdEXXSLbSsuLwJjkCBWqRQUVA==}
    engines: {node: '>=8.6'}
    dev: true

  /pify/4.0.1:
    resolution: {integrity: sha512-uB80kBFb/tfd68bVleG9T5GGsGPjJrLAUpR5PZIrhBnIaRTQRjqdJSsIKkOP6OAIFbj7GOrcudc5pNjZ+geV2g==}
    engines: {node: '>=6'}
    dev: true

  /pinpoint/1.1.0:
    resolution: {integrity: sha512-+04FTD9x7Cls2rihLlo57QDCcHoLBGn5Dk51SwtFBWkUWLxZaBXyNVpCw1S+atvE7GmnFjeaRZ0WLq3UYuqAdg==}
    dev: true

  /pluralize/8.0.0:
    resolution: {integrity: sha512-Nc3IT5yHzflTfbjgqWcCPpo7DaKy4FnpB0l/zCAW0Tc7jxAiuqSxHasntB3D7887LSrA93kDJ9IXovxJYxyLCA==}
    engines: {node: '>=4'}
    dev: true

  /prelude-ls/1.2.1:
    resolution: {integrity: sha512-vkcDPrRZo1QZLbn5RLGPpg/WmIQ65qoWWhcGKf/b5eplkkarX0m9z8ppCat4mlOqUsWpyNuYgO3VRyrYHSzX5g==}
    engines: {node: '>= 0.8.0'}
    dev: true

  /prettier/2.6.2:
    resolution: {integrity: sha512-PkUpF+qoXTqhOeWL9fu7As8LXsIUZ1WYaJiY/a7McAQzxjk82OF0tibkFXVCDImZtWxbvojFjerkiLb0/q8mew==}
    engines: {node: '>=10.13.0'}
    hasBin: true
    dev: true

  /prettyjson/1.2.5:
    resolution: {integrity: sha512-rksPWtoZb2ZpT5OVgtmy0KHVM+Dca3iVwWY9ifwhcexfjebtgjg3wmrUt9PvJ59XIYBcknQeYHD8IAnVlh9lAw==}
    hasBin: true
    dependencies:
      colors: 1.4.0
      minimist: 1.2.8
    dev: true

  /process-nextick-args/2.0.1:
    resolution: {integrity: sha512-3ouUOpQhtgrbOa17J7+uxOTpITYWaGP7/AhoR3+A+/1e9skrzelGi/dXzEYyvbxubEF6Wn2ypscTKiKJFFn1ag==}
    dev: true

  /progress/2.0.3:
    resolution: {integrity: sha512-7PiHtLll5LdnKIMw100I+8xJXR5gW2QwWYkT6iJva0bXitZKa/XMrSbdmg3r2Xnaidz9Qumd0VPaMrZlF9V9sA==}
    engines: {node: '>=0.4.0'}
    dev: true

  /prop-types/15.8.1:
    resolution: {integrity: sha512-oj87CgZICdulUohogVAR7AjlC0327U4el4L6eAvOqCeudMDVU0NThNaV+b9Df4dXgSP1gXMTnPdhfe/2qDH5cg==}
    dependencies:
      loose-envify: 1.4.0
      object-assign: 4.1.1
      react-is: 16.13.1
    dev: true

  /pseudomap/1.0.2:
    resolution: {integrity: sha512-b/YwNhb8lk1Zz2+bXXpS/LK9OisiZZ1SNsSLxN1x2OXVEhW2Ckr/7mWE5vrC1ZTiJlD9g19jWszTmJsB+oEpFQ==}
    dev: true

  /pump/3.0.0:
    resolution: {integrity: sha512-LwZy+p3SFs1Pytd/jYct4wpv49HiYCqd9Rlc5ZVdk0V+8Yzv6jR5Blk3TRmPL1ft69TxP0IMZGJ+WPFU2BFhww==}
    dependencies:
      end-of-stream: 1.4.4
      once: 1.4.0
    dev: true

  /punycode/2.1.1:
    resolution: {integrity: sha512-XRsRjdf+j5ml+y/6GKHPZbrF/8p2Yga0JPtdqTIY2Xe5ohJPD9saDJJLPvp9+NSBprVvevdXZybnj2cv8OEd0A==}
    engines: {node: '>=6'}
    dev: true

  /punycode/2.3.0:
    resolution: {integrity: sha512-rRV+zQD8tVFys26lAGR9WUuS4iUAngJScM+ZRSKtvl5tKeZ2t5bvdNFdNHBW9FWR4guGHlgmsZ1G7BSm2wTbuA==}
    engines: {node: '>=6'}
    dev: true

  /qs/6.11.2:
    resolution: {integrity: sha512-tDNIz22aBzCDxLtVH++VnTfzxlfeK5CbqohpSqpJgj1Wg/cQbStNAz3NuqCs5vV+pjBsK4x4pN9HlVh7rcYRiA==}
    engines: {node: '>=0.6'}
    dependencies:
      side-channel: 1.0.4
    dev: true

  /query-string/6.14.1:
    resolution: {integrity: sha512-XDxAeVmpfu1/6IjyT/gXHOl+S0vQ9owggJ30hhWKdHAsNPOcasn5o9BW0eejZqL2e4vMjhAxoW3jVHcD6mbcYw==}
    engines: {node: '>=6'}
    dependencies:
      decode-uri-component: 0.2.2
      filter-obj: 1.1.0
      split-on-first: 1.1.0
      strict-uri-encode: 2.0.0
    dev: true

  /queue-microtask/1.2.3:
    resolution: {integrity: sha512-NuaNSa6flKT5JaSYQzJok04JzTL1CA6aGhv5rfLW3PgqA+M2ChpZQnAC8h8i4ZFkBS8X5RqkDBHA7r4hej3K9A==}
    dev: true

  /randombytes/2.1.0:
    resolution: {integrity: sha512-vYl3iOX+4CKUWuxGi9Ukhie6fsqXqS9FE2Zaic4tNFD2N2QQaXOMFbuKK4QmDHC0JO6B1Zp41J0LpT0oR68amQ==}
    dependencies:
      safe-buffer: 5.2.1
    dev: true

  /react-is/16.13.1:
    resolution: {integrity: sha512-24e6ynE2H+OKt4kqsOvNd8kBpV65zoxbA4BVsEOB3ARVWQki/DHzaUoC5KuON/BiccDaCCTZBuOcfZs70kR8bQ==}
    dev: true

  /read-pkg-up/7.0.1:
    resolution: {integrity: sha512-zK0TB7Xd6JpCLmlLmufqykGE+/TlOePD6qKClNW7hHDKFh/J7/7gCWGR7joEQEW1bKq3a3yUZSObOoWLFQ4ohg==}
    engines: {node: '>=8'}
    dependencies:
      find-up: 4.1.0
      read-pkg: 5.2.0
      type-fest: 0.8.1
    dev: true

  /read-pkg/5.2.0:
    resolution: {integrity: sha512-Ug69mNOpfvKDAc2Q8DRpMjjzdtrnv9HcSMX+4VsZxD1aZ6ZzrIE7rlzXBtWTyhULSMKg076AW6WR5iZpD0JiOg==}
    engines: {node: '>=8'}
    dependencies:
      '@types/normalize-package-data': 2.4.1
      normalize-package-data: 2.5.0
      parse-json: 5.2.0
      type-fest: 0.6.0
    dev: true

  /read-yaml-file/1.1.0:
    resolution: {integrity: sha512-VIMnQi/Z4HT2Fxuwg5KrY174U1VdUIASQVWXXyqtNRtxSr9IYkn1rsI6Tb6HsrHCmB7gVpNwX6JxPTHcH6IoTA==}
    engines: {node: '>=6'}
    dependencies:
      graceful-fs: 4.2.11
      js-yaml: 3.14.1
      pify: 4.0.1
      strip-bom: 3.0.0
    dev: true

  /readable-stream/2.3.8:
    resolution: {integrity: sha512-8p0AUk4XODgIewSi0l8Epjs+EVnWiK7NoDIEGU0HhE7+ZyY8D1IMY7odu5lRrFXGg71L15KG8QrPmum45RTtdA==}
    dependencies:
      core-util-is: 1.0.3
      inherits: 2.0.4
      isarray: 1.0.0
      process-nextick-args: 2.0.1
      safe-buffer: 5.1.2
      string_decoder: 1.1.1
      util-deprecate: 1.0.2
    dev: true

  /readdirp/3.6.0:
    resolution: {integrity: sha512-hOS089on8RduqdbhvQ5Z37A0ESjsqz6qnRcffsMU3495FuTdqSm+7bhJ29JvIOsBDEEnan5DPu9t3To9VRlMzA==}
    engines: {node: '>=8.10.0'}
    dependencies:
      picomatch: 2.3.1
    dev: true

  /readline-sync/1.4.10:
    resolution: {integrity: sha512-gNva8/6UAe8QYepIQH/jQ2qn91Qj0B9sYjMBBs3QOB8F2CXcKgLxQaJRP76sWVRQt+QU+8fAkCbCvjjMFu7Ycw==}
    engines: {node: '>= 0.8.0'}
    dev: true

  /rechoir/0.6.2:
    resolution: {integrity: sha512-HFM8rkZ+i3zrV+4LQjwQ0W+ez98pApMGM3HUrN04j3CqzPOzl9nmP15Y8YXNm8QHGv/eacOVEjqhmWpkRV0NAw==}
    engines: {node: '>= 0.10'}
    dependencies:
      resolve: 1.22.2
    dev: true

  /redeyed/2.1.1:
    resolution: {integrity: sha512-FNpGGo1DycYAdnrKFxCMmKYgo/mILAqtRYbkdQD8Ep/Hk2PQ5+aEAEx+IU713RTDmuBaH0c8P5ZozurNu5ObRQ==}
    dependencies:
      esprima: 4.0.1
    dev: true

  /regenerator-runtime/0.13.11:
    resolution: {integrity: sha512-kY1AZVr2Ra+t+piVaJ4gxaFaReZVH40AKNo7UCX6W+dEwBo/2oZJzqfuN1qLq1oL45o56cPaTXELwrTh8Fpggg==}
    dev: true

  /regexp-tree/0.1.27:
    resolution: {integrity: sha512-iETxpjK6YoRWJG5o6hXLwvjYAoW+FEZn9os0PD/b6AP6xQwsa/Y7lCVgIixBbUPMfhu+i2LtdeAqVTgGlQarfA==}
    hasBin: true
    dev: true

  /regexp.prototype.flags/1.5.0:
    resolution: {integrity: sha512-0SutC3pNudRKgquxGoRGIz946MZVHqbNfPjBdxeOhBrdgDKlRoXmYLQN9xRbrR09ZXWeGAdPuif7egofn6v5LA==}
    engines: {node: '>= 0.4'}
    dependencies:
      call-bind: 1.0.2
      define-properties: 1.2.0
      functions-have-names: 1.2.3
    dev: true

  /regexpp/3.2.0:
    resolution: {integrity: sha512-pq2bWo9mVD43nbts2wGv17XLiNLya+GklZ8kaDLV2Z08gDCsGpnKn9BFMepvWuHCbyVvY7J5o5+BVvoQbmlJLg==}
    engines: {node: '>=8'}
    dev: true

  /replace-in-file/6.3.5:
    resolution: {integrity: sha512-arB9d3ENdKva2fxRnSjwBEXfK1npgyci7ZZuwysgAp7ORjHSyxz6oqIjTEv8R0Ydl4Ll7uOAZXL4vbkhGIizCg==}
    engines: {node: '>=10'}
    hasBin: true
    dependencies:
      chalk: 4.1.2
      glob: 7.2.3
      yargs: 17.7.2
    dev: true

  /require-directory/2.1.1:
    resolution: {integrity: sha512-fGxEI7+wsG9xrvdjsrlmL22OMTTiHRwAMroiEeMgq8gzoLC/PQr7RsRDSTLUg/bZAZtF+TVIkHc6/4RIKrui+Q==}
    engines: {node: '>=0.10.0'}
    dev: true

  /require-from-string/2.0.2:
    resolution: {integrity: sha512-Xf0nWe6RseziFMu+Ap9biiUbmplq6S9/p+7w7YXP/JBHhrUDDUhwa+vANyubuqfZWTveU//DYVGsDG7RKL/vEw==}
    engines: {node: '>=0.10.0'}
    dev: true

  /resolve-from/4.0.0:
    resolution: {integrity: sha512-pb/MYmXstAkysRFx8piNI1tGFNQIFA3vkE3Gq4EuA1dF6gHp/+vgZqsCGJapvy8N3Q+4o7FwvquPJcnZ7RYy4g==}
    engines: {node: '>=4'}
    dev: true

  /resolve/1.19.0:
    resolution: {integrity: sha512-rArEXAgsBG4UgRGcynxWIWKFvh/XZCcS8UJdHhwy91zwAvCZIbcs+vAbflgBnNjYMs/i/i+/Ux6IZhML1yPvxg==}
    dependencies:
      is-core-module: 2.12.1
      path-parse: 1.0.7
    dev: true

  /resolve/1.22.2:
    resolution: {integrity: sha512-Sb+mjNHOULsBv818T40qSPeRiuWLyaGMa5ewydRLFimneixmVy2zdivRl+AF6jaYPC8ERxGDmFSiqui6SfPd+g==}
    hasBin: true
    dependencies:
      is-core-module: 2.12.1
      path-parse: 1.0.7
      supports-preserve-symlinks-flag: 1.0.0
    dev: true

  /resolve/2.0.0-next.4:
    resolution: {integrity: sha512-iMDbmAWtfU+MHpxt/I5iWI7cY6YVEZUQ3MBgPQ++XD1PELuJHIl82xBmObyP2KyQmkNB2dsqF7seoQQiAn5yDQ==}
    hasBin: true
    dependencies:
      is-core-module: 2.12.1
      path-parse: 1.0.7
      supports-preserve-symlinks-flag: 1.0.0
    dev: true

  /retry/0.12.0:
    resolution: {integrity: sha512-9LkiTwjUh6rT555DtE9rTX+BKByPfrMzEAtnlEtdEwr3Nkffwiihqe2bWADg+OQRjt9gl6ICdmB/ZFDCGAtSow==}
    engines: {node: '>= 4'}
    dev: true

  /reusify/1.0.4:
    resolution: {integrity: sha512-U9nH88a3fc/ekCF1l0/UP1IosiuIjyTh7hBvXVMHYgVcfGvt897Xguj2UOLDeI5BG2m7/uwyaLVT6fbtCwTyzw==}
    engines: {iojs: '>=1.0.0', node: '>=0.10.0'}
    dev: true

  /rimraf/2.7.1:
    resolution: {integrity: sha512-uWjbaKIK3T1OSVptzX7Nl6PvQ3qAGtKEtVRjRuazjfL3Bx5eI409VZSqgND+4UNnmzLVdPj9FqFJNPqBZFve4w==}
    hasBin: true
    dependencies:
      glob: 7.2.3
    dev: true

  /rimraf/3.0.2:
    resolution: {integrity: sha512-JZkJMZkAGFFPP2YqXZXPbMlMBgsxzE8ILs4lMIX/2o0L9UBw9O/Y3o6wFw/i9YLapcUJWwqbi3kdxIPdC62TIA==}
    hasBin: true
    dependencies:
      glob: 7.2.3
    dev: true

  /rimraf/4.4.1:
    resolution: {integrity: sha512-Gk8NlF062+T9CqNGn6h4tls3k6T1+/nXdOcSZVikNVtlRdYpA7wRJJMoXmuvOnLW844rPjdQ7JgXCYM6PPC/og==}
    engines: {node: '>=14'}
    hasBin: true
    dependencies:
      glob: 9.3.5
    dev: true

  /run-parallel/1.2.0:
    resolution: {integrity: sha512-5l4VyZR86LZ/lDxZTR6jqL8AFE2S0IFLMP26AbjsLVADxHdhB/c0GUsH+y39UfCi3dzz8OlQuPmnaJOMoDHQBA==}
    dependencies:
      queue-microtask: 1.2.3
    dev: true

  /rxjs/6.6.7:
    resolution: {integrity: sha512-hTdwr+7yYNIT5n4AMYp85KA6yw2Va0FLa3Rguvbpa4W3I5xynaBZo41cM3XM+4Q6fRMj3sBYIR1VAmZMXYJvRQ==}
    engines: {npm: '>=2.0.0'}
    dependencies:
      tslib: 1.14.1
    dev: true

  /safe-buffer/5.1.2:
    resolution: {integrity: sha512-Gd2UZBJDkXlY7GbJxfsE8/nvKkUEU1G38c1siN6QP6a9PT9MmHB8GnpscSmMJSoF8LOIrt8ud/wPtojys4G6+g==}
    dev: true

  /safe-buffer/5.2.1:
    resolution: {integrity: sha512-rp3So07KcdmmKbGvgaNxQSJr7bGVSVk5S9Eq1F+ppbRo70+YeaDxkw5Dd8NPN+GD6bjnYm2VuPuCXmpuYvmCXQ==}
    dev: true

  /safe-regex-test/1.0.0:
    resolution: {integrity: sha512-JBUUzyOgEwXQY1NuPtvcj/qcBDbDmEvWufhlnXZIm75DEHp+afM1r1ujJpJsV/gSM4t59tpDyPi1sd6ZaPFfsA==}
    dependencies:
      call-bind: 1.0.2
      get-intrinsic: 1.2.1
      is-regex: 1.1.4
    dev: true

  /safe-regex/2.1.1:
    resolution: {integrity: sha512-rx+x8AMzKb5Q5lQ95Zoi6ZbJqwCLkqi3XuJXp5P3rT8OEc6sZCJG5AE5dU3lsgRr/F4Bs31jSlVN+j5KrsGu9A==}
    dependencies:
      regexp-tree: 0.1.27
    dev: true

  /schema-utils/3.3.0:
    resolution: {integrity: sha512-pN/yOAvcC+5rQ5nERGuwrjLlYvLTbCibnZ1I7B1LaiAz9BRBlE9GMgE/eqV30P7aJQUf7Ddimy/RsbYO/GrVGg==}
    engines: {node: '>= 10.13.0'}
    dependencies:
      '@types/json-schema': 7.0.12
      ajv: 6.12.6
      ajv-keywords: 3.5.2_ajv@6.12.6
    dev: true

  /semver/5.7.1:
    resolution: {integrity: sha512-sauaDf/PZdVgrLTNYHRtpXa1iRiKcaebiKQ1BJdpQlWH2lCvexQdX55snPFyK7QzpudqbCI0qXFfOasHdyNDGQ==}
    hasBin: true
    dev: true

  /semver/6.3.0:
    resolution: {integrity: sha512-b39TBaTSfV6yBrapU89p5fKekE2m/NwnDocOVruQFS1/veMgdzuPcnOM34M6CwxW8jH/lxEa5rBoDeUwu5HHTw==}
    hasBin: true
    dev: true

  /semver/7.3.8:
    resolution: {integrity: sha512-NB1ctGL5rlHrPJtFDVIVzTyQylMLu9N9VICA6HSFJo8MCGVTMW6gfpicwKmmK/dAjTOrqu5l63JJOpDSrAis3A==}
    engines: {node: '>=10'}
    hasBin: true
    dependencies:
      lru-cache: 6.0.0
    dev: true

  /semver/7.5.2:
    resolution: {integrity: sha512-SoftuTROv/cRjCze/scjGyiDtcUyxw1rgYQSZY7XTmtR5hX+dm76iDbTH8TkLPHCQmlbQVSSbNZCPM2hb0knnQ==}
    engines: {node: '>=10'}
    hasBin: true
    dependencies:
      lru-cache: 6.0.0
    dev: true

  /semver/7.5.4:
    resolution: {integrity: sha512-1bCSESV6Pv+i21Hvpxp3Dx+pSD8lIPt8uVjRrxAUt/nbswYc+tK6Y2btiULjd4+fnq15PX+nqQDC7Oft7WkwcA==}
    engines: {node: '>=10'}
    hasBin: true
    dependencies:
      lru-cache: 6.0.0
    dev: true

  /serialize-javascript/6.0.0:
    resolution: {integrity: sha512-Qr3TosvguFt8ePWqsvRfrKyQXIiW+nGbYpy8XK24NQHE83caxWt+mIymTT19DGFbNWNLfEwsrkSmN64lVWB9ag==}
    dependencies:
      randombytes: 2.1.0
    dev: true

  /serialize-javascript/6.0.1:
    resolution: {integrity: sha512-owoXEFjWRllis8/M1Q+Cw5k8ZH40e3zhp/ovX+Xr/vi1qj6QesbyXXViFbpNvWvPNAD62SutwEXavefrLJWj7w==}
    dependencies:
      randombytes: 2.1.0
    dev: true

  /setimmediate/1.0.5:
    resolution: {integrity: sha512-MATJdZp8sLqDl/68LfQmbP8zKPLQNV6BIZoIgrscFDQ+RsvK/BxeDQOgyxKKoh0y/8h3BqVFnCqQ/gd+reiIXA==}
    dev: true

  /shebang-command/1.2.0:
    resolution: {integrity: sha512-EV3L1+UQWGor21OmnvojK36mhg+TyIKDh3iFBKBohr5xeXIhNBcx8oWdgkTEEQ+BEFFYdLRuqMfd5L84N1V5Vg==}
    engines: {node: '>=0.10.0'}
    dependencies:
      shebang-regex: 1.0.0
    dev: true

  /shebang-command/2.0.0:
    resolution: {integrity: sha512-kHxr2zZpYtdmrN1qDjrrX/Z1rR1kG8Dx+gkpK1G4eXmvXswmcE1hTWBWYUzlraYw1/yZp6YuDY77YtvbN0dmDA==}
    engines: {node: '>=8'}
    dependencies:
      shebang-regex: 3.0.0
    dev: true

  /shebang-regex/1.0.0:
    resolution: {integrity: sha512-wpoSFAxys6b2a2wHZ1XpDSgD7N9iVjg29Ph9uV/uaP9Ex/KXlkTZTeddxDPSYQpgvzKLGJke2UU0AzoGCjNIvQ==}
    engines: {node: '>=0.10.0'}
    dev: true

  /shebang-regex/3.0.0:
    resolution: {integrity: sha512-7++dFhtcx3353uBaq8DDR4NuxBetBzC7ZQOhmTQInHEd6bSrXdiEyzCvG07Z44UYdLShWUyXt5M/yhz8ekcb1A==}
    engines: {node: '>=8'}
    dev: true

  /shelljs/0.8.5:
    resolution: {integrity: sha512-TiwcRcrkhHvbrZbnRcFYMLl30Dfov3HKqzp5tO5b4pt6G/SezKcYhmDg15zXVBswHmctSAQKznqNW2LO5tTDow==}
    engines: {node: '>=4'}
    hasBin: true
    dependencies:
      glob: 7.2.3
      interpret: 1.4.0
      rechoir: 0.6.2
    dev: true

  /side-channel/1.0.4:
    resolution: {integrity: sha512-q5XPytqFEIKHkGdiMIrY10mvLRvnQh42/+GoBlFW3b2LXLE2xxJpZFdm94we0BaoV3RwJyGqg5wS7epxTv0Zvw==}
    dependencies:
      call-bind: 1.0.2
      get-intrinsic: 1.2.1
      object-inspect: 1.12.3
    dev: true

  /sigmund/1.0.1:
    resolution: {integrity: sha512-fCvEXfh6NWpm+YSuY2bpXb/VIihqWA6hLsgboC+0nl71Q7N7o2eaCW8mJa/NLvQhs6jpd3VZV4UiUQlV6+lc8g==}
    dev: true

  /signal-exit/3.0.7:
    resolution: {integrity: sha512-wnD2ZE+l+SPC/uoS0vXeE9L1+0wuaMqKlfz9AMUo38JsyLSBWSFcHR1Rri62LZc12vLr1gb3jl7iwQhgwpAbGQ==}
    dev: true

  /slash/3.0.0:
    resolution: {integrity: sha512-g9Q1haeby36OSStwb4ntCGGGaKsaVSjQ68fBxoQcutl5fS1vuY18H3wSt3jFyFtrkx+Kz0V1G85A4MyAdDMi2Q==}
    engines: {node: '>=8'}
    dev: true

  /slice-ansi/4.0.0:
    resolution: {integrity: sha512-qMCMfhY040cVHT43K9BFygqYbUPFZKHOg7K73mtTWJRb8pyP3fzf4Ixd5SzdEJQ6MRUg/WBnOLxghZtKKurENQ==}
    engines: {node: '>=10'}
    dependencies:
      ansi-styles: 4.3.0
      astral-regex: 2.0.0
      is-fullwidth-code-point: 3.0.0
    dev: true

  /sort-object-keys/1.1.3:
    resolution: {integrity: sha512-855pvK+VkU7PaKYPc+Jjnmt4EzejQHyhhF33q31qG8x7maDzkeFhAAThdCYay11CISO+qAMwjOBP+fPZe0IPyg==}
    dev: true

  /sort-package-json/1.57.0:
    resolution: {integrity: sha512-FYsjYn2dHTRb41wqnv+uEqCUvBpK3jZcTp9rbz2qDTmel7Pmdtf+i2rLaaPMRZeSVM60V3Se31GyWFpmKs4Q5Q==}
    hasBin: true
    dependencies:
      detect-indent: 6.1.0
      detect-newline: 3.1.0
      git-hooks-list: 1.0.3
      globby: 10.0.0
      is-plain-obj: 2.1.0
      sort-object-keys: 1.1.3
    dev: true

  /source-map-support/0.5.21:
    resolution: {integrity: sha512-uBHU3L3czsIyYXKX88fdrGovxdSCoTGDRZ6SYXtSRxLZUzHg5P/66Ht6uoUlHu9EZod+inXhKo3qQgwXUT/y1w==}
    dependencies:
      buffer-from: 1.1.2
      source-map: 0.6.1
    dev: true

  /source-map/0.6.1:
    resolution: {integrity: sha512-UjgapumWlbMhkBgzT7Ykc5YXUT46F0iKu8SGXq0bcwP5dz/h0Plj6enJqjz1Zbq2l5WaqYnrVbwWOWMyF3F47g==}
    engines: {node: '>=0.10.0'}
    dev: true

  /spawn-command/0.0.2-1:
    resolution: {integrity: sha512-n98l9E2RMSJ9ON1AKisHzz7V42VDiBQGY6PB1BwRglz99wpVsSuGzQ+jOi6lFXBGVTCrRpltvjm+/XA+tpeJrg==}
    dev: true

  /spdx-correct/3.2.0:
    resolution: {integrity: sha512-kN9dJbvnySHULIluDHy32WHRUu3Og7B9sbY7tsFLctQkIqnMh3hErYgdMjTYuqmcXX+lK5T1lnUt3G7zNswmZA==}
    dependencies:
      spdx-expression-parse: 3.0.1
      spdx-license-ids: 3.0.13
    dev: true

  /spdx-exceptions/2.3.0:
    resolution: {integrity: sha512-/tTrYOC7PPI1nUAgx34hUpqXuyJG+DTHJTnIULG4rDygi4xu/tfgmq1e1cIRwRzwZgo4NLySi+ricLkZkw4i5A==}
    dev: true

  /spdx-expression-parse/3.0.1:
    resolution: {integrity: sha512-cbqHunsQWnJNE6KhVSMsMeH5H/L9EpymbzqTQ3uLwNCLZ1Q481oWaofqH7nO6V07xlXwY6PhQdQ2IedWx/ZK4Q==}
    dependencies:
      spdx-exceptions: 2.3.0
      spdx-license-ids: 3.0.13
    dev: true

  /spdx-license-ids/3.0.13:
    resolution: {integrity: sha512-XkD+zwiqXHikFZm4AX/7JSCXA98U5Db4AFd5XUg/+9UNtnH75+Z9KxtpYiJZx36mUDVOwH83pl7yvCer6ewM3w==}
    dev: true

  /split-on-first/1.1.0:
    resolution: {integrity: sha512-43ZssAJaMusuKWL8sKUBQXHWOpq8d6CfN/u1p4gUzfJkM05C8rxTmYrkIPTXapZpORA6LkkzcUulJ8FqA7Uudw==}
    engines: {node: '>=6'}
    dev: true

  /sprintf-js/1.0.3:
    resolution: {integrity: sha512-D9cPgkvLlV3t3IzL0D0YLvGA9Ahk4PcvVwUbN0dSGr1aP0Nrt4AEnTUbuGvquEC0mA64Gqt1fzirlRs5ibXx8g==}
    dev: true

  /strict-uri-encode/2.0.0:
    resolution: {integrity: sha512-QwiXZgpRcKkhTj2Scnn++4PKtWsH0kpzZ62L2R6c/LUVYv7hVnZqcg2+sMuT6R7Jusu1vviK/MFsu6kNJfWlEQ==}
    engines: {node: '>=4'}
    dev: true

  /string-width/4.2.3:
    resolution: {integrity: sha512-wKyQRQpjJ0sIp62ErSZdGsjMJWsap5oRNihHhu6G7JVO/9jIB6UyevL+tXuOqrng8j/cxKTWyWUwvSTriiZz/g==}
    engines: {node: '>=8'}
    dependencies:
      emoji-regex: 8.0.0
      is-fullwidth-code-point: 3.0.0
      strip-ansi: 6.0.1
    dev: true

  /string.prototype.matchall/4.0.8:
    resolution: {integrity: sha512-6zOCOcJ+RJAQshcTvXPHoxoQGONa3e/Lqx90wUA+wEzX78sg5Bo+1tQo4N0pohS0erG9qtCqJDjNCQBjeWVxyg==}
    dependencies:
      call-bind: 1.0.2
      define-properties: 1.2.0
      es-abstract: 1.21.2
      get-intrinsic: 1.2.1
      has-symbols: 1.0.3
      internal-slot: 1.0.5
      regexp.prototype.flags: 1.5.0
      side-channel: 1.0.4
    dev: true

  /string.prototype.trim/1.2.7:
    resolution: {integrity: sha512-p6TmeT1T3411M8Cgg9wBTMRtY2q9+PNy9EV1i2lIXUN/btt763oIfxwN3RR8VU6wHX8j/1CFy0L+YuThm6bgOg==}
    engines: {node: '>= 0.4'}
    dependencies:
      call-bind: 1.0.2
      define-properties: 1.2.0
      es-abstract: 1.21.2
    dev: true

  /string.prototype.trimend/1.0.6:
    resolution: {integrity: sha512-JySq+4mrPf9EsDBEDYMOb/lM7XQLulwg5R/m1r0PXEFqrV0qHvl58sdTilSXtKOflCsK2E8jxf+GKC0T07RWwQ==}
    dependencies:
      call-bind: 1.0.2
      define-properties: 1.2.0
      es-abstract: 1.21.2
    dev: true

  /string.prototype.trimstart/1.0.6:
    resolution: {integrity: sha512-omqjMDaY92pbn5HOX7f9IccLA+U1tA9GvtU4JrodiXFfYB7jPzzHpRzpglLAjtUV6bB557zwClJezTqnAiYnQA==}
    dependencies:
      call-bind: 1.0.2
      define-properties: 1.2.0
      es-abstract: 1.21.2
    dev: true

  /string_decoder/1.1.1:
    resolution: {integrity: sha512-n/ShnvDi6FHbbVfviro+WojiFzv+s8MPMHBczVePfUpDJLwoLT0ht1l4YwBCbi8pJAveEEdnkHyPyTP/mzRfwg==}
    dependencies:
      safe-buffer: 5.1.2
    dev: true

  /strip-ansi/6.0.1:
    resolution: {integrity: sha512-Y38VPSHcqkFrCpFnQ9vuSXmquuv5oXOKpGeT6aGrr3o3Gc9AlVa6JBfUSOCnbxGGZF+/0ooI7KrPuUSztUdU5A==}
    engines: {node: '>=8'}
    dependencies:
      ansi-regex: 5.0.1
    dev: true

  /strip-bom/3.0.0:
    resolution: {integrity: sha512-vavAMRXOgBVNF6nyEEmL3DBK19iRpDcoIwW+swQ+CbGiu7lju6t+JklA1MHweoWtadgt4ISVUsXLyDq34ddcwA==}
    engines: {node: '>=4'}
    dev: true

  /strip-eof/1.0.0:
    resolution: {integrity: sha512-7FCwGGmx8mD5xQd3RPUvnSpUXHM3BWuzjtpD4TXsfcZ9EL4azvVVUscFYwD9nx8Kh+uCBC00XBtAykoMHwTh8Q==}
    engines: {node: '>=0.10.0'}
    dev: true

  /strip-final-newline/2.0.0:
    resolution: {integrity: sha512-BrpvfNAE3dcvq7ll3xVumzjKjZQ5tI1sEUIKr3Uoks0XUl45St3FlatVqef9prk4jRDzhW6WZg+3bk93y6pLjA==}
    engines: {node: '>=6'}
    dev: true

  /strip-indent/3.0.0:
    resolution: {integrity: sha512-laJTa3Jb+VQpaC6DseHhF7dXVqHTfJPCRDaEbid/drOhgitgYku/letMUqOXFoWV0zIIUbjpdH2t+tYj4bQMRQ==}
    engines: {node: '>=8'}
    dependencies:
      min-indent: 1.0.1
    dev: true

  /strip-json-comments/3.1.1:
    resolution: {integrity: sha512-6fPc+R4ihwqP6N/aIv2f1gMH8lOVtWQHoqC4yK6oSDVVocumAsfCqjkXnqiYMhmMwS/mEHLp7Vehlt3ql6lEig==}
    engines: {node: '>=8'}
    dev: true

  /supports-color/5.5.0:
    resolution: {integrity: sha512-QjVjwdXIt408MIiAqCX4oUKsgU2EqAGzs2Ppkm4aQYbjm+ZEWEcW4SfFNTr4uMNZma0ey4f5lgLrkB0aX0QMow==}
    engines: {node: '>=4'}
    dependencies:
      has-flag: 3.0.0
    dev: true

  /supports-color/7.2.0:
    resolution: {integrity: sha512-qpCAvRl9stuOHveKsn7HncJRvv501qIacKzQlO/+Lwxc9+0q2wLyv4Dfvt80/DPn2pqOBsJdDiogXGR9+OvwRw==}
    engines: {node: '>=8'}
    dependencies:
      has-flag: 4.0.0
    dev: true

  /supports-color/8.1.1:
    resolution: {integrity: sha512-MpUEN2OodtUzxvKQl72cUF7RQ5EiHsGvSsVG0ia9c5RbWGL2CI4C7EpPS8UTBIplnlzZiNuV56w+FuNxy3ty2Q==}
    engines: {node: '>=10'}
    dependencies:
      has-flag: 4.0.0
    dev: true

  /supports-hyperlinks/1.0.1:
    resolution: {integrity: sha512-HHi5kVSefKaJkGYXbDuKbUGRVxqnWGn3J2e39CYcNJEfWciGq2zYtOhXLTlvrOZW1QU7VX67w7fMmWafHX9Pfw==}
    engines: {node: '>=4'}
    dependencies:
      has-flag: 2.0.0
      supports-color: 5.5.0
    dev: true

  /supports-hyperlinks/2.3.0:
    resolution: {integrity: sha512-RpsAZlpWcDwOPQA22aCH4J0t7L8JmAvsCxfOSEwm7cQs3LshN36QaTkwd70DnBOXDWGssw2eUoc8CaRWT0XunA==}
    engines: {node: '>=8'}
    dependencies:
      has-flag: 4.0.0
      supports-color: 7.2.0
    dev: true

  /supports-preserve-symlinks-flag/1.0.0:
    resolution: {integrity: sha512-ot0WnXS9fgdkgIcePe6RHNk1WA8+muPa6cSjeR3V8K27q9BB1rTE3R1p7Hv0z1ZyAc8s6Vvv8DIyWf681MAt0w==}
    engines: {node: '>= 0.4'}
    dev: true

  /table/6.8.1:
    resolution: {integrity: sha512-Y4X9zqrCftUhMeH2EptSSERdVKt/nEdijTOacGD/97EKjhQ/Qs8RTlEGABSJNNN8lac9kheH+af7yAkEWlgneA==}
    engines: {node: '>=10.0.0'}
    dependencies:
      ajv: 8.12.0
      lodash.truncate: 4.4.2
      slice-ansi: 4.0.0
      string-width: 4.2.3
      strip-ansi: 6.0.1
    dev: true

  /tapable/2.2.1:
    resolution: {integrity: sha512-GNzQvQTOIP6RyTfE2Qxb8ZVlNmw0n88vp1szwWRimP02mnTsx3Wtn5qRdqY9w2XduFNUgvOwhNnQsjwCp+kqaQ==}
    engines: {node: '>=6'}
    dev: true

  /terser-webpack-plugin/5.3.9_webpack@5.88.1:
    resolution: {integrity: sha512-ZuXsqE07EcggTWQjXUj+Aot/OMcD0bMKGgF63f7UxYcu5/AJF53aIpK1YoP5xR9l6s/Hy2b+t1AM0bLNPRuhwA==}
    engines: {node: '>= 10.13.0'}
    peerDependencies:
      '@swc/core': '*'
      esbuild: '*'
      uglify-js: '*'
      webpack: ^5.1.0
    peerDependenciesMeta:
      '@swc/core':
        optional: true
      esbuild:
        optional: true
      uglify-js:
        optional: true
    dependencies:
      '@jridgewell/trace-mapping': 0.3.18
      jest-worker: 27.5.1
      schema-utils: 3.3.0
      serialize-javascript: 6.0.1
      terser: 5.18.1
      webpack: 5.88.1
    dev: true

  /terser/5.18.1:
    resolution: {integrity: sha512-j1n0Ao919h/Ai5r43VAnfV/7azUYW43GPxK7qSATzrsERfW7+y2QW9Cp9ufnRF5CQUWbnLSo7UJokSWCqg4tsQ==}
    engines: {node: '>=10'}
    hasBin: true
    dependencies:
      '@jridgewell/source-map': 0.3.3
      acorn: 8.9.0
      commander: 2.20.3
      source-map-support: 0.5.21
    dev: true

  /text-table/0.2.0:
    resolution: {integrity: sha512-N+8UisAXDGk8PFXP4HAzVR9nbfmVJ3zYLAWiTIoqC5v5isinhr+r5uaO8+7r3BMfuNIufIsA7RdpVgacC2cSpw==}
    dev: true

  /to-regex-range/5.0.1:
    resolution: {integrity: sha512-65P7iz6X5yEr1cwcgvQxbbIw7Uk3gOy5dIdtZ4rDveLqhrdJP+Li/Hx6tyK0NEb+2GCyneCMJiGqrADCSNk8sQ==}
    engines: {node: '>=8.0'}
    dependencies:
      is-number: 7.0.0
    dev: true

  /tr46/0.0.3:
    resolution: {integrity: sha512-N3WMsuqV66lT30CrXNbEjx4GEwlow3v6rr4mCcv6prnfwhS01rkgyFdjPNBYd9br7LpXV1+Emh01fHnq2Gdgrw==}
    dev: true

  /tr46/1.0.1:
    resolution: {integrity: sha512-dTpowEjclQ7Kgx5SdBkqRzVhERQXov8/l9Ft9dVM9fmg0W0KQSVaXX9T4i6twCPNtYiZM53lpSSUAwJbFPOHxA==}
    dependencies:
      punycode: 2.3.0
    dev: true

  /tree-kill/1.2.2:
    resolution: {integrity: sha512-L0Orpi8qGpRG//Nd+H90vFB+3iHnue1zSSGmNOOCh1GLJ7rUKVwV2HvijphGQS2UmhUZewS9VgvxYIdgr+fG1A==}
    hasBin: true
    dev: true

  /ts-morph/17.0.1:
    resolution: {integrity: sha512-10PkHyXmrtsTvZSL+cqtJLTgFXkU43Gd0JCc0Rw6GchWbqKe0Rwgt1v3ouobTZwQzF1mGhDeAlWYBMGRV7y+3g==}
    dependencies:
      '@ts-morph/common': 0.18.1
      code-block-writer: 11.0.3
    dev: true

  /ts-node/10.9.1_him6ekhq5ioxm6htxxcwoaa63i:
    resolution: {integrity: sha512-NtVysVPkxxrwFGUUxGYhfux8k78pQB3JqYBXlLRZgdGUqTO5wU/UyHop5p70iEbGhB7q5KmiZiU0Y3KlJrScEw==}
    hasBin: true
    peerDependencies:
      '@swc/core': '>=1.2.50'
      '@swc/wasm': '>=1.2.50'
      '@types/node': '*'
      typescript: '>=2.7'
    peerDependenciesMeta:
      '@swc/core':
        optional: true
      '@swc/wasm':
        optional: true
    dependencies:
      '@cspotcode/source-map-support': 0.8.1
      '@tsconfig/node10': 1.0.9
      '@tsconfig/node12': 1.0.11
      '@tsconfig/node14': 1.0.3
      '@tsconfig/node16': 1.0.4
      '@types/node': 14.18.0
      acorn: 8.9.0
      acorn-walk: 8.2.0
      arg: 4.1.3
      create-require: 1.1.1
      diff: 4.0.2
      make-error: 1.3.6
      typescript: 4.5.5
      v8-compile-cache-lib: 3.0.1
      yn: 3.1.1
    dev: true

  /tsconfig-paths/3.14.2:
    resolution: {integrity: sha512-o/9iXgCYc5L/JxCHPe3Hvh8Q/2xm5Z+p18PESBU6Ff33695QnCHBEjcytY2q19ua7Mbl/DavtBOLq+oG0RCL+g==}
    dependencies:
      '@types/json5': 0.0.29
      json5: 1.0.2
      minimist: 1.2.8
      strip-bom: 3.0.0
    dev: true

  /tslib/1.14.1:
    resolution: {integrity: sha512-Xni35NKzjgMrwevysHTCArtLDpPvye8zV/0E4EyYn43P7/7qvQwPh9BGkHewbMulVntbigmcT7rdX3BNo9wRJg==}
    dev: true

  /tslib/2.5.3:
    resolution: {integrity: sha512-mSxlJJwl3BMEQCUNnxXBU9jP4JBktcEGhURcPR6VQVlnP0FdDEsIaz0C35dXNGLyRfrATNofF0F5p2KPxQgB+w==}
    dev: true

  /tsutils/3.21.0_typescript@4.5.5:
    resolution: {integrity: sha512-mHKK3iUXL+3UF6xL5k0PEhKRUBKPBCv/+RkEOpjRWxxx27KKRBmmA60A9pgOUvMi8GKhRMPEmjBRPzs2W7O1OA==}
    engines: {node: '>= 6'}
    peerDependencies:
      typescript: '>=2.8.0 || >= 3.2.0-dev || >= 3.3.0-dev || >= 3.4.0-dev || >= 3.5.0-dev || >= 3.6.0-dev || >= 3.6.0-beta || >= 3.7.0-dev || >= 3.7.0-beta'
    dependencies:
      tslib: 1.14.1
      typescript: 4.5.5
    dev: true

  /tunnel-agent/0.6.0:
    resolution: {integrity: sha512-McnNiV1l8RYeY8tBgEpuodCC1mLUdbSN+CYBL7kJsJNInOP8UjDDEwdk6Mw60vdLLrr5NHKZhMAOSrR2NZuQ+w==}
    dependencies:
      safe-buffer: 5.2.1
    dev: true

  /tunnel/0.0.6:
    resolution: {integrity: sha512-1h/Lnq9yajKY2PEbBadPXj3VxsDDu844OnaAo52UVmIzIvwwtBPIuNvkjuzBlTWpfJyUbG3ez0KSBibQkj4ojg==}
    engines: {node: '>=0.6.11 <=0.7.0 || >=0.7.3'}
    dev: true

  /type-check/0.4.0:
    resolution: {integrity: sha512-XleUoc9uwGXqjWwXaUTZAmzMcFZ5858QA2vvx1Ur5xIcixXIP+8LnFDgRplU30us6teqdlskFfu+ae4K79Ooew==}
    engines: {node: '>= 0.8.0'}
    dependencies:
      prelude-ls: 1.2.1
    dev: true

  /type-fest/0.20.2:
    resolution: {integrity: sha512-Ne+eE4r0/iWnpAxD852z3A+N0Bt5RN//NjJwRd2VFHEmrywxf5vsZlh4R6lixl6B+wz/8d+maTSAkN1FIkI3LQ==}
    engines: {node: '>=10'}
    dev: true

  /type-fest/0.21.3:
    resolution: {integrity: sha512-t0rzBq87m3fVcduHDUFhKmyyX+9eo6WQjZvf51Ea/M0Q7+T374Jp1aUiyUl0GKxp8M/OETVHSDvmkyPgvX+X2w==}
    engines: {node: '>=10'}
    dev: true

  /type-fest/0.3.1:
    resolution: {integrity: sha512-cUGJnCdr4STbePCgqNFbpVNCepa+kAVohJs1sLhxzdH+gnEoOd8VhbYa7pD3zZYGiURWM2xzEII3fQcRizDkYQ==}
    engines: {node: '>=6'}
    dev: true

  /type-fest/0.6.0:
    resolution: {integrity: sha512-q+MB8nYR1KDLrgr4G5yemftpMC7/QLqVndBmEEdqzmNj5dcFOO4Oo8qlwZE3ULT3+Zim1F8Kq4cBnikNhlCMlg==}
    engines: {node: '>=8'}
    dev: true

  /type-fest/0.8.1:
    resolution: {integrity: sha512-4dbzIzqvjtgiM5rw1k5rEHtBANKmdudhGyBEajN01fEyhaAIhsoKNy6y7+IN93IfpFtwY9iqi7kD+xwKhQsNJA==}
    engines: {node: '>=8'}
    dev: true

  /type-fest/2.19.0:
    resolution: {integrity: sha512-RAH822pAdBgcNMAfWnCBU3CFZcfZ/i1eZjwFU/dsLKumyuuP3niueg2UAukXYF0E2AAoc82ZSSf9J0WQBinzHA==}
    engines: {node: '>=12.20'}
    dev: true

  /typed-array-length/1.0.4:
    resolution: {integrity: sha512-KjZypGq+I/H7HI5HlOoGHkWUUGq+Q0TPhQurLbyrVrvnKTBgzLhIJ7j6J/XTQOi0d1RjyZ0wdas8bKs2p0x3Ng==}
    dependencies:
      call-bind: 1.0.2
      for-each: 0.3.3
      is-typed-array: 1.1.10
    dev: true

  /typed-rest-client/1.8.9:
    resolution: {integrity: sha512-uSmjE38B80wjL85UFX3sTYEUlvZ1JgCRhsWj/fJ4rZ0FqDUFoIuodtiVeE+cUqiVTOKPdKrp/sdftD15MDek6g==}
    dependencies:
      qs: 6.11.2
      tunnel: 0.0.6
      underscore: 1.13.6
    dev: true

  /typescript/4.5.5:
    resolution: {integrity: sha512-TCTIul70LyWe6IJWT8QSYeA54WQe8EjQFU4wY52Fasj5UKx88LNYKCgBEHcOMOrFF1rKGbD8v/xcNWVUq9SymA==}
    engines: {node: '>=4.2.0'}
    hasBin: true
    dev: true

  /unbox-primitive/1.0.2:
    resolution: {integrity: sha512-61pPlCD9h51VoreyJ0BReideM3MDKMKnh6+V9L08331ipq6Q8OFXZYiqP6n/tbHx4s5I9uRhcye6BrbkizkBDw==}
    dependencies:
      call-bind: 1.0.2
      has-bigints: 1.0.2
      has-symbols: 1.0.3
      which-boxed-primitive: 1.0.2
    dev: true

  /underscore/1.13.6:
    resolution: {integrity: sha512-+A5Sja4HP1M08MaXya7p5LvjuM7K6q/2EaC0+iovj/wOcMsTzMvDFbasi/oSapiwOlt252IqsKqPjCl7huKS0A==}
    dev: true

  /universal-url/2.0.0:
    resolution: {integrity: sha512-3DLtXdm/G1LQMCnPj+Aw7uDoleQttNHp2g5FnNQKR6cP6taNWS1b/Ehjjx4PVyvejKi3TJyu8iBraKM4q3JQPg==}
    engines: {node: '>= 6'}
    dependencies:
      hasurl: 1.0.0
      whatwg-url: 7.1.0
    dev: true

  /universal-user-agent/4.0.1:
    resolution: {integrity: sha512-LnST3ebHwVL2aNe4mejI9IQh2HfZ1RLo8Io2HugSif8ekzD1TlWpHpColOB/eh8JHMLkGH3Akqf040I+4ylNxg==}
    dependencies:
      os-name: 3.1.0
    dev: true

  /universal-user-agent/6.0.0:
    resolution: {integrity: sha512-isyNax3wXoKaulPDZWHQqbmIx1k2tb9fb3GGDBRxCscfYV2Ch7WxPArBsFEG8s/safwXTT7H4QGhaIkTp9447w==}
    dev: true

  /universalify/0.1.2:
    resolution: {integrity: sha512-rBJeI5CXAlmy1pV+617WB9J63U6XcazHHF2f2dbJix4XzpUF0RS3Zbj0FGIOCAva5P/d/GBOYaACQ1w+0azUkg==}
    engines: {node: '>= 4.0.0'}
    dev: true

  /universalify/2.0.0:
    resolution: {integrity: sha512-hAZsKq7Yy11Zu1DE0OzWjw7nnLZmJZYTDZZyEFHZdUhV8FkH5MCfoU1XMaxXovpyW5nq5scPqq0ZDP9Zyl04oQ==}
    engines: {node: '>= 10.0.0'}
    dev: true

  /update-browserslist-db/1.0.11_browserslist@4.21.9:
    resolution: {integrity: sha512-dCwEFf0/oT85M1fHBg4F0jtLwJrutGoHSQXCh7u4o2t1drG+c0a9Flnqww6XUKSfQMPpJBRjU8d4RXB09qtvaA==}
    hasBin: true
    peerDependencies:
      browserslist: '>= 4.21.0'
    dependencies:
      browserslist: 4.21.9
      escalade: 3.1.1
      picocolors: 1.0.0
    dev: true

  /uri-js/4.4.1:
    resolution: {integrity: sha512-7rKUyy33Q1yc98pQ1DAmLtwX109F7TIfWlW1Ydo8Wl1ii1SeHieeh0HHfPeL2fMXK6z0s8ecKs9frCuLJvndBg==}
    dependencies:
      punycode: 2.1.1
    dev: true

  /util-deprecate/1.0.2:
    resolution: {integrity: sha512-EPD5q1uXyFxJpCrLnCc1nHnq3gOa6DZBocAIiI2TaSCA7VCJ1UJDMagCzIkXNsUYfD1daK//LTEQ8xiIbrHtcw==}
    dev: true

  /v8-compile-cache-lib/3.0.1:
    resolution: {integrity: sha512-wa7YjyUGfNZngI/vtK0UHAN+lgDCxBPCylVXGp0zu59Fz5aiGtNXaq3DhIov063MorB+VfufLh3JlF2KdTK3xg==}
    dev: true

  /v8-compile-cache/2.3.0:
    resolution: {integrity: sha512-l8lCEmLcLYZh4nbunNZvQCJc5pv7+RCwa8q/LdUx8u7lsWvPDKmpodJAJNwkAhJC//dFY48KuIEmjtd4RViDrA==}
    dev: true

  /validate-npm-package-license/3.0.4:
    resolution: {integrity: sha512-DpKm2Ui/xN7/HQKCtpZxoRWBhZ9Z0kqtygG8XCgNQ8ZlDnxuQmWhj566j8fN4Cu3/JmbhsDo7fcAJq4s9h27Ew==}
    dependencies:
      spdx-correct: 3.2.0
      spdx-expression-parse: 3.0.1
    dev: true

  /validate-npm-package-name/5.0.0:
    resolution: {integrity: sha512-YuKoXDAhBYxY7SfOKxHBDoSyENFeW5VvIIQp2TGQuit8gpK6MnWaQelBKxso72DoxTZfZdcP3W90LqpSkgPzLQ==}
    engines: {node: ^14.17.0 || ^16.13.0 || >=18.0.0}
    dependencies:
      builtins: 5.0.1
    dev: true

  /validator/13.9.0:
    resolution: {integrity: sha512-B+dGG8U3fdtM0/aNK4/X8CXq/EcxU2WPrPEkJGslb47qyHsxmbggTWK0yEA4qnYVNF+nxNlN88o14hIcPmSIEA==}
    engines: {node: '>= 0.10'}
    dev: true

  /watchpack/2.4.0:
    resolution: {integrity: sha512-Lcvm7MGST/4fup+ifyKi2hjyIAwcdI4HRgtvTpIUxBRhB+RFtUh8XtDOxUfctVCnhVi+QQj49i91OyvzkJl6cg==}
    engines: {node: '>=10.13.0'}
    dependencies:
      glob-to-regexp: 0.4.1
      graceful-fs: 4.2.11
    dev: true

  /webidl-conversions/3.0.1:
    resolution: {integrity: sha512-2JAn3z8AR6rjK8Sm8orRC0h/bcl/DqL7tRPdGZ4I1CjdF+EaMLmYxBHyXuKL849eucPFhvBoxMsflfOb8kxaeQ==}
    dev: true

  /webidl-conversions/4.0.2:
    resolution: {integrity: sha512-YQ+BmxuTgd6UXZW3+ICGfyqRyHXVlD5GtQr5+qjiNW7bF0cqrzX500HVXPBOvgXb5YnzDd+h0zqyv61KUD7+Sg==}
    dev: true

  /webpack-sources/3.2.3:
    resolution: {integrity: sha512-/DyMEOrDgLKKIG0fmvtz+4dUX/3Ghozwgm6iPp8KRhvn+eQf9+Q7GWxVNMk3+uCPWfdXYC4ExGBckIXdFEfH1w==}
    engines: {node: '>=10.13.0'}
    dev: true

  /webpack/5.88.1:
    resolution: {integrity: sha512-FROX3TxQnC/ox4N+3xQoWZzvGXSuscxR32rbzjpXgEzWudJFEJBpdlkkob2ylrv5yzzufD1zph1OoFsLtm6stQ==}
    engines: {node: '>=10.13.0'}
    hasBin: true
    peerDependencies:
      webpack-cli: '*'
    peerDependenciesMeta:
      webpack-cli:
        optional: true
    dependencies:
      '@types/eslint-scope': 3.7.4
      '@types/estree': 1.0.1
      '@webassemblyjs/ast': 1.11.6
      '@webassemblyjs/wasm-edit': 1.11.6
      '@webassemblyjs/wasm-parser': 1.11.6
      acorn: 8.9.0
      acorn-import-assertions: 1.9.0_acorn@8.9.0
      browserslist: 4.21.9
      chrome-trace-event: 1.0.3
      enhanced-resolve: 5.15.0
      es-module-lexer: 1.3.0
      eslint-scope: 5.1.1
      events: 3.3.0
      glob-to-regexp: 0.4.1
      graceful-fs: 4.2.11
      json-parse-even-better-errors: 2.3.1
      loader-runner: 4.3.0
      mime-types: 2.1.35
      neo-async: 2.6.2
      schema-utils: 3.3.0
      tapable: 2.2.1
      terser-webpack-plugin: 5.3.9_webpack@5.88.1
      watchpack: 2.4.0
      webpack-sources: 3.2.3
    transitivePeerDependencies:
      - '@swc/core'
      - esbuild
      - uglify-js
    dev: true

  /whatwg-url/5.0.0:
    resolution: {integrity: sha512-saE57nupxk6v3HY35+jzBwYa0rKSy0XR8JSxZPwgLr7ys0IBzhGviA1/TUGJLmSVqs8pb9AnvICXEuOHLprYTw==}
    dependencies:
      tr46: 0.0.3
      webidl-conversions: 3.0.1
    dev: true

  /whatwg-url/7.1.0:
    resolution: {integrity: sha512-WUu7Rg1DroM7oQvGWfOiAK21n74Gg+T4elXEQYkOhtyLeWiJFoOGLXPKI/9gzIie9CtwVLm8wtw6YJdKyxSjeg==}
    dependencies:
      lodash.sortby: 4.7.0
      tr46: 1.0.1
      webidl-conversions: 4.0.2
    dev: true

  /which-boxed-primitive/1.0.2:
    resolution: {integrity: sha512-bwZdv0AKLpplFY2KZRX6TvyuN7ojjr7lwkg6ml0roIy9YeuSr7JS372qlNW18UQYzgYK9ziGcerWqZOmEn9VNg==}
    dependencies:
      is-bigint: 1.0.4
      is-boolean-object: 1.1.2
      is-number-object: 1.0.7
      is-string: 1.0.7
      is-symbol: 1.0.4
    dev: true

  /which-typed-array/1.1.9:
    resolution: {integrity: sha512-w9c4xkx6mPidwp7180ckYWfMmvxpjlZuIudNtDf4N/tTAUB8VJbX25qZoAsrtGuYNnGw3pa0AXgbGKRB8/EceA==}
    engines: {node: '>= 0.4'}
    dependencies:
      available-typed-arrays: 1.0.5
      call-bind: 1.0.2
      for-each: 0.3.3
      gopd: 1.0.1
      has-tostringtag: 1.0.0
      is-typed-array: 1.1.10
    dev: true

  /which/1.3.1:
    resolution: {integrity: sha512-HxJdYWq1MTIQbJ3nw0cqssHoTNU267KlrDuGZ1WYlxDStUtKUhOaJmh112/TZmHxxUfuJqPXSOm7tDyas0OSIQ==}
    hasBin: true
    dependencies:
      isexe: 2.0.0
    dev: true

  /which/2.0.2:
    resolution: {integrity: sha512-BLI3Tl1TW3Pvl70l3yq3Y64i+awpwXqsGBYWkkqMtnbXgrMD+yj7rhW0kuEDxzJaYXGjEW5ogapKNMEKNMjibA==}
    engines: {node: '>= 8'}
    hasBin: true
    dependencies:
      isexe: 2.0.0
    dev: true

  /widest-line/3.1.0:
    resolution: {integrity: sha512-NsmoXalsWVDMGupxZ5R08ka9flZjjiLvHVAWYOKtiKM8ujtZWr9cRffak+uSE48+Ob8ObalXpwyeUiyDD6QFgg==}
    engines: {node: '>=8'}
    dependencies:
      string-width: 4.2.3
    dev: true

  /windows-release/3.3.3:
    resolution: {integrity: sha512-OSOGH1QYiW5yVor9TtmXKQvt2vjQqbYS+DqmsZw+r7xDwLXEeT3JGW0ZppFmHx4diyXmxt238KFR3N9jzevBRg==}
    engines: {node: '>=6'}
    dependencies:
      execa: 1.0.0
    dev: true

  /word-wrap/1.2.3:
    resolution: {integrity: sha512-Hz/mrNwitNRh/HUAtM/VT/5VH+ygD6DV7mYKZAtHOrbs8U7lvPS6xf7EJKMF0uW1KJCl0H701g3ZGus+muE5vQ==}
    engines: {node: '>=0.10.0'}
    dev: true

  /wordwrap/1.0.0:
    resolution: {integrity: sha512-gvVzJFlPycKc5dZN4yPkP8w7Dc37BtP1yczEneOb4uq34pXZcvrtRTmWV8W+Ume+XCxKgbjM+nevkyFPMybd4Q==}
    dev: true

  /workerpool/6.2.1:
    resolution: {integrity: sha512-ILEIE97kDZvF9Wb9f6h5aXK4swSlKGUcOEGiIYb2OOu/IrDU9iwj0fD//SsA6E5ibwJxpEvhullJY4Sl4GcpAw==}
    dev: true

  /wrap-ansi/7.0.0:
    resolution: {integrity: sha512-YVGIj2kamLSTxw6NsZjoBxfSwsn0ycdesmc4p+Q21c5zPuZ1pl+NfxVdxPtdHvmNVOQ6XSYG4AUtyt/Fi7D16Q==}
    engines: {node: '>=10'}
    dependencies:
      ansi-styles: 4.3.0
      string-width: 4.2.3
      strip-ansi: 6.0.1
    dev: true

  /wrappy/1.0.2:
    resolution: {integrity: sha512-l4Sp/DRseor9wL6EvV2+TuQn63dMkPjZ/sp9XkghTEbV9KlPS1xUsZ3u7/IQO4wxtcFB4bgpQPRcR3QCvezPcQ==}
    dev: true

  /xtend/4.0.2:
    resolution: {integrity: sha512-LKYU1iAXJXUgAXn9URjiu+MWhyUXHsvfp7mcuYm9dSUKK0/CjtrUwFAxD82/mCWbtLsGjFIad0wIsod4zrTAEQ==}
    engines: {node: '>=0.4'}
    dev: true

  /y18n/5.0.8:
    resolution: {integrity: sha512-0pfFzegeDWJHJIAmTLRP2DwHjdF5s7jo9tuztdQxAhINCdvS+3nGINqPd00AphqJR/0LhANUS6/+7SCb98YOfA==}
    engines: {node: '>=10'}
    dev: true

  /yallist/2.1.2:
    resolution: {integrity: sha512-ncTzHV7NvsQZkYe1DW7cbDLm0YpzHmZF5r/iyP3ZnQtMiJ+pjzisCiMNI+Sj+xQF5pXhSHxSB3uDbsBTzY/c2A==}
    dev: true

  /yallist/4.0.0:
    resolution: {integrity: sha512-3wdGidZyq5PB084XLES5TpOSRA3wjXAlIWMhum2kRcv/41Sn2emQ0dycQW4uZXLejwKvg6EsvbdlVL+FYEct7A==}
    dev: true

  /yaml/2.3.1:
    resolution: {integrity: sha512-2eHWfjaoXgTBC2jNM1LRef62VQa0umtvRiDSk6HSzW7RvS5YtkabJrwYLLEKWBc8a5U2PTSCs+dJjUTJdlHsWQ==}
    engines: {node: '>= 14'}
    dev: true

  /yargs-parser/20.2.4:
    resolution: {integrity: sha512-WOkpgNhPTlE73h4VFAFsOnomJVaovO8VqLDzy5saChRBFQFBoMYirowyW+Q9HB4HFF4Z7VZTiG3iSzJJA29yRA==}
    engines: {node: '>=10'}
    dev: true

  /yargs-parser/20.2.9:
    resolution: {integrity: sha512-y11nGElTIV+CT3Zv9t7VKl+Q3hTQoT9a1Qzezhhl6Rp21gJ/IVTW7Z3y9EWXhuUBC2Shnf+DX0antecpAwSP8w==}
    engines: {node: '>=10'}
    dev: true

  /yargs-parser/21.1.1:
    resolution: {integrity: sha512-tVpsJW7DdjecAiFpbIB1e3qxIQsE6NoPc5/eTdrbbIC4h0LVsWhnoa3g+m2HclBIujHzsxZ4VJVA+GUuc2/LBw==}
    engines: {node: '>=12'}
    dev: true

  /yargs-unparser/2.0.0:
    resolution: {integrity: sha512-7pRTIA9Qc1caZ0bZ6RYRGbHJthJWuakf+WmHK0rVeLkNrrGhfoabBNdue6kdINI6r4if7ocq9aD/n7xwKOdzOA==}
    engines: {node: '>=10'}
    dependencies:
      camelcase: 6.3.0
      decamelize: 4.0.0
      flat: 5.0.2
      is-plain-obj: 2.1.0
    dev: true

  /yargs/16.2.0:
    resolution: {integrity: sha512-D1mvvtDG0L5ft/jGWkLpG1+m0eQxOfaBvTNELraWj22wSVUMWxZUvYgJYcKh6jGGIkJFhH4IZPQhR4TKpc8mBw==}
    engines: {node: '>=10'}
    dependencies:
      cliui: 7.0.4
      escalade: 3.1.1
      get-caller-file: 2.0.5
      require-directory: 2.1.1
      string-width: 4.2.3
      y18n: 5.0.8
      yargs-parser: 20.2.9
    dev: true

  /yargs/17.7.2:
    resolution: {integrity: sha512-7dSzzRQ++CKnNI/krKnYRV7JKKPUXMEh61soaHKg9mrWEhzFWhFnxPxGl+69cD1Ou63C13NUPCnmIcrvqCuM6w==}
    engines: {node: '>=12'}
    dependencies:
      cliui: 8.0.1
      escalade: 3.1.1
      get-caller-file: 2.0.5
      require-directory: 2.1.1
      string-width: 4.2.3
      y18n: 5.0.8
      yargs-parser: 21.1.1
    dev: true

  /yarn/1.22.19:
    resolution: {integrity: sha512-/0V5q0WbslqnwP91tirOvldvYISzaqhClxzyUKXYxs07yUILIs5jx/k6CFe8bvKSkds5w+eiOqta39Wk3WxdcQ==}
    engines: {node: '>=4.0.0'}
    hasBin: true
    requiresBuild: true
    dev: true

  /yn/3.1.1:
    resolution: {integrity: sha512-Ux4ygGWsu2c7isFWe8Yu1YluJmqVhxqK2cLXNQA5AcC3QfbGNpM7fu0Y8b/z16pXLnFxZYvWhd3fhBY9DLmC6Q==}
    engines: {node: '>=6'}
    dev: true

  /yocto-queue/0.1.0:
    resolution: {integrity: sha512-rVksvsnNCdJ/ohGc6xgPwyN8eheCxsiLM8mxuE/t/mOVqJewPuO1miLpTHQiRgTKCLexL4MeAFVagts7HmNZ2Q==}
    engines: {node: '>=10'}
    dev: true

  /z-schema/5.0.5:
    resolution: {integrity: sha512-D7eujBWkLa3p2sIpJA0d1pr7es+a7m0vFAnZLlCEKq/Ij2k0MLi9Br2UPxoxdYystm5K1yeBGzub0FlYUEWj2Q==}
    engines: {node: '>=8.0.0'}
    hasBin: true
    dependencies:
      lodash.get: 4.4.2
      lodash.isequal: 4.5.0
      validator: 13.9.0
    optionalDependencies:
      commander: 9.5.0
    dev: true<|MERGE_RESOLUTION|>--- conflicted
+++ resolved
@@ -4,13 +4,8 @@
 
   .:
     specifiers:
-<<<<<<< HEAD
-      '@fluidframework/build-common': ^1.2.0
+      '@fluidframework/build-common': ^2.0.0
       '@fluidframework/build-tools': ^0.21.0
-=======
-      '@fluidframework/build-common': ^2.0.0
-      '@fluidframework/build-tools': ^0.20.0-169245
->>>>>>> d3ade380
       '@fluidframework/eslint-config-fluid': ^2.0.0
       '@types/mocha': ^10.0.0
       '@types/node': ^14.18.0
@@ -22,13 +17,8 @@
       rimraf: ^2.6.2
       typescript: ~4.5.5
     devDependencies:
-<<<<<<< HEAD
-      '@fluidframework/build-common': 1.2.0
-      '@fluidframework/build-tools': 0.21.0_pu3bu3agnrmjetwliwzp7hv3y4
-=======
       '@fluidframework/build-common': 2.0.0
-      '@fluidframework/build-tools': 0.20.0-170421_him6ekhq5ioxm6htxxcwoaa63i
->>>>>>> d3ade380
+      '@fluidframework/build-tools': 0.21.0_him6ekhq5ioxm6htxxcwoaa63i
       '@fluidframework/eslint-config-fluid': 2.0.0_kufnqfq7tb5rpdawkdb6g5smma
       '@types/mocha': 10.0.1
       '@types/node': 14.18.0
@@ -117,7 +107,7 @@
       debug: 4.3.4
       espree: 9.4.0
       globals: 13.17.0
-      ignore: 5.2.1
+      ignore: 5.2.4
       import-fresh: 3.3.0
       js-yaml: 4.1.0
       minimatch: 3.1.2
@@ -126,31 +116,17 @@
       - supports-color
     dev: true
 
-<<<<<<< HEAD
-  /@fluid-tools/version-tools/0.21.0_pu3bu3agnrmjetwliwzp7hv3y4:
+  /@fluid-tools/version-tools/0.21.0_him6ekhq5ioxm6htxxcwoaa63i:
     resolution: {integrity: sha512-oUV/+PretFcSSlINzsS5DFnBMygDcnznJb1FfyflvWpZuuO9OtrGxJZOzAqR0tDqIA669NbqGwNqigVyGccSOQ==}
     engines: {node: '>=14.17.0'}
     hasBin: true
     dependencies:
-      '@oclif/core': 2.8.12_pu3bu3agnrmjetwliwzp7hv3y4
-      '@oclif/plugin-autocomplete': 2.3.2_pu3bu3agnrmjetwliwzp7hv3y4
-      '@oclif/plugin-commands': 2.2.18_pu3bu3agnrmjetwliwzp7hv3y4
-      '@oclif/plugin-help': 5.2.12_pu3bu3agnrmjetwliwzp7hv3y4
-      '@oclif/plugin-not-found': 2.3.28_pu3bu3agnrmjetwliwzp7hv3y4
-      '@oclif/plugin-plugins': 3.1.6_pu3bu3agnrmjetwliwzp7hv3y4
-=======
-  /@fluid-tools/version-tools/0.20.0-170421_him6ekhq5ioxm6htxxcwoaa63i:
-    resolution: {integrity: sha512-ZsQhLEjxP02lCgxd7MYQ+llCQLGpPEmfbkcMKw1+Pv4VgeN+yyNkaNfsz2G7cnLy41FF0/qiEgDqCxRV5pXrvA==}
-    engines: {node: '>=14.17.0'}
-    hasBin: true
-    dependencies:
-      '@oclif/core': 2.8.7_him6ekhq5ioxm6htxxcwoaa63i
-      '@oclif/plugin-autocomplete': 2.3.0_him6ekhq5ioxm6htxxcwoaa63i
-      '@oclif/plugin-commands': 2.2.16_him6ekhq5ioxm6htxxcwoaa63i
-      '@oclif/plugin-help': 5.2.10_him6ekhq5ioxm6htxxcwoaa63i
-      '@oclif/plugin-not-found': 2.3.26_him6ekhq5ioxm6htxxcwoaa63i
-      '@oclif/plugin-plugins': 3.1.3_him6ekhq5ioxm6htxxcwoaa63i
->>>>>>> d3ade380
+      '@oclif/core': 2.9.3_him6ekhq5ioxm6htxxcwoaa63i
+      '@oclif/plugin-autocomplete': 2.3.2_him6ekhq5ioxm6htxxcwoaa63i
+      '@oclif/plugin-commands': 2.2.18_him6ekhq5ioxm6htxxcwoaa63i
+      '@oclif/plugin-help': 5.2.13_him6ekhq5ioxm6htxxcwoaa63i
+      '@oclif/plugin-not-found': 2.3.31_him6ekhq5ioxm6htxxcwoaa63i
+      '@oclif/plugin-plugins': 3.1.6_him6ekhq5ioxm6htxxcwoaa63i
       chalk: 2.4.2
       semver: 7.5.4
       table: 6.8.1
@@ -167,29 +143,16 @@
     hasBin: true
     dev: true
 
-<<<<<<< HEAD
-  /@fluidframework/build-tools/0.21.0_pu3bu3agnrmjetwliwzp7hv3y4:
+  /@fluidframework/build-tools/0.21.0_him6ekhq5ioxm6htxxcwoaa63i:
     resolution: {integrity: sha512-NZsCGlkVNmgZnY6+UnzddLcUUnZdBgoRRkuxEsKaFYd0wijaMNY0NKF4fIQyYICDKor2UJml0JygVIfIHOApgA==}
     engines: {node: '>=14.17.0'}
     hasBin: true
     dependencies:
-      '@fluid-tools/version-tools': 0.21.0_pu3bu3agnrmjetwliwzp7hv3y4
+      '@fluid-tools/version-tools': 0.21.0_him6ekhq5ioxm6htxxcwoaa63i
       '@fluidframework/bundle-size-tools': 0.21.0
       '@manypkg/get-packages': 2.2.0
       '@octokit/core': 4.2.4
-      '@rushstack/node-core-library': 3.59.5_@types+node@14.18.51
-=======
-  /@fluidframework/build-tools/0.20.0-170421_him6ekhq5ioxm6htxxcwoaa63i:
-    resolution: {integrity: sha512-PBYaKCae6Y4C3wZREqdxjqnLOWeilWeXCsQRH8nOt4FsmlwrVkmlILG40rJb4ZWWMxUP8IIaHxUywM42RFPc+Q==}
-    engines: {node: '>=14.17.0'}
-    hasBin: true
-    dependencies:
-      '@fluid-tools/version-tools': 0.20.0-170421_him6ekhq5ioxm6htxxcwoaa63i
-      '@fluidframework/bundle-size-tools': 0.20.0-170421
-      '@manypkg/get-packages': 2.2.0
-      '@octokit/core': 4.2.4
-      '@rushstack/node-core-library': 3.59.4_@types+node@14.18.0
->>>>>>> d3ade380
+      '@rushstack/node-core-library': 3.59.5_@types+node@14.18.0
       async: 3.2.4
       chalk: 2.4.2
       commander: 6.2.1
@@ -236,7 +199,7 @@
       msgpack-lite: 0.1.26
       pako: 2.1.0
       typescript: 4.5.5
-      webpack: 5.88.1
+      webpack: 5.88.2
     transitivePeerDependencies:
       - '@swc/core'
       - esbuild
@@ -411,9 +374,8 @@
       tslib: 2.5.3
     dev: true
 
-<<<<<<< HEAD
-  /@oclif/color/1.0.7:
-    resolution: {integrity: sha512-XUWsQRVP+HReS5+hkjIB21/qMLswv1t65S3pRhjDbDKbBeZVQXCHtVQiUMOjnCvni0d5NBZWIxu+fNUo9dK5Kg==}
+  /@oclif/color/1.0.8:
+    resolution: {integrity: sha512-XD1MLzkVsPzlkTN6OV0DeN/5iK/bv/MpGRnAZ+lCc20LO0Tyjyph6DUdoRNTJ4iMqliJt32uE3FrFK+Qms2Kjg==}
     engines: {node: '>=12.0.0'}
     dependencies:
       ansi-styles: 4.3.0
@@ -423,12 +385,8 @@
       tslib: 2.5.3
     dev: true
 
-  /@oclif/core/2.8.12_pu3bu3agnrmjetwliwzp7hv3y4:
-    resolution: {integrity: sha512-4I0HFP2HHORs5QTEJSUFSks7altrgFJum379TH21eN+csg1JOFlMM0XrkbeIc68RVeVjms/3itpRRnLSdEHBKA==}
-=======
-  /@oclif/core/2.8.7_him6ekhq5ioxm6htxxcwoaa63i:
-    resolution: {integrity: sha512-WTZUFgANYGyHQOmGc2YsczEdqdlG2/ZEfqksHnuYbz3egozpka/R9LrFwNfWPZETi9ydzcjDWwJKUGQmJG3ixA==}
->>>>>>> d3ade380
+  /@oclif/core/2.9.3_him6ekhq5ioxm6htxxcwoaa63i:
+    resolution: {integrity: sha512-0KLiVpXCJivAjLoj/LAXQf85MtGzyforyPkgNJQEP6QQugnuq2kHcG+DojWEQYz0sADXT2259EdPibslEThUMg==}
     engines: {node: '>=14.0.0'}
     dependencies:
       '@types/cli-progress': 3.11.0
@@ -468,19 +426,11 @@
       - typescript
     dev: true
 
-<<<<<<< HEAD
-  /@oclif/plugin-autocomplete/2.3.2_pu3bu3agnrmjetwliwzp7hv3y4:
+  /@oclif/plugin-autocomplete/2.3.2_him6ekhq5ioxm6htxxcwoaa63i:
     resolution: {integrity: sha512-NoGdP7Mw5j2NdRGhJNGpm6CHSupaxR9Rk/wOccQeiar2b1kjDEXBqRg0rSqrX3fwluKGw8UWohGL2oUSv9EMTw==}
     engines: {node: '>=12.0.0'}
     dependencies:
-      '@oclif/core': 2.8.12_pu3bu3agnrmjetwliwzp7hv3y4
-=======
-  /@oclif/plugin-autocomplete/2.3.0_him6ekhq5ioxm6htxxcwoaa63i:
-    resolution: {integrity: sha512-32gdneCAQbtjAvpX7lYFYrxsMPAfOh2hyvP4QEMspTiZkygT8m/NwayBVA+Ua5EM3/rk7jxTKYFQ7Gm/ZgSFuA==}
-    engines: {node: '>=12.0.0'}
-    dependencies:
-      '@oclif/core': 2.8.7_him6ekhq5ioxm6htxxcwoaa63i
->>>>>>> d3ade380
+      '@oclif/core': 2.9.3_him6ekhq5ioxm6htxxcwoaa63i
       chalk: 4.1.2
       debug: 4.3.4
       fs-extra: 9.1.0
@@ -492,19 +442,11 @@
       - typescript
     dev: true
 
-<<<<<<< HEAD
-  /@oclif/plugin-commands/2.2.18_pu3bu3agnrmjetwliwzp7hv3y4:
+  /@oclif/plugin-commands/2.2.18_him6ekhq5ioxm6htxxcwoaa63i:
     resolution: {integrity: sha512-nY7qQXxhNOUpWL9shKwDD/oEgfp1lVnab5IPB1BPn7Ni5L+5UCgahI8DtyviZbMsi+IUjeBFyX0z5ErNVSlU+Q==}
     engines: {node: '>=12.0.0'}
     dependencies:
-      '@oclif/core': 2.8.12_pu3bu3agnrmjetwliwzp7hv3y4
-=======
-  /@oclif/plugin-commands/2.2.16_him6ekhq5ioxm6htxxcwoaa63i:
-    resolution: {integrity: sha512-ZUfLw0rIBt0adMOgfyd3OU5psRCYBLt8QHmKit3WP5qZMbEMpW2ichOTxBNUFLJQ0AwW+qGxmdO2eGFh3yb5sw==}
-    engines: {node: '>=12.0.0'}
-    dependencies:
-      '@oclif/core': 2.8.7_him6ekhq5ioxm6htxxcwoaa63i
->>>>>>> d3ade380
+      '@oclif/core': 2.9.3_him6ekhq5ioxm6htxxcwoaa63i
       lodash: 4.17.21
     transitivePeerDependencies:
       - '@swc/core'
@@ -513,19 +455,11 @@
       - typescript
     dev: true
 
-<<<<<<< HEAD
-  /@oclif/plugin-help/5.2.12_pu3bu3agnrmjetwliwzp7hv3y4:
-    resolution: {integrity: sha512-WtYy/lmbSG+YA6PzFohunIAp1peL/gumYqgpOgC/7CL7adWpquZiRS+digglenY3i4F+ScMURg6KKFuTTIwa1Q==}
+  /@oclif/plugin-help/5.2.13_him6ekhq5ioxm6htxxcwoaa63i:
+    resolution: {integrity: sha512-8+uJ9fxZhb76T+NiHDyLQWmHVhu1ONj+e47w3bMLe3+absfuGsWYZm5+W8ApJxQKoLgB5pW810idO0f7iP/4tw==}
     engines: {node: '>=12.0.0'}
     dependencies:
-      '@oclif/core': 2.8.12_pu3bu3agnrmjetwliwzp7hv3y4
-=======
-  /@oclif/plugin-help/5.2.10_him6ekhq5ioxm6htxxcwoaa63i:
-    resolution: {integrity: sha512-l3hnloPkXOLGGrepLLdj8NsBpVhhEpg4jclIeIBaZzIo6+c+/uqcL2LjvOogmSEf5g4zooRtxivwUpcFiBSaBg==}
-    engines: {node: '>=12.0.0'}
-    dependencies:
-      '@oclif/core': 2.8.7_him6ekhq5ioxm6htxxcwoaa63i
->>>>>>> d3ade380
+      '@oclif/core': 2.9.3_him6ekhq5ioxm6htxxcwoaa63i
     transitivePeerDependencies:
       - '@swc/core'
       - '@swc/wasm'
@@ -533,21 +467,12 @@
       - typescript
     dev: true
 
-<<<<<<< HEAD
-  /@oclif/plugin-not-found/2.3.28_pu3bu3agnrmjetwliwzp7hv3y4:
-    resolution: {integrity: sha512-Lzbevm7eOSYo30ddaZTUqUw9Bt1sDWy4df1JJF8K+mHv34Gk/Z8TmDozkEDbg6C02qzzcpXMtUHUzLUDPLI+WQ==}
+  /@oclif/plugin-not-found/2.3.31_him6ekhq5ioxm6htxxcwoaa63i:
+    resolution: {integrity: sha512-KHBCDJbDrkFc5vuPxg4JZ3wBTrdPPHOQOWp4bLCV4cnVSUHBKnfCqnCg2aXmRb97nbzY3P13/i8Th3KQjArqmg==}
     engines: {node: '>=12.0.0'}
     dependencies:
-      '@oclif/color': 1.0.7
-      '@oclif/core': 2.8.12_pu3bu3agnrmjetwliwzp7hv3y4
-=======
-  /@oclif/plugin-not-found/2.3.26_him6ekhq5ioxm6htxxcwoaa63i:
-    resolution: {integrity: sha512-a8WfN8km1A9Q0lXWo1LZgFEjVFYIbOOp/QG++zyHt2Hnsp2b5Zr0p8EQLBK7v6na6C0Mrr+GlMI8zE40hYWMbw==}
-    engines: {node: '>=12.0.0'}
-    dependencies:
-      '@oclif/color': 1.0.6
-      '@oclif/core': 2.8.7_him6ekhq5ioxm6htxxcwoaa63i
->>>>>>> d3ade380
+      '@oclif/color': 1.0.8
+      '@oclif/core': 2.9.3_him6ekhq5ioxm6htxxcwoaa63i
       fast-levenshtein: 3.0.0
     transitivePeerDependencies:
       - '@swc/core'
@@ -556,21 +481,12 @@
       - typescript
     dev: true
 
-<<<<<<< HEAD
-  /@oclif/plugin-plugins/3.1.6_pu3bu3agnrmjetwliwzp7hv3y4:
+  /@oclif/plugin-plugins/3.1.6_him6ekhq5ioxm6htxxcwoaa63i:
     resolution: {integrity: sha512-bri3GHqUs2d9mMoqm0/CIef+u+nJrNDzno5xpnB0cg7x3mAhXM/miuzdNz7D8opupuJeiJMv+A/WSMG2nY2IEw==}
     engines: {node: '>=16'}
     dependencies:
       '@oclif/color': 1.0.6
-      '@oclif/core': 2.8.12_pu3bu3agnrmjetwliwzp7hv3y4
-=======
-  /@oclif/plugin-plugins/3.1.3_him6ekhq5ioxm6htxxcwoaa63i:
-    resolution: {integrity: sha512-bZfKppl1zE6cvV3rmySmLX3XydKa+JSEQFqrS+GEkdEISPolCWo28EwxrSfym0074GnfQBOuqPAuCHEvIPVL1g==}
-    engines: {node: '>=16'}
-    dependencies:
-      '@oclif/color': 1.0.6
-      '@oclif/core': 2.8.7_him6ekhq5ioxm6htxxcwoaa63i
->>>>>>> d3ade380
+      '@oclif/core': 2.9.3_him6ekhq5ioxm6htxxcwoaa63i
       chalk: 4.1.2
       debug: 4.3.4
       fs-extra: 9.1.0
@@ -798,13 +714,8 @@
       - typescript
     dev: true
 
-<<<<<<< HEAD
-  /@rushstack/node-core-library/3.59.5_@types+node@14.18.51:
+  /@rushstack/node-core-library/3.59.5_@types+node@14.18.0:
     resolution: {integrity: sha512-1IpV7LufrI1EoVO8hYsb3t6L8L+yp40Sa0OaOV2CIu1zx4e6ZeVNaVIEXFgMXBKdGXkAh21MnCaIzlDNpG6ZQw==}
-=======
-  /@rushstack/node-core-library/3.59.4_@types+node@14.18.0:
-    resolution: {integrity: sha512-YAKJDC6Mz/KA1D7bvB88WaRX3knt/ZuLzkRu5G9QADGSjLtvTWzCNCytRF2PCSaaHOZaZsWul4F1KQdgFgUDqA==}
->>>>>>> d3ade380
     peerDependencies:
       '@types/node': '*'
     peerDependenciesMeta:
@@ -938,7 +849,7 @@
       grapheme-splitter: 1.0.4
       ignore: 5.2.4
       natural-compare-lite: 1.4.0
-      semver: 7.3.8
+      semver: 7.5.4
       tsutils: 3.21.0_typescript@4.5.5
       typescript: 4.5.5
     transitivePeerDependencies:
@@ -963,13 +874,9 @@
       debug: 4.3.4
       eslint: 8.6.0
       functional-red-black-tree: 1.0.1
-      ignore: 5.2.1
+      ignore: 5.2.4
       regexpp: 3.2.0
-<<<<<<< HEAD
       semver: 7.5.4
-=======
-      semver: 7.3.8
->>>>>>> d3ade380
       tsutils: 3.21.0_typescript@4.5.5
       typescript: 4.5.5
     transitivePeerDependencies:
@@ -1124,7 +1031,7 @@
       debug: 4.3.4
       globby: 11.1.0
       is-glob: 4.0.3
-      semver: 7.3.8
+      semver: 7.5.4
       tsutils: 3.21.0_typescript@4.5.5
       typescript: 4.5.5
     transitivePeerDependencies:
@@ -1145,11 +1052,7 @@
       debug: 4.3.4
       globby: 11.1.0
       is-glob: 4.0.3
-<<<<<<< HEAD
       semver: 7.5.4
-=======
-      semver: 7.3.8
->>>>>>> d3ade380
       tsutils: 3.21.0_typescript@4.5.5
       typescript: 4.5.5
     transitivePeerDependencies:
@@ -1170,11 +1073,7 @@
       debug: 4.3.4
       globby: 11.1.0
       is-glob: 4.0.3
-<<<<<<< HEAD
       semver: 7.5.4
-=======
-      semver: 7.3.8
->>>>>>> d3ade380
       tsutils: 3.21.0_typescript@4.5.5
       typescript: 4.5.5
     transitivePeerDependencies:
@@ -1195,7 +1094,7 @@
       '@typescript-eslint/typescript-estree': 5.55.0_typescript@4.5.5
       eslint: 8.6.0
       eslint-scope: 5.1.1
-      semver: 7.3.8
+      semver: 7.5.4
     transitivePeerDependencies:
       - supports-color
       - typescript
@@ -2282,7 +2181,7 @@
     dependencies:
       escape-string-regexp: 1.0.5
       eslint: 8.6.0
-      ignore: 5.2.1
+      ignore: 5.2.4
     dev: true
 
   /eslint-plugin-import/2.25.4_gyqcce5u2ijhn2hqkipmk56rmu:
@@ -2327,13 +2226,8 @@
       debug: 4.3.4
       escape-string-regexp: 4.0.0
       eslint: 8.6.0
-<<<<<<< HEAD
-      esquery: 1.5.0
+      esquery: 1.4.0
       semver: 7.5.4
-=======
-      esquery: 1.4.0
-      semver: 7.3.8
->>>>>>> d3ade380
       spdx-expression-parse: 3.0.1
     transitivePeerDependencies:
       - supports-color
@@ -2397,11 +2291,7 @@
       read-pkg-up: 7.0.1
       regexp-tree: 0.1.27
       safe-regex: 2.1.1
-<<<<<<< HEAD
       semver: 7.5.4
-=======
-      semver: 7.3.8
->>>>>>> d3ade380
       strip-indent: 3.0.0
     dev: true
 
@@ -3093,11 +2983,6 @@
 
   /ignore/4.0.6:
     resolution: {integrity: sha512-cyFDKrqc/YdcWFniJhzI42+AzS+gNwmUzOSFcRCQYwySuBBBy/KjuxWLZ/FHEH6Moq1NizMOBWyTcv8O4OZIMg==}
-    engines: {node: '>= 4'}
-    dev: true
-
-  /ignore/5.2.1:
-    resolution: {integrity: sha512-d2qQLzTJ9WxQftPAuEQpSPmKqzxePjzVbpAVv62AQ64NTL+wR4JkrVqR/LqFsFEUsHDAiId52mJteHDFuDkElA==}
     engines: {node: '>= 4'}
     dev: true
 
@@ -4327,11 +4212,6 @@
       once: 1.4.0
     dev: true
 
-  /punycode/2.1.1:
-    resolution: {integrity: sha512-XRsRjdf+j5ml+y/6GKHPZbrF/8p2Yga0JPtdqTIY2Xe5ohJPD9saDJJLPvp9+NSBprVvevdXZybnj2cv8OEd0A==}
-    engines: {node: '>=6'}
-    dev: true
-
   /punycode/2.3.0:
     resolution: {integrity: sha512-rRV+zQD8tVFys26lAGR9WUuS4iUAngJScM+ZRSKtvl5tKeZ2t5bvdNFdNHBW9FWR4guGHlgmsZ1G7BSm2wTbuA==}
     engines: {node: '>=6'}
@@ -4595,14 +4475,6 @@
 
   /semver/7.3.8:
     resolution: {integrity: sha512-NB1ctGL5rlHrPJtFDVIVzTyQylMLu9N9VICA6HSFJo8MCGVTMW6gfpicwKmmK/dAjTOrqu5l63JJOpDSrAis3A==}
-    engines: {node: '>=10'}
-    hasBin: true
-    dependencies:
-      lru-cache: 6.0.0
-    dev: true
-
-  /semver/7.5.2:
-    resolution: {integrity: sha512-SoftuTROv/cRjCze/scjGyiDtcUyxw1rgYQSZY7XTmtR5hX+dm76iDbTH8TkLPHCQmlbQVSSbNZCPM2hb0knnQ==}
     engines: {node: '>=10'}
     hasBin: true
     dependencies:
@@ -4910,7 +4782,7 @@
     engines: {node: '>=6'}
     dev: true
 
-  /terser-webpack-plugin/5.3.9_webpack@5.88.1:
+  /terser-webpack-plugin/5.3.9_webpack@5.88.2:
     resolution: {integrity: sha512-ZuXsqE07EcggTWQjXUj+Aot/OMcD0bMKGgF63f7UxYcu5/AJF53aIpK1YoP5xR9l6s/Hy2b+t1AM0bLNPRuhwA==}
     engines: {node: '>= 10.13.0'}
     peerDependencies:
@@ -4931,7 +4803,7 @@
       schema-utils: 3.3.0
       serialize-javascript: 6.0.1
       terser: 5.18.1
-      webpack: 5.88.1
+      webpack: 5.88.2
     dev: true
 
   /terser/5.18.1:
@@ -5161,7 +5033,7 @@
   /uri-js/4.4.1:
     resolution: {integrity: sha512-7rKUyy33Q1yc98pQ1DAmLtwX109F7TIfWlW1Ydo8Wl1ii1SeHieeh0HHfPeL2fMXK6z0s8ecKs9frCuLJvndBg==}
     dependencies:
-      punycode: 2.1.1
+      punycode: 2.3.0
     dev: true
 
   /util-deprecate/1.0.2:
@@ -5216,8 +5088,8 @@
     engines: {node: '>=10.13.0'}
     dev: true
 
-  /webpack/5.88.1:
-    resolution: {integrity: sha512-FROX3TxQnC/ox4N+3xQoWZzvGXSuscxR32rbzjpXgEzWudJFEJBpdlkkob2ylrv5yzzufD1zph1OoFsLtm6stQ==}
+  /webpack/5.88.2:
+    resolution: {integrity: sha512-JmcgNZ1iKj+aiR0OvTYtWQqJwq37Pf683dY9bVORwVbUrDhLhdn/PlO2sHsFHPkj7sHNQF3JwaAkp49V+Sq1tQ==}
     engines: {node: '>=10.13.0'}
     hasBin: true
     peerDependencies:
@@ -5247,7 +5119,7 @@
       neo-async: 2.6.2
       schema-utils: 3.3.0
       tapable: 2.2.1
-      terser-webpack-plugin: 5.3.9_webpack@5.88.1
+      terser-webpack-plugin: 5.3.9_webpack@5.88.2
       watchpack: 2.4.0
       webpack-sources: 3.2.3
     transitivePeerDependencies:
