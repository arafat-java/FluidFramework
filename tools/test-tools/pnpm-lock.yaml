lockfileVersion: 5.4

importers:

  .:
    specifiers:
<<<<<<< HEAD
      '@fluidframework/build-common': ^1.2.0
      '@fluidframework/build-tools': ^0.20.0-169245
=======
      '@fluidframework/build-common': ^2.0.0
>>>>>>> 5f690c27
      '@fluidframework/eslint-config-fluid': ^2.0.0
      '@types/mocha': ^10.0.0
      '@types/node': ^14.18.0
      concurrently: ^6.2.0
      eslint: ~8.6.0
      eslint-config-prettier: ~8.5.0
      mocha: ^10.0.0
      prettier: ~2.6.2
      rimraf: ^2.6.2
      typescript: ~4.5.5
    devDependencies:
<<<<<<< HEAD
      '@fluidframework/build-common': 1.2.0
      '@fluidframework/build-tools': 0.20.0-170421_pu3bu3agnrmjetwliwzp7hv3y4
=======
      '@fluidframework/build-common': 2.0.0
>>>>>>> 5f690c27
      '@fluidframework/eslint-config-fluid': 2.0.0_kufnqfq7tb5rpdawkdb6g5smma
      '@types/mocha': 10.0.1
      '@types/node': 14.18.0
      concurrently: 6.5.1
      eslint: 8.6.0
      eslint-config-prettier: 8.5.0_eslint@8.6.0
      mocha: 10.2.0
      prettier: 2.6.2
      rimraf: 2.7.1
      typescript: 4.5.5

packages:

  /@babel/code-frame/7.22.5:
    resolution: {integrity: sha512-Xmwn266vad+6DAqEB2A6V/CcZVp62BbwVmcOJc2RPuwih1kw02TjQvWVWlcKGbBPd+8/0V5DEkOcizRGYsspYQ==}
    engines: {node: '>=6.9.0'}
    dependencies:
      '@babel/highlight': 7.22.5
    dev: true

  /@babel/helper-validator-identifier/7.22.5:
    resolution: {integrity: sha512-aJXu+6lErq8ltp+JhkJUfk1MTGyuA4v7f3pA+BJ5HLfNC6nAQ0Cpi9uOquUj8Hehg0aUiHzWQbOVJGao6ztBAQ==}
    engines: {node: '>=6.9.0'}
    dev: true

  /@babel/highlight/7.22.5:
    resolution: {integrity: sha512-BSKlD1hgnedS5XRnGOljZawtag7H1yPfQp0tdNJCHoH6AZ+Pcm9VvkrK59/Yy593Ypg0zMxH2BxD1VPYUQ7UIw==}
    engines: {node: '>=6.9.0'}
    dependencies:
      '@babel/helper-validator-identifier': 7.22.5
      chalk: 2.4.2
      js-tokens: 4.0.0
    dev: true

<<<<<<< HEAD
  /@babel/polyfill/7.12.1:
    resolution: {integrity: sha512-X0pi0V6gxLi6lFZpGmeNa4zxtwEmCs42isWLNjZZDE0Y8yVfgu0T2OAHlzBbdYlqbW/YXVvoBHpATEM+goCj8g==}
    deprecated: 🚨 This package has been deprecated in favor of separate inclusion of a polyfill and regenerator-runtime (when needed). See the @babel/polyfill docs (https://babeljs.io/docs/en/babel-polyfill) for more information.
    dependencies:
      core-js: 2.6.12
      regenerator-runtime: 0.13.11
    dev: true

  /@babel/runtime/7.22.5:
    resolution: {integrity: sha512-ecjvYlnAaZ/KVneE/OdKYBYfgXV3Ptu6zQWmgEF7vwKhQnvVS6bjMD2XYgj+SNvQ1GfK/pjgokfPkC/2CO8CuA==}
    engines: {node: '>=6.9.0'}
    dependencies:
      regenerator-runtime: 0.13.11
    dev: true

  /@cspotcode/source-map-support/0.8.1:
    resolution: {integrity: sha512-IchNf6dN4tHoMFIn/7OE8LWZ19Y6q/67Bmf6vnGREv8RSbBVb9LPJxEcnwrcwX6ixSvaiGoomAUvu4YSxXrVgw==}
    engines: {node: '>=12'}
    dependencies:
      '@jridgewell/trace-mapping': 0.3.9
    dev: true

=======
>>>>>>> 5f690c27
  /@es-joy/jsdoccomment/0.33.4:
    resolution: {integrity: sha512-02XyYuvR/Gn+3BT6idHVNQ4SSQlA1X1FeEfeKm2ypv8ANB6Lt9KRFZ2S7y5xjwR+EPQ/Rzb0XFaD+xKyqe4ALw==}
    engines: {node: ^14 || ^16 || ^17 || ^18 || ^19}
    dependencies:
      comment-parser: 1.3.1
      esquery: 1.4.0
      jsdoc-type-pratt-parser: 3.1.0
    dev: true

  /@eslint-community/eslint-utils/4.4.0_eslint@8.6.0:
    resolution: {integrity: sha512-1/sA4dwrzBAyeUoQ6oxahHKmrZvsnLCg4RfxW3ZFGGmQkSNQPFNLV9CUEFQP1x9EYXHTo5p6xdhZM1Ne9p/AfA==}
    engines: {node: ^12.22.0 || ^14.17.0 || >=16.0.0}
    peerDependencies:
      eslint: ^6.0.0 || ^7.0.0 || >=8.0.0
    dependencies:
      eslint: 8.6.0
      eslint-visitor-keys: 3.3.0
    dev: true

  /@eslint-community/regexpp/4.5.1:
    resolution: {integrity: sha512-Z5ba73P98O1KUYCCJTUeVpja9RcGoMdncZ6T49FCUl2lN38JtCJ+3WgIDBv0AuY4WChU5PmtJmOCTlN6FZTFKQ==}
    engines: {node: ^12.0.0 || ^14.0.0 || >=16.0.0}
    dev: true

  /@eslint/eslintrc/1.3.2:
    resolution: {integrity: sha512-AXYd23w1S/bv3fTs3Lz0vjiYemS08jWkI3hYyS9I1ry+0f+Yjs1wm+sU0BS8qDOPrBIkp4qHYC16I8uVtpLajQ==}
    engines: {node: ^12.22.0 || ^14.17.0 || >=16.0.0}
    dependencies:
      ajv: 6.12.6
      debug: 4.3.4
      espree: 9.4.0
      globals: 13.17.0
      ignore: 5.2.1
      import-fresh: 3.3.0
      js-yaml: 4.1.0
      minimatch: 3.1.2
      strip-json-comments: 3.1.1
    transitivePeerDependencies:
      - supports-color
    dev: true

<<<<<<< HEAD
  /@fluid-tools/version-tools/0.20.0-170421_pu3bu3agnrmjetwliwzp7hv3y4:
    resolution: {integrity: sha512-ZsQhLEjxP02lCgxd7MYQ+llCQLGpPEmfbkcMKw1+Pv4VgeN+yyNkaNfsz2G7cnLy41FF0/qiEgDqCxRV5pXrvA==}
    engines: {node: '>=14.17.0'}
    hasBin: true
    dependencies:
      '@oclif/core': 2.8.7_pu3bu3agnrmjetwliwzp7hv3y4
      '@oclif/plugin-autocomplete': 2.3.0_pu3bu3agnrmjetwliwzp7hv3y4
      '@oclif/plugin-commands': 2.2.16_pu3bu3agnrmjetwliwzp7hv3y4
      '@oclif/plugin-help': 5.2.10_pu3bu3agnrmjetwliwzp7hv3y4
      '@oclif/plugin-not-found': 2.3.26_pu3bu3agnrmjetwliwzp7hv3y4
      '@oclif/plugin-plugins': 3.1.3_pu3bu3agnrmjetwliwzp7hv3y4
      chalk: 2.4.2
      semver: 7.5.2
      table: 6.8.1
    transitivePeerDependencies:
      - '@swc/core'
      - '@swc/wasm'
      - '@types/node'
      - supports-color
      - typescript
    dev: true

  /@fluidframework/build-common/1.2.0:
    resolution: {integrity: sha512-YZFWe0fv2opDR+zSdsZDakj0ExtwCE5ztIB3/EMXOCI8DTN3HYL4Cv4j81zgxcQc+aomR4JzRSpHEIOB0eejNw==}
=======
  /@fluidframework/build-common/2.0.0:
    resolution: {integrity: sha512-oJsAczo32UpnM+/8LeE2KKOhr1KBxA48Y4umq/t9QfIFRiX0YtgyrLHRAtnGV6l/+4LX/Urmv6bbckeTFaPw7g==}
>>>>>>> 5f690c27
    hasBin: true
    dev: true

  /@fluidframework/build-tools/0.20.0-170421_pu3bu3agnrmjetwliwzp7hv3y4:
    resolution: {integrity: sha512-PBYaKCae6Y4C3wZREqdxjqnLOWeilWeXCsQRH8nOt4FsmlwrVkmlILG40rJb4ZWWMxUP8IIaHxUywM42RFPc+Q==}
    engines: {node: '>=14.17.0'}
    hasBin: true
    dependencies:
      '@fluid-tools/version-tools': 0.20.0-170421_pu3bu3agnrmjetwliwzp7hv3y4
      '@fluidframework/bundle-size-tools': 0.20.0-170421
      '@manypkg/get-packages': 2.2.0
      '@octokit/core': 4.2.4
      '@rushstack/node-core-library': 3.59.4_@types+node@14.18.51
      async: 3.2.4
      chalk: 2.4.2
      commander: 6.2.1
      cosmiconfig: 8.2.0
      danger: 10.9.0_@octokit+core@4.2.4
      date-fns: 2.30.0
      debug: 4.3.4
      detect-indent: 6.1.0
      execa: 5.1.1
      find-up: 5.0.0
      fs-extra: 9.1.0
      glob: 7.2.3
      ignore: 5.2.4
      json5: 2.2.3
      lodash: 4.17.21
      lodash.isequal: 4.5.0
      lodash.merge: 4.6.2
      minimatch: 7.4.6
      replace-in-file: 6.3.5
      rimraf: 4.4.1
      semver: 7.5.2
      shelljs: 0.8.5
      sort-package-json: 1.57.0
      ts-morph: 17.0.1
      type-fest: 2.19.0
      yaml: 2.3.1
    transitivePeerDependencies:
      - '@swc/core'
      - '@swc/wasm'
      - '@types/node'
      - encoding
      - esbuild
      - supports-color
      - typescript
      - uglify-js
      - webpack-cli
    dev: true

  /@fluidframework/bundle-size-tools/0.20.0-170421:
    resolution: {integrity: sha512-uBatU6zvInHNXEtp4RtSkwv+ZsWwGeF30Y7PtFkVsvtnJ+XPY1YvAJS6QcDx9yBKMfIvQQWiHe/9frd/mbV0Tw==}
    dependencies:
      azure-devops-node-api: 11.2.0
      jszip: 3.10.1
      msgpack-lite: 0.1.26
      pako: 2.1.0
      typescript: 4.5.5
      webpack: 5.88.0
    transitivePeerDependencies:
      - '@swc/core'
      - esbuild
      - uglify-js
      - webpack-cli
    dev: true

  /@fluidframework/eslint-config-fluid/2.0.0_kufnqfq7tb5rpdawkdb6g5smma:
    resolution: {integrity: sha512-/az5CybW5XUZUOk9HMH0nUMtKx5AK+CRfHg35UyygTK+V2OmNRes/yCAbmxoQ1J1Vn2iow3Y/Sgw/oJygciugQ==}
    dependencies:
      '@rushstack/eslint-patch': 1.1.4
      '@rushstack/eslint-plugin': 0.8.6_kufnqfq7tb5rpdawkdb6g5smma
      '@rushstack/eslint-plugin-security': 0.2.6_kufnqfq7tb5rpdawkdb6g5smma
      '@typescript-eslint/eslint-plugin': 5.9.1_i37r4pxnuonvhfobrnldva5ppi
      '@typescript-eslint/parser': 5.9.1_kufnqfq7tb5rpdawkdb6g5smma
      eslint-config-prettier: 8.5.0_eslint@8.6.0
      eslint-plugin-editorconfig: 3.2.0_4x3vxi7gdq53yv6dpzqqqrxppq
      eslint-plugin-eslint-comments: 3.2.0_eslint@8.6.0
      eslint-plugin-import: 2.25.4_gyqcce5u2ijhn2hqkipmk56rmu
      eslint-plugin-jsdoc: 39.3.25_eslint@8.6.0
      eslint-plugin-promise: 6.0.1_eslint@8.6.0
      eslint-plugin-react: 7.28.0_eslint@8.6.0
      eslint-plugin-tsdoc: 0.2.17
      eslint-plugin-unicorn: 40.0.0_eslint@8.6.0
      eslint-plugin-unused-imports: 2.0.0_fhnxgfsp6r3qynjxjvskmntitm
    transitivePeerDependencies:
      - eslint
      - eslint-import-resolver-typescript
      - eslint-import-resolver-webpack
      - supports-color
      - typescript
    dev: true

  /@humanwhocodes/config-array/0.9.5:
    resolution: {integrity: sha512-ObyMyWxZiCu/yTisA7uzx81s40xR2fD5Cg/2Kq7G02ajkNubJf6BopgDTmDyc3U7sXpNKM8cYOw7s7Tyr+DnCw==}
    engines: {node: '>=10.10.0'}
    dependencies:
      '@humanwhocodes/object-schema': 1.2.1
      debug: 4.3.4
      minimatch: 3.1.2
    transitivePeerDependencies:
      - supports-color
    dev: true

  /@humanwhocodes/object-schema/1.2.1:
    resolution: {integrity: sha512-ZnQMnLV4e7hDlUvw8H+U8ASL02SS2Gn6+9Ac3wGGLIe7+je2AeAOxPY+izIPJDfFDb7eDjev0Us8MO1iFRN8hA==}
    dev: true

  /@jridgewell/gen-mapping/0.3.3:
    resolution: {integrity: sha512-HLhSWOLRi875zjjMG/r+Nv0oCW8umGb0BgEhyX3dDX3egwZtB8PqLnjz3yedt8R5StBrzcg4aBpnh8UA9D1BoQ==}
    engines: {node: '>=6.0.0'}
    dependencies:
      '@jridgewell/set-array': 1.1.2
      '@jridgewell/sourcemap-codec': 1.4.15
      '@jridgewell/trace-mapping': 0.3.18
    dev: true

  /@jridgewell/resolve-uri/3.1.0:
    resolution: {integrity: sha512-F2msla3tad+Mfht5cJq7LSXcdudKTWCVYUgw6pLFOOHSTtZlj6SWNYAp+AhuqLmWdBO2X5hPrLcu8cVP8fy28w==}
    engines: {node: '>=6.0.0'}
    dev: true

  /@jridgewell/resolve-uri/3.1.1:
    resolution: {integrity: sha512-dSYZh7HhCDtCKm4QakX0xFpsRDqjjtZf/kjI/v3T3Nwt5r8/qz/M19F9ySyOqU94SXBmeG9ttTul+YnR4LOxFA==}
    engines: {node: '>=6.0.0'}
    dev: true

  /@jridgewell/set-array/1.1.2:
    resolution: {integrity: sha512-xnkseuNADM0gt2bs+BvhO0p78Mk762YnZdsuzFV018NoG1Sj1SCQvpSqa7XUaTam5vAGasABV9qXASMKnFMwMw==}
    engines: {node: '>=6.0.0'}
    dev: true

  /@jridgewell/source-map/0.3.3:
    resolution: {integrity: sha512-b+fsZXeLYi9fEULmfBrhxn4IrPlINf8fiNarzTof004v3lFdntdwa9PF7vFJqm3mg7s+ScJMxXaE3Acp1irZcg==}
    dependencies:
      '@jridgewell/gen-mapping': 0.3.3
      '@jridgewell/trace-mapping': 0.3.18
    dev: true

  /@jridgewell/sourcemap-codec/1.4.14:
    resolution: {integrity: sha512-XPSJHWmi394fuUuzDnGz1wiKqWfo1yXecHQMRf2l6hztTO+nPru658AyDngaBe7isIxEkRsPR3FZh+s7iVa4Uw==}
    dev: true

  /@jridgewell/sourcemap-codec/1.4.15:
    resolution: {integrity: sha512-eF2rxCRulEKXHTRiDrDy6erMYWqNw4LPdQ8UQA4huuxaQsVeRPFl2oM8oDGxMFhJUWZf9McpLtJasDDZb/Bpeg==}
    dev: true

  /@jridgewell/trace-mapping/0.3.18:
    resolution: {integrity: sha512-w+niJYzMHdd7USdiH2U6869nqhD2nbfZXND5Yp93qIbEmnDNk7PD48o+YchRVpzMU7M6jVCbenTR7PA1FLQ9pA==}
    dependencies:
      '@jridgewell/resolve-uri': 3.1.0
      '@jridgewell/sourcemap-codec': 1.4.14
    dev: true

  /@jridgewell/trace-mapping/0.3.9:
    resolution: {integrity: sha512-3Belt6tdc8bPgAtbcmdtNJlirVoTmEb5e2gC94PnkwEW9jI6CAHUeoG85tjWP5WquqfavoMtMwiG4P926ZKKuQ==}
    dependencies:
      '@jridgewell/resolve-uri': 3.1.1
      '@jridgewell/sourcemap-codec': 1.4.15
    dev: true

  /@manypkg/find-root/2.2.0:
    resolution: {integrity: sha512-NET+BNIMmBWUUUfFtuDgaTIav6pVlkkSdI2mt+2rFWPd6TQ0DXyhQH47Ql+d7x2oIkJ69dkVKwsTErRt2ROPbw==}
    engines: {node: '>=14.18.0'}
    dependencies:
      '@manypkg/tools': 1.1.0
      '@types/node': 12.20.55
      find-up: 4.1.0
      fs-extra: 8.1.0
    dev: true

  /@manypkg/get-packages/2.2.0:
    resolution: {integrity: sha512-B5p5BXMwhGZKi/syEEAP1eVg5DZ/9LP+MZr0HqfrHLgu9fq0w4ZwH8yVen4JmjrxI2dWS31dcoswYzuphLaRxg==}
    engines: {node: '>=14.18.0'}
    dependencies:
      '@manypkg/find-root': 2.2.0
      '@manypkg/tools': 1.1.0
    dev: true

  /@manypkg/tools/1.1.0:
    resolution: {integrity: sha512-SkAyKAByB9l93Slyg8AUHGuM2kjvWioUTCckT/03J09jYnfEzMO/wSXmEhnKGYs6qx9De8TH4yJCl0Y9lRgnyQ==}
    engines: {node: '>=14.18.0'}
    dependencies:
      fs-extra: 8.1.0
      globby: 11.1.0
      jju: 1.4.0
      read-yaml-file: 1.1.0
    dev: true

  /@microsoft/tsdoc-config/0.16.2:
    resolution: {integrity: sha512-OGiIzzoBLgWWR0UdRJX98oYO+XKGf7tiK4Zk6tQ/E4IJqGCe7dvkTvgDZV5cFJUzLGDOjeAXrnZoA6QkVySuxw==}
    dependencies:
      '@microsoft/tsdoc': 0.14.2
      ajv: 6.12.6
      jju: 1.4.0
      resolve: 1.19.0
    dev: true

  /@microsoft/tsdoc/0.14.2:
    resolution: {integrity: sha512-9b8mPpKrfeGRuhFH5iO1iwCLeIIsV6+H1sRfxbkoGXIyQE2BTsPd9zqSqQJ+pv5sJ/hT5M1zvOFL02MnEezFug==}
    dev: true

  /@nodelib/fs.scandir/2.1.5:
    resolution: {integrity: sha512-vq24Bq3ym5HEQm2NKCr3yXDwjc7vTsEThRDnkp2DK9p1uqLR+DHurm/NOTo0KG7HYHU7eppKZj3MyqYuMBf62g==}
    engines: {node: '>= 8'}
    dependencies:
      '@nodelib/fs.stat': 2.0.5
      run-parallel: 1.2.0
    dev: true

  /@nodelib/fs.stat/2.0.5:
    resolution: {integrity: sha512-RkhPPp2zrqDAQA/2jNhnztcPAlv64XdhIp7a7454A5ovI7Bukxgt7MX7udwAu3zg1DcpPU0rz3VV1SeaqvY4+A==}
    engines: {node: '>= 8'}
    dev: true

  /@nodelib/fs.walk/1.2.8:
    resolution: {integrity: sha512-oGB+UxlgWcgQkgwo8GcEGwemoTFt3FIO9ababBmaGwXIoBKZ+GTy0pP185beGg7Llih/NSHSV2XAs1lnznocSg==}
    engines: {node: '>= 8'}
    dependencies:
      '@nodelib/fs.scandir': 2.1.5
      fastq: 1.15.0
    dev: true

  /@oclif/color/1.0.6:
    resolution: {integrity: sha512-U6hABUkwoUoEZ1K5mJ2E7AeJ7udjYP3ZYWq18LLoMyjV+Us9hh3UwAghOY75F9PAzF8q5kvhoGu70LnPASbZ8g==}
    engines: {node: '>=12.0.0'}
    dependencies:
      ansi-styles: 4.3.0
      chalk: 4.1.2
      strip-ansi: 6.0.1
      supports-color: 8.1.1
      tslib: 2.5.3
    dev: true

  /@oclif/core/2.8.7_pu3bu3agnrmjetwliwzp7hv3y4:
    resolution: {integrity: sha512-WTZUFgANYGyHQOmGc2YsczEdqdlG2/ZEfqksHnuYbz3egozpka/R9LrFwNfWPZETi9ydzcjDWwJKUGQmJG3ixA==}
    engines: {node: '>=14.0.0'}
    dependencies:
      '@types/cli-progress': 3.11.0
      ansi-escapes: 4.3.2
      ansi-styles: 4.3.0
      cardinal: 2.1.1
      chalk: 4.1.2
      clean-stack: 3.0.1
      cli-progress: 3.12.0
      debug: 4.3.4_supports-color@8.1.1
      ejs: 3.1.9
      fs-extra: 9.1.0
      get-package-type: 0.1.0
      globby: 11.1.0
      hyperlinker: 1.0.0
      indent-string: 4.0.0
      is-wsl: 2.2.0
      js-yaml: 3.14.1
      natural-orderby: 2.0.3
      object-treeify: 1.1.33
      password-prompt: 1.1.2
      semver: 7.5.2
      string-width: 4.2.3
      strip-ansi: 6.0.1
      supports-color: 8.1.1
      supports-hyperlinks: 2.3.0
      ts-node: 10.9.1_pu3bu3agnrmjetwliwzp7hv3y4
      tslib: 2.5.3
      widest-line: 3.1.0
      wordwrap: 1.0.0
      wrap-ansi: 7.0.0
    transitivePeerDependencies:
      - '@swc/core'
      - '@swc/wasm'
      - '@types/node'
      - typescript
    dev: true

  /@oclif/plugin-autocomplete/2.3.0_pu3bu3agnrmjetwliwzp7hv3y4:
    resolution: {integrity: sha512-32gdneCAQbtjAvpX7lYFYrxsMPAfOh2hyvP4QEMspTiZkygT8m/NwayBVA+Ua5EM3/rk7jxTKYFQ7Gm/ZgSFuA==}
    engines: {node: '>=12.0.0'}
    dependencies:
      '@oclif/core': 2.8.7_pu3bu3agnrmjetwliwzp7hv3y4
      chalk: 4.1.2
      debug: 4.3.4
      fs-extra: 9.1.0
    transitivePeerDependencies:
      - '@swc/core'
      - '@swc/wasm'
      - '@types/node'
      - supports-color
      - typescript
    dev: true

  /@oclif/plugin-commands/2.2.16_pu3bu3agnrmjetwliwzp7hv3y4:
    resolution: {integrity: sha512-ZUfLw0rIBt0adMOgfyd3OU5psRCYBLt8QHmKit3WP5qZMbEMpW2ichOTxBNUFLJQ0AwW+qGxmdO2eGFh3yb5sw==}
    engines: {node: '>=12.0.0'}
    dependencies:
      '@oclif/core': 2.8.7_pu3bu3agnrmjetwliwzp7hv3y4
      lodash: 4.17.21
    transitivePeerDependencies:
      - '@swc/core'
      - '@swc/wasm'
      - '@types/node'
      - typescript
    dev: true

  /@oclif/plugin-help/5.2.10_pu3bu3agnrmjetwliwzp7hv3y4:
    resolution: {integrity: sha512-l3hnloPkXOLGGrepLLdj8NsBpVhhEpg4jclIeIBaZzIo6+c+/uqcL2LjvOogmSEf5g4zooRtxivwUpcFiBSaBg==}
    engines: {node: '>=12.0.0'}
    dependencies:
      '@oclif/core': 2.8.7_pu3bu3agnrmjetwliwzp7hv3y4
    transitivePeerDependencies:
      - '@swc/core'
      - '@swc/wasm'
      - '@types/node'
      - typescript
    dev: true

  /@oclif/plugin-not-found/2.3.26_pu3bu3agnrmjetwliwzp7hv3y4:
    resolution: {integrity: sha512-a8WfN8km1A9Q0lXWo1LZgFEjVFYIbOOp/QG++zyHt2Hnsp2b5Zr0p8EQLBK7v6na6C0Mrr+GlMI8zE40hYWMbw==}
    engines: {node: '>=12.0.0'}
    dependencies:
      '@oclif/color': 1.0.6
      '@oclif/core': 2.8.7_pu3bu3agnrmjetwliwzp7hv3y4
      fast-levenshtein: 3.0.0
    transitivePeerDependencies:
      - '@swc/core'
      - '@swc/wasm'
      - '@types/node'
      - typescript
    dev: true

  /@oclif/plugin-plugins/3.1.3_pu3bu3agnrmjetwliwzp7hv3y4:
    resolution: {integrity: sha512-bZfKppl1zE6cvV3rmySmLX3XydKa+JSEQFqrS+GEkdEISPolCWo28EwxrSfym0074GnfQBOuqPAuCHEvIPVL1g==}
    engines: {node: '>=16'}
    dependencies:
      '@oclif/color': 1.0.6
      '@oclif/core': 2.8.7_pu3bu3agnrmjetwliwzp7hv3y4
      chalk: 4.1.2
      debug: 4.3.4
      fs-extra: 9.1.0
      http-call: 5.3.0
      load-json-file: 5.3.0
      npm: 9.7.2
      npm-run-path: 4.0.1
      semver: 7.5.2
      shelljs: 0.8.5
      tslib: 2.5.3
      validate-npm-package-name: 5.0.0
      yarn: 1.22.19
    transitivePeerDependencies:
      - '@swc/core'
      - '@swc/wasm'
      - '@types/node'
      - supports-color
      - typescript
    dev: true

  /@octokit/auth-token/2.5.0:
    resolution: {integrity: sha512-r5FVUJCOLl19AxiuZD2VRZ/ORjp/4IN98Of6YJoJOkY75CIBuYfmiNHGrDwXr+aLGG55igl9QrxX3hbiXlLb+g==}
    dependencies:
      '@octokit/types': 6.41.0
    dev: true

  /@octokit/auth-token/3.0.4:
    resolution: {integrity: sha512-TWFX7cZF2LXoCvdmJWY7XVPi74aSY0+FfBZNSXEXFkMpjcqsQwDSYVv5FhRFaI0V1ECnwbz4j59T/G+rXNWaIQ==}
    engines: {node: '>= 14'}
    dev: true

  /@octokit/core/4.2.4:
    resolution: {integrity: sha512-rYKilwgzQ7/imScn3M9/pFfUf4I1AZEH3KhyJmtPdE2zfaXAn2mFfUy4FbKewzc2We5y/LlKLj36fWJLKC2SIQ==}
    engines: {node: '>= 14'}
    dependencies:
      '@octokit/auth-token': 3.0.4
      '@octokit/graphql': 5.0.6
      '@octokit/request': 6.2.8
      '@octokit/request-error': 3.0.3
      '@octokit/types': 9.3.2
      before-after-hook: 2.2.3
      universal-user-agent: 6.0.0
    transitivePeerDependencies:
      - encoding
    dev: true

  /@octokit/endpoint/6.0.12:
    resolution: {integrity: sha512-lF3puPwkQWGfkMClXb4k/eUT/nZKQfxinRWJrdZaJO85Dqwo/G0yOC434Jr2ojwafWJMYqFGFa5ms4jJUgujdA==}
    dependencies:
      '@octokit/types': 6.41.0
      is-plain-object: 5.0.0
      universal-user-agent: 6.0.0
    dev: true

  /@octokit/endpoint/7.0.6:
    resolution: {integrity: sha512-5L4fseVRUsDFGR00tMWD/Trdeeihn999rTMGRMC1G/Ldi1uWlWJzI98H4Iak5DB/RVvQuyMYKqSK/R6mbSOQyg==}
    engines: {node: '>= 14'}
    dependencies:
      '@octokit/types': 9.3.2
      is-plain-object: 5.0.0
      universal-user-agent: 6.0.0
    dev: true

  /@octokit/graphql/5.0.6:
    resolution: {integrity: sha512-Fxyxdy/JH0MnIB5h+UQ3yCoh1FG4kWXfFKkpWqjZHw/p+Kc8Y44Hu/kCgNBT6nU1shNumEchmW/sUO1JuQnPcw==}
    engines: {node: '>= 14'}
    dependencies:
      '@octokit/request': 6.2.8
      '@octokit/types': 9.3.2
      universal-user-agent: 6.0.0
    transitivePeerDependencies:
      - encoding
    dev: true

  /@octokit/openapi-types/12.11.0:
    resolution: {integrity: sha512-VsXyi8peyRq9PqIz/tpqiL2w3w80OgVMwBHltTml3LmVvXiphgeqmY9mvBw9Wu7e0QWk/fqD37ux8yP5uVekyQ==}
    dev: true

  /@octokit/openapi-types/18.0.0:
    resolution: {integrity: sha512-V8GImKs3TeQRxRtXFpG2wl19V7444NIOTDF24AWuIbmNaNYOQMWRbjcGDXV5B+0n887fgDcuMNOmlul+k+oJtw==}
    dev: true

  /@octokit/plugin-paginate-rest/1.1.2:
    resolution: {integrity: sha512-jbsSoi5Q1pj63sC16XIUboklNw+8tL9VOnJsWycWYR78TKss5PVpIPb1TUUcMQ+bBh7cY579cVAWmf5qG+dw+Q==}
    dependencies:
      '@octokit/types': 2.16.2
    dev: true

  /@octokit/plugin-request-log/1.0.4_@octokit+core@4.2.4:
    resolution: {integrity: sha512-mLUsMkgP7K/cnFEw07kWqXGF5LKrOkD+lhCrKvPHXWDywAwuDUeDwWBpc69XK3pNX0uKiVt8g5z96PJ6z9xCFA==}
    peerDependencies:
      '@octokit/core': '>=3'
    dependencies:
      '@octokit/core': 4.2.4
    dev: true

  /@octokit/plugin-rest-endpoint-methods/2.4.0:
    resolution: {integrity: sha512-EZi/AWhtkdfAYi01obpX0DF7U6b1VRr30QNQ5xSFPITMdLSfhcBqjamE3F+sKcxPbD7eZuMHu3Qkk2V+JGxBDQ==}
    dependencies:
      '@octokit/types': 2.16.2
      deprecation: 2.3.1
    dev: true

  /@octokit/request-error/1.2.1:
    resolution: {integrity: sha512-+6yDyk1EES6WK+l3viRDElw96MvwfJxCt45GvmjDUKWjYIb3PJZQkq3i46TwGwoPD4h8NmTrENmtyA1FwbmhRA==}
    dependencies:
      '@octokit/types': 2.16.2
      deprecation: 2.3.1
      once: 1.4.0
    dev: true

  /@octokit/request-error/2.1.0:
    resolution: {integrity: sha512-1VIvgXxs9WHSjicsRwq8PlR2LR2x6DwsJAaFgzdi0JfJoGSO8mYI/cHJQ+9FbN21aa+DrgNLnwObmyeSC8Rmpg==}
    dependencies:
      '@octokit/types': 6.41.0
      deprecation: 2.3.1
      once: 1.4.0
    dev: true

  /@octokit/request-error/3.0.3:
    resolution: {integrity: sha512-crqw3V5Iy2uOU5Np+8M/YexTlT8zxCfI+qu+LxUB7SZpje4Qmx3mub5DfEKSO8Ylyk0aogi6TYdf6kxzh2BguQ==}
    engines: {node: '>= 14'}
    dependencies:
      '@octokit/types': 9.3.2
      deprecation: 2.3.1
      once: 1.4.0
    dev: true

  /@octokit/request/5.6.3:
    resolution: {integrity: sha512-bFJl0I1KVc9jYTe9tdGGpAMPy32dLBXXo1dS/YwSCTL/2nd9XeHsY616RE3HPXDVk+a+dBuzyz5YdlXwcDTr2A==}
    dependencies:
      '@octokit/endpoint': 6.0.12
      '@octokit/request-error': 2.1.0
      '@octokit/types': 6.41.0
      is-plain-object: 5.0.0
      node-fetch: 2.6.11
      universal-user-agent: 6.0.0
    transitivePeerDependencies:
      - encoding
    dev: true

  /@octokit/request/6.2.8:
    resolution: {integrity: sha512-ow4+pkVQ+6XVVsekSYBzJC0VTVvh/FCTUUgTsboGq+DTeWdyIFV8WSCdo0RIxk6wSkBTHqIK1mYuY7nOBXOchw==}
    engines: {node: '>= 14'}
    dependencies:
      '@octokit/endpoint': 7.0.6
      '@octokit/request-error': 3.0.3
      '@octokit/types': 9.3.2
      is-plain-object: 5.0.0
      node-fetch: 2.6.11
      universal-user-agent: 6.0.0
    transitivePeerDependencies:
      - encoding
    dev: true

  /@octokit/rest/16.43.2_@octokit+core@4.2.4:
    resolution: {integrity: sha512-ngDBevLbBTFfrHZeiS7SAMAZ6ssuVmXuya+F/7RaVvlysgGa1JKJkKWY+jV6TCJYcW0OALfJ7nTIGXcBXzycfQ==}
    dependencies:
      '@octokit/auth-token': 2.5.0
      '@octokit/plugin-paginate-rest': 1.1.2
      '@octokit/plugin-request-log': 1.0.4_@octokit+core@4.2.4
      '@octokit/plugin-rest-endpoint-methods': 2.4.0
      '@octokit/request': 5.6.3
      '@octokit/request-error': 1.2.1
      atob-lite: 2.0.0
      before-after-hook: 2.2.3
      btoa-lite: 1.0.0
      deprecation: 2.3.1
      lodash.get: 4.4.2
      lodash.set: 4.3.2
      lodash.uniq: 4.5.0
      octokit-pagination-methods: 1.1.0
      once: 1.4.0
      universal-user-agent: 4.0.1
    transitivePeerDependencies:
      - '@octokit/core'
      - encoding
    dev: true

  /@octokit/types/2.16.2:
    resolution: {integrity: sha512-O75k56TYvJ8WpAakWwYRN8Bgu60KrmX0z1KqFp1kNiFNkgW+JW+9EBKZ+S33PU6SLvbihqd+3drvPxKK68Ee8Q==}
    dependencies:
      '@types/node': 14.18.51
    dev: true

  /@octokit/types/6.41.0:
    resolution: {integrity: sha512-eJ2jbzjdijiL3B4PrSQaSjuF2sPEQPVCPzBvTHJD9Nz+9dw2SGH4K4xeQJ77YfTq5bRQ+bD8wT11JbeDPmxmGg==}
    dependencies:
      '@octokit/openapi-types': 12.11.0
    dev: true

  /@octokit/types/9.3.2:
    resolution: {integrity: sha512-D4iHGTdAnEEVsB8fl95m1hiz7D5YiRdQ9b/OEb3BYRVwbLsGHcRVPz+u+BgRLNk0Q0/4iZCBqDN96j2XNxfXrA==}
    dependencies:
      '@octokit/openapi-types': 18.0.0
    dev: true

  /@rushstack/eslint-patch/1.1.4:
    resolution: {integrity: sha512-LwzQKA4vzIct1zNZzBmRKI9QuNpLgTQMEjsQLf3BXuGYb3QPTP4Yjf6mkdX+X1mYttZ808QpOwAzZjv28kq7DA==}
    dev: true

  /@rushstack/eslint-plugin-security/0.2.6_kufnqfq7tb5rpdawkdb6g5smma:
    resolution: {integrity: sha512-gicwYhbc3Q5U43U2qmhePLedfF6+mSEjcQ/D+Bq4zQLP7zo9MGTKAeYPnLTq0M7hqoCEeQUFQZvNav+kjue6Nw==}
    peerDependencies:
      eslint: ^6.0.0 || ^7.0.0 || ^8.0.0
    dependencies:
      '@rushstack/tree-pattern': 0.2.3
      '@typescript-eslint/experimental-utils': 5.6.0_kufnqfq7tb5rpdawkdb6g5smma
      eslint: 8.6.0
    transitivePeerDependencies:
      - supports-color
      - typescript
    dev: true

  /@rushstack/eslint-plugin/0.8.6_kufnqfq7tb5rpdawkdb6g5smma:
    resolution: {integrity: sha512-R0gbPI3nz1vRUZddOiwpGtBSQ6FXrnsUpKvKoVkADWhkYmtdi6cU/gpQ6amOa5LhLPhSdQNtkhCB+yhUINKgEg==}
    peerDependencies:
      eslint: ^6.0.0 || ^7.0.0 || ^8.0.0
    dependencies:
      '@rushstack/tree-pattern': 0.2.3
      '@typescript-eslint/experimental-utils': 5.6.0_kufnqfq7tb5rpdawkdb6g5smma
      eslint: 8.6.0
    transitivePeerDependencies:
      - supports-color
      - typescript
    dev: true

  /@rushstack/node-core-library/3.59.4_@types+node@14.18.51:
    resolution: {integrity: sha512-YAKJDC6Mz/KA1D7bvB88WaRX3knt/ZuLzkRu5G9QADGSjLtvTWzCNCytRF2PCSaaHOZaZsWul4F1KQdgFgUDqA==}
    peerDependencies:
      '@types/node': '*'
    peerDependenciesMeta:
      '@types/node':
        optional: true
    dependencies:
      '@types/node': 14.18.51
      colors: 1.2.5
      fs-extra: 7.0.1
      import-lazy: 4.0.0
      jju: 1.4.0
      resolve: 1.22.2
      semver: 7.3.8
      z-schema: 5.0.5
    dev: true

  /@rushstack/tree-pattern/0.2.3:
    resolution: {integrity: sha512-8KWZxzn6XKuy3iKRSAd2CHXSXneRlGCmH9h/qM7jYQDekp+U18oUzub5xqOqHS2PLUC+torOMYZxgAIO/fF86A==}
    dev: true

  /@ts-morph/common/0.18.1:
    resolution: {integrity: sha512-RVE+zSRICWRsfrkAw5qCAK+4ZH9kwEFv5h0+/YeHTLieWP7F4wWq4JsKFuNWG+fYh/KF+8rAtgdj5zb2mm+DVA==}
    dependencies:
      fast-glob: 3.2.12
      minimatch: 5.1.6
      mkdirp: 1.0.4
      path-browserify: 1.0.1
    dev: true

  /@tsconfig/node10/1.0.9:
    resolution: {integrity: sha512-jNsYVVxU8v5g43Erja32laIDHXeoNvFEpX33OK4d6hljo3jDhCBDhx5dhCCTMWUojscpAagGiRkBKxpdl9fxqA==}
    dev: true

  /@tsconfig/node12/1.0.11:
    resolution: {integrity: sha512-cqefuRsh12pWyGsIoBKJA9luFu3mRxCA+ORZvA4ktLSzIuCUtWVxGIuXigEwO5/ywWFMZ2QEGKWvkZG1zDMTag==}
    dev: true

  /@tsconfig/node14/1.0.3:
    resolution: {integrity: sha512-ysT8mhdixWK6Hw3i1V2AeRqZ5WfXg1G43mqoYlM2nc6388Fq5jcXyr5mRsqViLx/GJYdoL0bfXD8nmF+Zn/Iow==}
    dev: true

  /@tsconfig/node16/1.0.4:
    resolution: {integrity: sha512-vxhUy4J8lyeyinH7Azl1pdd43GJhZH/tP2weN8TntQblOY+A0XbT8DJk1/oCPuOOyg/Ja757rG0CgHcWC8OfMA==}
    dev: true

  /@types/cli-progress/3.11.0:
    resolution: {integrity: sha512-XhXhBv1R/q2ahF3BM7qT5HLzJNlIL0wbcGyZVjqOTqAybAnsLisd7gy1UCyIqpL+5Iv6XhlSyzjLCnI2sIdbCg==}
    dependencies:
      '@types/node': 14.18.51
    dev: true

  /@types/eslint-scope/3.7.4:
    resolution: {integrity: sha512-9K4zoImiZc3HlIp6AVUDE4CWYx22a+lhSZMYNpbjW04+YF0KWj4pJXnEMjdnFTiQibFFmElcsasJXDbdI/EPhA==}
    dependencies:
      '@types/eslint': 8.40.2
      '@types/estree': 1.0.1
    dev: true

  /@types/eslint/8.40.2:
    resolution: {integrity: sha512-PRVjQ4Eh9z9pmmtaq8nTjZjQwKFk7YIHIud3lRoKRBgUQjgjRmoGxxGEPXQkF+lH7QkHJRNr5F4aBgYCW0lqpQ==}
    dependencies:
      '@types/estree': 1.0.1
      '@types/json-schema': 7.0.12
    dev: true

  /@types/estree/1.0.1:
    resolution: {integrity: sha512-LG4opVs2ANWZ1TJoKc937iMmNstM/d0ae1vNbnBvBhqCSezgVUOzcLCqbI5elV8Vy6WKwKjaqR+zO9VKirBBCA==}
    dev: true

  /@types/glob/7.2.0:
    resolution: {integrity: sha512-ZUxbzKl0IfJILTS6t7ip5fQQM/J3TJYubDm3nMbgubNNYS62eXeUpoLUC8/7fJNiFYHTrGPQn7hspDUzIHX3UA==}
    dependencies:
      '@types/minimatch': 5.1.2
      '@types/node': 14.18.51
    dev: true

  /@types/json-schema/7.0.12:
    resolution: {integrity: sha512-Hr5Jfhc9eYOQNPYO5WLDq/n4jqijdHNlDXjuAQkkt+mWdQR+XJToOHrsD4cPaMXpn6KO7y2+wM8AZEs8VpBLVA==}
    dev: true

  /@types/json5/0.0.29:
    resolution: {integrity: sha512-dRLjCWHYg4oaA77cxO64oO+7JwCwnIzkZPdrrC71jQmQtlhM556pwKo5bUzqvZndkVbeFLIIi+9TC40JNF5hNQ==}
    dev: true

  /@types/minimatch/5.1.2:
    resolution: {integrity: sha512-K0VQKziLUWkVKiRVrx4a40iPaxTUefQmjtkQofBkYRcoaaL/8rhwDWww9qWbrgicNOgnpIsMxyNIUM4+n6dUIA==}
    dev: true

  /@types/mocha/10.0.1:
    resolution: {integrity: sha512-/fvYntiO1GeICvqbQ3doGDIP97vWmvFt83GKguJ6prmQM2iXZfFcq6YE8KteFyRtX2/h5Hf91BYvPodJKFYv5Q==}
    dev: true

<<<<<<< HEAD
  /@types/node/12.20.55:
    resolution: {integrity: sha512-J8xLz7q2OFulZ2cyGTLE1TbbZcjpno7FaN6zdJNrgAdrJ+DZzh/uFR6YrTb4C+nXakvud8Q4+rbhoIWlYQbUFQ==}
    dev: true

  /@types/node/14.18.51:
    resolution: {integrity: sha512-P9bsdGFPpVtofEKlhWMVS2qqx1A/rt9QBfihWlklfHHpUpjtYse5AzFz6j4DWrARLYh6gRnw9+5+DJcrq3KvBA==}
=======
  /@types/node/14.18.0:
    resolution: {integrity: sha512-0GeIl2kmVMXEnx8tg1SlG6Gg8vkqirrW752KqolYo1PHevhhZN3bhJ67qHj+bQaINhX0Ra3TlWwRvMCd9iEfNQ==}
>>>>>>> 5f690c27
    dev: true

  /@types/normalize-package-data/2.4.1:
    resolution: {integrity: sha512-Gj7cI7z+98M282Tqmp2K5EIsoouUEzbBJhQQzDE3jSIRk6r9gsz0oUokqIUR4u1R3dMHo0pDHM7sNOHyhulypw==}
    dev: true

  /@types/semver/7.5.0:
    resolution: {integrity: sha512-G8hZ6XJiHnuhQKR7ZmysCeJWE08o8T0AXtk5darsCaTVsYZhhgUrq53jizaR2FvsoeCwJhlmwTjkXBY5Pn/ZHw==}
    dev: true

  /@typescript-eslint/eslint-plugin/5.55.0_i37r4pxnuonvhfobrnldva5ppi:
    resolution: {integrity: sha512-IZGc50rtbjk+xp5YQoJvmMPmJEYoC53SiKPXyqWfv15XoD2Y5Kju6zN0DwlmaGJp1Iw33JsWJcQ7nw0lGCGjVg==}
    engines: {node: ^12.22.0 || ^14.17.0 || >=16.0.0}
    peerDependencies:
      '@typescript-eslint/parser': ^5.0.0
      eslint: ^6.0.0 || ^7.0.0 || ^8.0.0
      typescript: '*'
    peerDependenciesMeta:
      typescript:
        optional: true
    dependencies:
      '@eslint-community/regexpp': 4.5.1
      '@typescript-eslint/parser': 5.9.1_kufnqfq7tb5rpdawkdb6g5smma
      '@typescript-eslint/scope-manager': 5.55.0
      '@typescript-eslint/type-utils': 5.55.0_kufnqfq7tb5rpdawkdb6g5smma
      '@typescript-eslint/utils': 5.55.0_kufnqfq7tb5rpdawkdb6g5smma
      debug: 4.3.4
      eslint: 8.6.0
      grapheme-splitter: 1.0.4
      ignore: 5.2.1
      natural-compare-lite: 1.4.0
      semver: 7.3.8
      tsutils: 3.21.0_typescript@4.5.5
      typescript: 4.5.5
    transitivePeerDependencies:
      - supports-color
    dev: true

  /@typescript-eslint/eslint-plugin/5.9.1_i37r4pxnuonvhfobrnldva5ppi:
    resolution: {integrity: sha512-Xv9tkFlyD4MQGpJgTo6wqDqGvHIRmRgah/2Sjz1PUnJTawjHWIwBivUE9x0QtU2WVii9baYgavo/bHjrZJkqTw==}
    engines: {node: ^12.22.0 || ^14.17.0 || >=16.0.0}
    peerDependencies:
      '@typescript-eslint/parser': ^5.0.0
      eslint: ^6.0.0 || ^7.0.0 || ^8.0.0
      typescript: '*'
    peerDependenciesMeta:
      typescript:
        optional: true
    dependencies:
      '@typescript-eslint/experimental-utils': 5.9.1_kufnqfq7tb5rpdawkdb6g5smma
      '@typescript-eslint/parser': 5.9.1_kufnqfq7tb5rpdawkdb6g5smma
      '@typescript-eslint/scope-manager': 5.9.1
      '@typescript-eslint/type-utils': 5.9.1_kufnqfq7tb5rpdawkdb6g5smma
      debug: 4.3.4
      eslint: 8.6.0
      functional-red-black-tree: 1.0.1
      ignore: 5.2.1
      regexpp: 3.2.0
      semver: 7.3.8
      tsutils: 3.21.0_typescript@4.5.5
      typescript: 4.5.5
    transitivePeerDependencies:
      - supports-color
    dev: true

  /@typescript-eslint/experimental-utils/5.6.0_kufnqfq7tb5rpdawkdb6g5smma:
    resolution: {integrity: sha512-VDoRf3Qj7+W3sS/ZBXZh3LBzp0snDLEgvp6qj0vOAIiAPM07bd5ojQ3CTzF/QFl5AKh7Bh1ycgj6lFBJHUt/DA==}
    engines: {node: ^12.22.0 || ^14.17.0 || >=16.0.0}
    peerDependencies:
      eslint: '*'
    dependencies:
      '@types/json-schema': 7.0.12
      '@typescript-eslint/scope-manager': 5.6.0
      '@typescript-eslint/types': 5.6.0
      '@typescript-eslint/typescript-estree': 5.6.0_typescript@4.5.5
      eslint: 8.6.0
      eslint-scope: 5.1.1
      eslint-utils: 3.0.0_eslint@8.6.0
    transitivePeerDependencies:
      - supports-color
      - typescript
    dev: true

  /@typescript-eslint/experimental-utils/5.9.1_kufnqfq7tb5rpdawkdb6g5smma:
    resolution: {integrity: sha512-cb1Njyss0mLL9kLXgS/eEY53SZQ9sT519wpX3i+U457l2UXRDuo87hgKfgRazmu9/tQb0x2sr3Y0yrU+Zz0y+w==}
    engines: {node: ^12.22.0 || ^14.17.0 || >=16.0.0}
    peerDependencies:
      eslint: ^6.0.0 || ^7.0.0 || ^8.0.0
    dependencies:
      '@types/json-schema': 7.0.12
      '@typescript-eslint/scope-manager': 5.9.1
      '@typescript-eslint/types': 5.9.1
      '@typescript-eslint/typescript-estree': 5.9.1_typescript@4.5.5
      eslint: 8.6.0
      eslint-scope: 5.1.1
      eslint-utils: 3.0.0_eslint@8.6.0
    transitivePeerDependencies:
      - supports-color
      - typescript
    dev: true

  /@typescript-eslint/parser/5.9.1_kufnqfq7tb5rpdawkdb6g5smma:
    resolution: {integrity: sha512-PLYO0AmwD6s6n0ZQB5kqPgfvh73p0+VqopQQLuNfi7Lm0EpfKyDalchpVwkE+81k5HeiRrTV/9w1aNHzjD7C4g==}
    engines: {node: ^12.22.0 || ^14.17.0 || >=16.0.0}
    peerDependencies:
      eslint: ^6.0.0 || ^7.0.0 || ^8.0.0
      typescript: '*'
    peerDependenciesMeta:
      typescript:
        optional: true
    dependencies:
      '@typescript-eslint/scope-manager': 5.9.1
      '@typescript-eslint/types': 5.9.1
      '@typescript-eslint/typescript-estree': 5.9.1_typescript@4.5.5
      debug: 4.3.4
      eslint: 8.6.0
      typescript: 4.5.5
    transitivePeerDependencies:
      - supports-color
    dev: true

  /@typescript-eslint/scope-manager/5.55.0:
    resolution: {integrity: sha512-OK+cIO1ZGhJYNCL//a3ROpsd83psf4dUJ4j7pdNVzd5DmIk+ffkuUIX2vcZQbEW/IR41DYsfJTB19tpCboxQuw==}
    engines: {node: ^12.22.0 || ^14.17.0 || >=16.0.0}
    dependencies:
      '@typescript-eslint/types': 5.55.0
      '@typescript-eslint/visitor-keys': 5.55.0
    dev: true

  /@typescript-eslint/scope-manager/5.6.0:
    resolution: {integrity: sha512-1U1G77Hw2jsGWVsO2w6eVCbOg0HZ5WxL/cozVSTfqnL/eB9muhb8THsP0G3w+BB5xAHv9KptwdfYFAUfzcIh4A==}
    engines: {node: ^12.22.0 || ^14.17.0 || >=16.0.0}
    dependencies:
      '@typescript-eslint/types': 5.6.0
      '@typescript-eslint/visitor-keys': 5.6.0
    dev: true

  /@typescript-eslint/scope-manager/5.9.1:
    resolution: {integrity: sha512-8BwvWkho3B/UOtzRyW07ffJXPaLSUKFBjpq8aqsRvu6HdEuzCY57+ffT7QoV4QXJXWSU1+7g3wE4AlgImmQ9pQ==}
    engines: {node: ^12.22.0 || ^14.17.0 || >=16.0.0}
    dependencies:
      '@typescript-eslint/types': 5.9.1
      '@typescript-eslint/visitor-keys': 5.9.1
    dev: true

  /@typescript-eslint/type-utils/5.55.0_kufnqfq7tb5rpdawkdb6g5smma:
    resolution: {integrity: sha512-ObqxBgHIXj8rBNm0yh8oORFrICcJuZPZTqtAFh0oZQyr5DnAHZWfyw54RwpEEH+fD8suZaI0YxvWu5tYE/WswA==}
    engines: {node: ^12.22.0 || ^14.17.0 || >=16.0.0}
    peerDependencies:
      eslint: '*'
      typescript: '*'
    peerDependenciesMeta:
      typescript:
        optional: true
    dependencies:
      '@typescript-eslint/typescript-estree': 5.55.0_typescript@4.5.5
      '@typescript-eslint/utils': 5.55.0_kufnqfq7tb5rpdawkdb6g5smma
      debug: 4.3.4
      eslint: 8.6.0
      tsutils: 3.21.0_typescript@4.5.5
      typescript: 4.5.5
    transitivePeerDependencies:
      - supports-color
    dev: true

  /@typescript-eslint/type-utils/5.9.1_kufnqfq7tb5rpdawkdb6g5smma:
    resolution: {integrity: sha512-tRSpdBnPRssjlUh35rE9ug5HrUvaB9ntREy7gPXXKwmIx61TNN7+l5YKgi1hMKxo5NvqZCfYhA5FvyuJG6X6vg==}
    engines: {node: ^12.22.0 || ^14.17.0 || >=16.0.0}
    peerDependencies:
      eslint: '*'
      typescript: '*'
    peerDependenciesMeta:
      typescript:
        optional: true
    dependencies:
      '@typescript-eslint/experimental-utils': 5.9.1_kufnqfq7tb5rpdawkdb6g5smma
      debug: 4.3.4
      eslint: 8.6.0
      tsutils: 3.21.0_typescript@4.5.5
      typescript: 4.5.5
    transitivePeerDependencies:
      - supports-color
    dev: true

  /@typescript-eslint/types/5.55.0:
    resolution: {integrity: sha512-M4iRh4AG1ChrOL6Y+mETEKGeDnT7Sparn6fhZ5LtVJF1909D5O4uqK+C5NPbLmpfZ0XIIxCdwzKiijpZUOvOug==}
    engines: {node: ^12.22.0 || ^14.17.0 || >=16.0.0}
    dev: true

  /@typescript-eslint/types/5.6.0:
    resolution: {integrity: sha512-OIZffked7mXv4mXzWU5MgAEbCf9ecNJBKi+Si6/I9PpTaj+cf2x58h2oHW5/P/yTnPkKaayfjhLvx+crnl5ubA==}
    engines: {node: ^12.22.0 || ^14.17.0 || >=16.0.0}
    dev: true

  /@typescript-eslint/types/5.9.1:
    resolution: {integrity: sha512-SsWegWudWpkZCwwYcKoDwuAjoZXnM1y2EbEerTHho19Hmm+bQ56QG4L4jrtCu0bI5STaRTvRTZmjprWlTw/5NQ==}
    engines: {node: ^12.22.0 || ^14.17.0 || >=16.0.0}
    dev: true

  /@typescript-eslint/typescript-estree/5.55.0_typescript@4.5.5:
    resolution: {integrity: sha512-I7X4A9ovA8gdpWMpr7b1BN9eEbvlEtWhQvpxp/yogt48fy9Lj3iE3ild/1H3jKBBIYj5YYJmS2+9ystVhC7eaQ==}
    engines: {node: ^12.22.0 || ^14.17.0 || >=16.0.0}
    peerDependencies:
      typescript: '*'
    peerDependenciesMeta:
      typescript:
        optional: true
    dependencies:
      '@typescript-eslint/types': 5.55.0
      '@typescript-eslint/visitor-keys': 5.55.0
      debug: 4.3.4
      globby: 11.1.0
      is-glob: 4.0.3
      semver: 7.3.8
      tsutils: 3.21.0_typescript@4.5.5
      typescript: 4.5.5
    transitivePeerDependencies:
      - supports-color
    dev: true

  /@typescript-eslint/typescript-estree/5.6.0_typescript@4.5.5:
    resolution: {integrity: sha512-92vK5tQaE81rK7fOmuWMrSQtK1IMonESR+RJR2Tlc7w4o0MeEdjgidY/uO2Gobh7z4Q1hhS94Cr7r021fMVEeA==}
    engines: {node: ^12.22.0 || ^14.17.0 || >=16.0.0}
    peerDependencies:
      typescript: '*'
    peerDependenciesMeta:
      typescript:
        optional: true
    dependencies:
      '@typescript-eslint/types': 5.6.0
      '@typescript-eslint/visitor-keys': 5.6.0
      debug: 4.3.4
      globby: 11.1.0
      is-glob: 4.0.3
      semver: 7.3.8
      tsutils: 3.21.0_typescript@4.5.5
      typescript: 4.5.5
    transitivePeerDependencies:
      - supports-color
    dev: true

  /@typescript-eslint/typescript-estree/5.9.1_typescript@4.5.5:
    resolution: {integrity: sha512-gL1sP6A/KG0HwrahVXI9fZyeVTxEYV//6PmcOn1tD0rw8VhUWYeZeuWHwwhnewnvEMcHjhnJLOBhA9rK4vmb8A==}
    engines: {node: ^12.22.0 || ^14.17.0 || >=16.0.0}
    peerDependencies:
      typescript: '*'
    peerDependenciesMeta:
      typescript:
        optional: true
    dependencies:
      '@typescript-eslint/types': 5.9.1
      '@typescript-eslint/visitor-keys': 5.9.1
      debug: 4.3.4
      globby: 11.1.0
      is-glob: 4.0.3
      semver: 7.3.8
      tsutils: 3.21.0_typescript@4.5.5
      typescript: 4.5.5
    transitivePeerDependencies:
      - supports-color
    dev: true

  /@typescript-eslint/utils/5.55.0_kufnqfq7tb5rpdawkdb6g5smma:
    resolution: {integrity: sha512-FkW+i2pQKcpDC3AY6DU54yl8Lfl14FVGYDgBTyGKB75cCwV3KpkpTMFi9d9j2WAJ4271LR2HeC5SEWF/CZmmfw==}
    engines: {node: ^12.22.0 || ^14.17.0 || >=16.0.0}
    peerDependencies:
      eslint: ^6.0.0 || ^7.0.0 || ^8.0.0
    dependencies:
      '@eslint-community/eslint-utils': 4.4.0_eslint@8.6.0
      '@types/json-schema': 7.0.12
      '@types/semver': 7.5.0
      '@typescript-eslint/scope-manager': 5.55.0
      '@typescript-eslint/types': 5.55.0
      '@typescript-eslint/typescript-estree': 5.55.0_typescript@4.5.5
      eslint: 8.6.0
      eslint-scope: 5.1.1
      semver: 7.3.8
    transitivePeerDependencies:
      - supports-color
      - typescript
    dev: true

  /@typescript-eslint/visitor-keys/5.55.0:
    resolution: {integrity: sha512-q2dlHHwWgirKh1D3acnuApXG+VNXpEY5/AwRxDVuEQpxWaB0jCDe0jFMVMALJ3ebSfuOVE8/rMS+9ZOYGg1GWw==}
    engines: {node: ^12.22.0 || ^14.17.0 || >=16.0.0}
    dependencies:
      '@typescript-eslint/types': 5.55.0
      eslint-visitor-keys: 3.3.0
    dev: true

  /@typescript-eslint/visitor-keys/5.6.0:
    resolution: {integrity: sha512-1p7hDp5cpRFUyE3+lvA74egs+RWSgumrBpzBCDzfTFv0aQ7lIeay80yU0hIxgAhwQ6PcasW35kaOCyDOv6O/Ng==}
    engines: {node: ^12.22.0 || ^14.17.0 || >=16.0.0}
    dependencies:
      '@typescript-eslint/types': 5.6.0
      eslint-visitor-keys: 3.3.0
    dev: true

  /@typescript-eslint/visitor-keys/5.9.1:
    resolution: {integrity: sha512-Xh37pNz9e9ryW4TVdwiFzmr4hloty8cFj8GTWMXh3Z8swGwyQWeCcNgF0hm6t09iZd6eiZmIf4zHedQVP6TVtg==}
    engines: {node: ^12.22.0 || ^14.17.0 || >=16.0.0}
    dependencies:
      '@typescript-eslint/types': 5.9.1
      eslint-visitor-keys: 3.3.0
    dev: true

<<<<<<< HEAD
  /@webassemblyjs/ast/1.11.6:
    resolution: {integrity: sha512-IN1xI7PwOvLPgjcf180gC1bqn3q/QaOCwYUahIOhbYUu8KA/3tw2RT/T0Gidi1l7Hhj5D/INhJxiICObqpMu4Q==}
    dependencies:
      '@webassemblyjs/helper-numbers': 1.11.6
      '@webassemblyjs/helper-wasm-bytecode': 1.11.6
    dev: true

  /@webassemblyjs/floating-point-hex-parser/1.11.6:
    resolution: {integrity: sha512-ejAj9hfRJ2XMsNHk/v6Fu2dGS+i4UaXBXGemOfQ/JfQ6mdQg/WXtwleQRLLS4OvfDhv8rYnVwH27YJLMyYsxhw==}
    dev: true

  /@webassemblyjs/helper-api-error/1.11.6:
    resolution: {integrity: sha512-o0YkoP4pVu4rN8aTJgAyj9hC2Sv5UlkzCHhxqWj8butaLvnpdc2jOwh4ewE6CX0txSfLn/UYaV/pheS2Txg//Q==}
    dev: true

  /@webassemblyjs/helper-buffer/1.11.6:
    resolution: {integrity: sha512-z3nFzdcp1mb8nEOFFk8DrYLpHvhKC3grJD2ardfKOzmbmJvEf/tPIqCY+sNcwZIY8ZD7IkB2l7/pqhUhqm7hLA==}
    dev: true

  /@webassemblyjs/helper-numbers/1.11.6:
    resolution: {integrity: sha512-vUIhZ8LZoIWHBohiEObxVm6hwP034jwmc9kuq5GdHZH0wiLVLIPcMCdpJzG4C11cHoQ25TFIQj9kaVADVX7N3g==}
    dependencies:
      '@webassemblyjs/floating-point-hex-parser': 1.11.6
      '@webassemblyjs/helper-api-error': 1.11.6
      '@xtuc/long': 4.2.2
    dev: true

  /@webassemblyjs/helper-wasm-bytecode/1.11.6:
    resolution: {integrity: sha512-sFFHKwcmBprO9e7Icf0+gddyWYDViL8bpPjJJl0WHxCdETktXdmtWLGVzoHbqUcY4Be1LkNfwTmXOJUFZYSJdA==}
    dev: true

  /@webassemblyjs/helper-wasm-section/1.11.6:
    resolution: {integrity: sha512-LPpZbSOwTpEC2cgn4hTydySy1Ke+XEu+ETXuoyvuyezHO3Kjdu90KK95Sh9xTbmjrCsUwvWwCOQQNta37VrS9g==}
    dependencies:
      '@webassemblyjs/ast': 1.11.6
      '@webassemblyjs/helper-buffer': 1.11.6
      '@webassemblyjs/helper-wasm-bytecode': 1.11.6
      '@webassemblyjs/wasm-gen': 1.11.6
    dev: true

  /@webassemblyjs/ieee754/1.11.6:
    resolution: {integrity: sha512-LM4p2csPNvbij6U1f19v6WR56QZ8JcHg3QIJTlSwzFcmx6WSORicYj6I63f9yU1kEUtrpG+kjkiIAkevHpDXrg==}
    dependencies:
      '@xtuc/ieee754': 1.2.0
    dev: true

  /@webassemblyjs/leb128/1.11.6:
    resolution: {integrity: sha512-m7a0FhE67DQXgouf1tbN5XQcdWoNgaAuoULHIfGFIEVKA6tu/edls6XnIlkmS6FrXAquJRPni3ZZKjw6FSPjPQ==}
    dependencies:
      '@xtuc/long': 4.2.2
    dev: true

  /@webassemblyjs/utf8/1.11.6:
    resolution: {integrity: sha512-vtXf2wTQ3+up9Zsg8sa2yWiQpzSsMyXj0qViVP6xKGCUT8p8YJ6HqI7l5eCnWx1T/FYdsv07HQs2wTFbbof/RA==}
    dev: true

  /@webassemblyjs/wasm-edit/1.11.6:
    resolution: {integrity: sha512-Ybn2I6fnfIGuCR+Faaz7YcvtBKxvoLV3Lebn1tM4o/IAJzmi9AWYIPWpyBfU8cC+JxAO57bk4+zdsTjJR+VTOw==}
    dependencies:
      '@webassemblyjs/ast': 1.11.6
      '@webassemblyjs/helper-buffer': 1.11.6
      '@webassemblyjs/helper-wasm-bytecode': 1.11.6
      '@webassemblyjs/helper-wasm-section': 1.11.6
      '@webassemblyjs/wasm-gen': 1.11.6
      '@webassemblyjs/wasm-opt': 1.11.6
      '@webassemblyjs/wasm-parser': 1.11.6
      '@webassemblyjs/wast-printer': 1.11.6
    dev: true

  /@webassemblyjs/wasm-gen/1.11.6:
    resolution: {integrity: sha512-3XOqkZP/y6B4F0PBAXvI1/bky7GryoogUtfwExeP/v7Nzwo1QLcq5oQmpKlftZLbT+ERUOAZVQjuNVak6UXjPA==}
    dependencies:
      '@webassemblyjs/ast': 1.11.6
      '@webassemblyjs/helper-wasm-bytecode': 1.11.6
      '@webassemblyjs/ieee754': 1.11.6
      '@webassemblyjs/leb128': 1.11.6
      '@webassemblyjs/utf8': 1.11.6
    dev: true

  /@webassemblyjs/wasm-opt/1.11.6:
    resolution: {integrity: sha512-cOrKuLRE7PCe6AsOVl7WasYf3wbSo4CeOk6PkrjS7g57MFfVUF9u6ysQBBODX0LdgSvQqRiGz3CXvIDKcPNy4g==}
    dependencies:
      '@webassemblyjs/ast': 1.11.6
      '@webassemblyjs/helper-buffer': 1.11.6
      '@webassemblyjs/wasm-gen': 1.11.6
      '@webassemblyjs/wasm-parser': 1.11.6
    dev: true

  /@webassemblyjs/wasm-parser/1.11.6:
    resolution: {integrity: sha512-6ZwPeGzMJM3Dqp3hCsLgESxBGtT/OeCvCZ4TA1JUPYgmhAx38tTPR9JaKy0S5H3evQpO/h2uWs2j6Yc/fjkpTQ==}
    dependencies:
      '@webassemblyjs/ast': 1.11.6
      '@webassemblyjs/helper-api-error': 1.11.6
      '@webassemblyjs/helper-wasm-bytecode': 1.11.6
      '@webassemblyjs/ieee754': 1.11.6
      '@webassemblyjs/leb128': 1.11.6
      '@webassemblyjs/utf8': 1.11.6
    dev: true

  /@webassemblyjs/wast-printer/1.11.6:
    resolution: {integrity: sha512-JM7AhRcE+yW2GWYaKeHL5vt4xqee5N2WcezptmgyhNS+ScggqcT1OtXykhAb13Sn5Yas0j2uv9tHgrjwvzAP4A==}
    dependencies:
      '@webassemblyjs/ast': 1.11.6
      '@xtuc/long': 4.2.2
    dev: true

  /@xtuc/ieee754/1.2.0:
    resolution: {integrity: sha512-DX8nKgqcGwsc0eJSqYt5lwP4DH5FlHnmuWWBRy7X0NcaGR0ZtuyeESgMwTYVEtxmsNGY+qit4QYT/MIYTOTPeA==}
    dev: true

  /@xtuc/long/4.2.2:
    resolution: {integrity: sha512-NuHqBY1PB/D8xU6s/thBgOAiAP7HOYDQ32+BFZILJ8ivkUkAHQnWfn6WhL79Owj1qmUnoN/YPhktdIoucipkAQ==}
    dev: true

  /abort-controller/3.0.0:
    resolution: {integrity: sha512-h8lQ8tacZYnR3vNQTgibj+tODHI5/+l06Au2Pcriv/Gmet0eaj4TwWH41sO9wnHDiQsEj19q0drzdWdeAHtweg==}
    engines: {node: '>=6.5'}
    dependencies:
      event-target-shim: 5.0.1
    dev: true

  /acorn-import-assertions/1.9.0_acorn@8.9.0:
    resolution: {integrity: sha512-cmMwop9x+8KFhxvKrKfPYmN6/pKTYYHBqLa0DfvVZcKMJWNyWLnaqND7dx/qn66R7ewM1UX5XMaDVP5wlVTaVA==}
    peerDependencies:
      acorn: ^8
    dependencies:
      acorn: 8.9.0
    dev: true

  /acorn-jsx/5.3.2_acorn@8.9.0:
=======
  /acorn-jsx/5.3.2_acorn@8.8.0:
>>>>>>> 5f690c27
    resolution: {integrity: sha512-rq9s+JNhf0IChjtDXxllJ7g41oZk5SlXtp0LHwyA5cejwn7vKmKp4pPri6YEePv2PU65sAsegbXtIinmDFDXgQ==}
    peerDependencies:
      acorn: ^6.0.0 || ^7.0.0 || ^8.0.0
    dependencies:
      acorn: 8.8.0
    dev: true

<<<<<<< HEAD
  /acorn-walk/8.2.0:
    resolution: {integrity: sha512-k+iyHEuPgSw6SbuDpGQM+06HQUa04DZ3o+F6CSzXMvvI5KMvnaEqXe+YVe555R9nn6GPt404fos4wcgpw12SDA==}
    engines: {node: '>=0.4.0'}
    dev: true

  /acorn/8.9.0:
    resolution: {integrity: sha512-jaVNAFBHNLXspO543WnNNPZFRtavh3skAkITqD0/2aeMkKZTN+254PyhwxFYrk3vQ1xfY+2wbesJMs/JC8/PwQ==}
=======
  /acorn/8.8.0:
    resolution: {integrity: sha512-QOxyigPVrpZ2GXT+PFyZTl6TtOFc5egxHIP9IlQ+RbupQuX4RkT/Bee4/kQuC02Xkzg84JcT7oLYtDIQxp+v7w==}
>>>>>>> 5f690c27
    engines: {node: '>=0.4.0'}
    hasBin: true
    dev: true

  /agent-base/4.3.0:
    resolution: {integrity: sha512-salcGninV0nPrwpGNn4VTXBb1SOuXQBiqbrNXoeizJsHrsL6ERFM2Ne3JUSBWRE6aeNJI2ROP/WEEIDUiDe3cg==}
    engines: {node: '>= 4.0.0'}
    dependencies:
      es6-promisify: 5.0.0
    dev: true

  /ajv-keywords/3.5.2_ajv@6.12.6:
    resolution: {integrity: sha512-5p6WTN0DdTGVQk6VjcEju19IgaHudalcfabD7yhDGeA6bcQnmL+CpveLJq/3hvfwd1aof6L386Ougkx6RfyMIQ==}
    peerDependencies:
      ajv: ^6.9.1
    dependencies:
      ajv: 6.12.6
    dev: true

  /ajv/6.12.6:
    resolution: {integrity: sha512-j3fVLgvTo527anyYyJOGTYJbG+vnnQYvE0m5mmkc1TK+nxAppkCLMIL0aZ4dblVCNoGShhm+kzE4ZUykBoMg4g==}
    dependencies:
      fast-deep-equal: 3.1.3
      fast-json-stable-stringify: 2.1.0
      json-schema-traverse: 0.4.1
      uri-js: 4.4.1
    dev: true

  /ajv/8.12.0:
    resolution: {integrity: sha512-sRu1kpcO9yLtYxBKvqfTeh9KzZEwO3STyX1HT+4CaDzC6HpTGYhIhPIzj9XuKU7KYDwnaeh5hcOwjy1QuJzBPA==}
    dependencies:
      fast-deep-equal: 3.1.3
      json-schema-traverse: 1.0.0
      require-from-string: 2.0.2
      uri-js: 4.4.1
    dev: true

  /ansi-colors/4.1.1:
    resolution: {integrity: sha512-JoX0apGbHaUJBNl6yF+p6JAFYZ666/hhCGKN5t9QFjbJQKUU/g8MNbFDbvfrgKXvI1QpZplPOnwIo99lX/AAmA==}
    engines: {node: '>=6'}
    dev: true

  /ansi-colors/4.1.3:
    resolution: {integrity: sha512-/6w/C21Pm1A7aZitlI5Ni/2J6FFQN8i1Cvz3kHABAAbw93v/NlvKdVOqz7CCWz/3iv/JplRSEEZ83XION15ovw==}
    engines: {node: '>=6'}
    dev: true

  /ansi-escapes/3.2.0:
    resolution: {integrity: sha512-cBhpre4ma+U0T1oM5fXg7Dy1Jw7zzwv7lt/GoCpr+hDQJoYnKVPLL4dCvSEFMmQurOQvSrwT7SL/DAlhBI97RQ==}
    engines: {node: '>=4'}
    dev: true

  /ansi-escapes/4.3.2:
    resolution: {integrity: sha512-gKXj5ALrKWQLsYG9jlTRmR/xKluxHV+Z9QEwNIgCfM1/uwPMCuzVVnh5mwTd+OuBZcwSIMbqssNWRm1lE51QaQ==}
    engines: {node: '>=8'}
    dependencies:
      type-fest: 0.21.3
    dev: true

  /ansi-regex/5.0.1:
    resolution: {integrity: sha512-quJQXlTSUGL2LH9SUXo8VwsY4soanhgo6LNSm84E1LBcE8s3O0wpdiRzyR9z/ZZJMlMWv37qOOb9pdJlMUEKFQ==}
    engines: {node: '>=8'}
    dev: true

  /ansi-styles/3.2.1:
    resolution: {integrity: sha512-VT0ZI6kZRdTh8YyJw3SMbYm/u+NqfsAxEpWO0Pf9sq8/e94WxxOpPKx9FR1FlyCtOVDNOQ+8ntlqFxiRc+r5qA==}
    engines: {node: '>=4'}
    dependencies:
      color-convert: 1.9.3
    dev: true

  /ansi-styles/4.3.0:
    resolution: {integrity: sha512-zbB9rCJAT1rbjiVDb2hqKFHNYLxgtk8NURxZ3IZwD3F6NtxbXZQCnnSi1Lkx+IDohdPlFp222wVALIheZJQSEg==}
    engines: {node: '>=8'}
    dependencies:
      color-convert: 2.0.1
    dev: true

  /ansicolors/0.3.2:
    resolution: {integrity: sha512-QXu7BPrP29VllRxH8GwB7x5iX5qWKAAMLqKQGWTeLWVlNHNOpVMJ91dsxQAIWXpjuW5wqvxu3Jd/nRjrJ+0pqg==}
    dev: true

  /anymatch/3.1.3:
    resolution: {integrity: sha512-KMReFUr0B4t+D+OBkjR3KYqvocp2XaSzO55UcB6mgQMd3KbcE+mWTyvVV7D/zsdEbNnV6acZUutkiHQXvTr1Rw==}
    engines: {node: '>= 8'}
    dependencies:
      normalize-path: 3.0.0
      picomatch: 2.3.1
    dev: true

  /arg/4.1.3:
    resolution: {integrity: sha512-58S9QDqG0Xx27YwPSt9fJxivjYl432YCwfDMfZ+71RAqUrZef7LrKQZ3LHLOwCS4FLNBplP533Zx895SeOCHvA==}
    dev: true

  /argparse/1.0.10:
    resolution: {integrity: sha512-o5Roy6tNG4SL/FOkCAN6RzjiakZS25RLYFrcMttJqbdd8BWrnA+fGz57iN5Pb06pvBGvl5gQ0B48dJlslXvoTg==}
    dependencies:
      sprintf-js: 1.0.3
    dev: true

  /argparse/2.0.1:
    resolution: {integrity: sha512-8+9WqebbFzpX9OR+Wa6O29asIogeRMzcGtAINdpMHHyAg10f05aSFVBbcEqGf/PXw1EjAZ+q2/bEBg3DvurK3Q==}
    dev: true

  /array-buffer-byte-length/1.0.0:
    resolution: {integrity: sha512-LPuwb2P+NrQw3XhxGc36+XSvuBPopovXYTR9Ew++Du9Yb/bx5AzBfrIsBoj0EZUifjQU+sHL21sseZ3jerWO/A==}
    dependencies:
      call-bind: 1.0.2
      is-array-buffer: 3.0.2
    dev: true

  /array-includes/3.1.6:
    resolution: {integrity: sha512-sgTbLvL6cNnw24FnbaDyjmvddQ2ML8arZsgaJhoABMoplz/4QRhtrYS+alr1BUM1Bwp6dhx8vVCBSLG+StwOFw==}
    engines: {node: '>= 0.4'}
    dependencies:
      call-bind: 1.0.2
      define-properties: 1.2.0
      es-abstract: 1.21.2
      get-intrinsic: 1.2.1
      is-string: 1.0.7
    dev: true

  /array-union/2.1.0:
    resolution: {integrity: sha512-HGyxoOTYUyCM6stUe6EJgnd4EoewAI7zMdfqO+kGjnlZmBDz/cR5pf8r/cR4Wq60sL/p0IkcjUEEPwS3GFrIyw==}
    engines: {node: '>=8'}
    dev: true

  /array.prototype.flat/1.3.1:
    resolution: {integrity: sha512-roTU0KWIOmJ4DRLmwKd19Otg0/mT3qPNt0Qb3GWW8iObuZXxrjB/pzn0R3hqpRSWg4HCwqx+0vwOnWnvlOyeIA==}
    engines: {node: '>= 0.4'}
    dependencies:
      call-bind: 1.0.2
      define-properties: 1.2.0
      es-abstract: 1.21.2
      es-shim-unscopables: 1.0.0
    dev: true

  /array.prototype.flatmap/1.3.1:
    resolution: {integrity: sha512-8UGn9O1FDVvMNB0UlLv4voxRMze7+FpHyF5mSMRjWHUMlpoDViniy05870VlxhfgTnLbpuwTzvD76MTtWxB/mQ==}
    engines: {node: '>= 0.4'}
    dependencies:
      call-bind: 1.0.2
      define-properties: 1.2.0
      es-abstract: 1.21.2
      es-shim-unscopables: 1.0.0
    dev: true

  /astral-regex/2.0.0:
    resolution: {integrity: sha512-Z7tMw1ytTXt5jqMcOP+OQteU1VuNK9Y02uuJtKQ1Sv69jXQKKg5cibLwGJow8yzZP+eAc18EmLGPal0bp36rvQ==}
    engines: {node: '>=8'}
    dev: true

  /async-retry/1.2.3:
    resolution: {integrity: sha512-tfDb02Th6CE6pJUF2gjW5ZVjsgwlucVXOEQMvEX9JgSJMs9gAX+Nz3xRuJBKuUYjTSYORqvDBORdAQ3LU59g7Q==}
    dependencies:
      retry: 0.12.0
    dev: true

  /async/3.2.4:
    resolution: {integrity: sha512-iAB+JbDEGXhyIUavoDl9WP/Jj106Kz9DEn1DPgYw5ruDn0e3Wgi3sKFm55sASdGBNOQB8F59d9qQ7deqrHA8wQ==}
    dev: true

  /asynckit/0.4.0:
    resolution: {integrity: sha512-Oei9OH4tRh0YqU3GxhX79dM/mwVgvbZJaSNaRk+bshkj0S5cfHcgYakreBjrHwatXKbz+IoIdYLxrKim2MjW0Q==}
    dev: true

  /at-least-node/1.0.0:
    resolution: {integrity: sha512-+q/t7Ekv1EDY2l6Gda6LLiX14rU9TV20Wa3ofeQmwPFZbOMo9DXrLbOjFaaclkXKWidIaopwAObQDqwWtGUjqg==}
    engines: {node: '>= 4.0.0'}
    dev: true

  /atob-lite/2.0.0:
    resolution: {integrity: sha512-LEeSAWeh2Gfa2FtlQE1shxQ8zi5F9GHarrGKz08TMdODD5T4eH6BMsvtnhbWZ+XQn+Gb6om/917ucvRu7l7ukw==}
    dev: true

  /available-typed-arrays/1.0.5:
    resolution: {integrity: sha512-DMD0KiN46eipeziST1LPP/STfDU0sufISXmjSgvVsoU2tqxctQeASejWcfNtxYKqETM1UxQ8sp2OrSBWpHY6sw==}
    engines: {node: '>= 0.4'}
    dev: true

  /azure-devops-node-api/11.2.0:
    resolution: {integrity: sha512-XdiGPhrpaT5J8wdERRKs5g8E0Zy1pvOYTli7z9E8nmOn3YGp4FhtjhrOyFmX/8veWCwdI69mCHKJw6l+4J/bHA==}
    dependencies:
      tunnel: 0.0.6
      typed-rest-client: 1.8.9
    dev: true

  /balanced-match/1.0.2:
    resolution: {integrity: sha512-3oSeUO0TMV67hN1AmbXsK4yaqU7tjiHlbxRDZOpH0KW9+CeX4bRAaX0Anxt0tx2MrpRpWwQaPwIlISEJhYU5Pw==}
    dev: true

  /before-after-hook/2.2.3:
    resolution: {integrity: sha512-NzUnlZexiaH/46WDhANlyR2bXRopNg4F/zuSA3OpZnllCUgRaOF2znDioDWrmbNVsuZk6l9pMquQB38cfBZwkQ==}
    dev: true

  /binary-extensions/2.2.0:
    resolution: {integrity: sha512-jDctJ/IVQbZoJykoeHbhXpOlNBqGNcwXJKJog42E5HDPUwQTSdjCHdihjj0DlnheQ7blbT6dHOafNAiS8ooQKA==}
    engines: {node: '>=8'}
    dev: true

  /brace-expansion/1.1.11:
    resolution: {integrity: sha512-iCuPHDFgrHX7H2vEI/5xpz07zSHB00TpugqhmYtVmMO6518mCuRMoOYFldEBl0g187ufozdaHgWKcYFb61qGiA==}
    dependencies:
      balanced-match: 1.0.2
      concat-map: 0.0.1
    dev: true

  /brace-expansion/2.0.1:
    resolution: {integrity: sha512-XnAIvQ8eM+kC6aULx6wuQiwVsnzsi9d3WxzV3FpWTGA19F621kwdbsAcFKXgKUHZWsy+mY6iL1sHTxWEFCytDA==}
    dependencies:
      balanced-match: 1.0.2
    dev: true

  /braces/3.0.2:
    resolution: {integrity: sha512-b8um+L1RzM3WDSzvhm6gIz1yfTbBt6YTlcEKAvsmqCZZFw46z626lVj9j1yEPW33H5H+lBQpZMP1k8l+78Ha0A==}
    engines: {node: '>=8'}
    dependencies:
      fill-range: 7.0.1
    dev: true

  /browser-stdout/1.3.1:
    resolution: {integrity: sha512-qhAVI1+Av2X7qelOfAIYwXONood6XlZE/fXaBSmW/T5SzLAmCgzi+eiWE7fUvbHaeNBQH13UftjpXxsfLkMpgw==}
    dev: true

  /browserslist/4.21.9:
    resolution: {integrity: sha512-M0MFoZzbUrRU4KNfCrDLnvyE7gub+peetoTid3TBIqtunaDJyXlwhakT+/VkvSXcfIzFfK/nkCs4nmyTmxdNSg==}
    engines: {node: ^6 || ^7 || ^8 || ^9 || ^10 || ^11 || ^12 || >=13.7}
    hasBin: true
    dependencies:
      caniuse-lite: 1.0.30001507
      electron-to-chromium: 1.4.440
      node-releases: 2.0.12
      update-browserslist-db: 1.0.11_browserslist@4.21.9
    dev: true

  /btoa-lite/1.0.0:
    resolution: {integrity: sha512-gvW7InbIyF8AicrqWoptdW08pUxuhq8BEgowNajy9RhiE86fmGAGl+bLKo6oB8QP0CkqHLowfN0oJdKC/J6LbA==}
    dev: true

  /buffer-equal-constant-time/1.0.1:
    resolution: {integrity: sha512-zRpUiDwd/xk6ADqPMATG8vc9VPrkck7T07OIx0gnjmJAnHnTVXNQG3vfvWNuiZIkwu9KrKdA1iJKfsfTVxE6NA==}
    dev: true

  /buffer-from/1.1.2:
    resolution: {integrity: sha512-E+XQCRwSbaaiChtv6k6Dwgc+bx+Bs6vuKJHHl5kox/BaKbhiXzqQOwK4cO22yElGp2OCmjwVhT3HmxgyPGnJfQ==}
    dev: true

  /builtin-modules/3.3.0:
    resolution: {integrity: sha512-zhaCDicdLuWN5UbN5IMnFqNMhNfo919sH85y2/ea+5Yg9TsTkeZxpL+JLbp6cgYFS4sRLp3YV4S6yDuqVWHYOw==}
    engines: {node: '>=6'}
    dev: true

  /builtins/5.0.1:
    resolution: {integrity: sha512-qwVpFEHNfhYJIzNRBvd2C1kyo6jz3ZSMPyyuR47OPdiKWlbYnZNyDWuyR175qDnAJLiCo5fBBqPb3RiXgWlkOQ==}
    dependencies:
      semver: 7.5.2
    dev: true

  /call-bind/1.0.2:
    resolution: {integrity: sha512-7O+FbCihrB5WGbFYesctwmTKae6rOiIzmz1icreWJ+0aA7LJfuqhEso2T9ncpcFtzMQtzXf2QGGueWJGTYsqrA==}
    dependencies:
      function-bind: 1.1.1
      get-intrinsic: 1.2.1
    dev: true

  /callsites/3.1.0:
    resolution: {integrity: sha512-P8BjAsXvZS+VIDUI11hHCQEv74YT67YUi5JJFNWIqL235sBmjX4+qx9Muvls5ivyNENctx46xQLQ3aTuE7ssaQ==}
    engines: {node: '>=6'}
    dev: true

  /camelcase/6.3.0:
    resolution: {integrity: sha512-Gmy6FhYlCY7uOElZUSbxo2UCDH8owEk996gkbrpsgGtrJLM3J7jGxl9Ic7Qwwj4ivOE5AWZWRMecDdF7hqGjFA==}
    engines: {node: '>=10'}
    dev: true

  /caniuse-lite/1.0.30001507:
    resolution: {integrity: sha512-SFpUDoSLCaE5XYL2jfqe9ova/pbQHEmbheDf5r4diNwbAgR3qxM9NQtfsiSscjqoya5K7kFcHPUQ+VsUkIJR4A==}
    dev: true

  /cardinal/2.1.1:
    resolution: {integrity: sha512-JSr5eOgoEymtYHBjNWyjrMqet9Am2miJhlfKNdqLp6zoeAh0KN5dRAcxlecj5mAJrmQomgiOBj35xHLrFjqBpw==}
    hasBin: true
    dependencies:
      ansicolors: 0.3.2
      redeyed: 2.1.1
    dev: true

  /chalk/2.4.2:
    resolution: {integrity: sha512-Mti+f9lpJNcwF4tWV8/OrTTtF1gZi+f8FqlyAdouralcFWFQWF2+NgCHShjkCb+IFBLq9buZwE1xckQU4peSuQ==}
    engines: {node: '>=4'}
    dependencies:
      ansi-styles: 3.2.1
      escape-string-regexp: 1.0.5
      supports-color: 5.5.0
    dev: true

  /chalk/4.1.2:
    resolution: {integrity: sha512-oKnbhFyRIXpUuez8iBMmyEa4nbj4IOQyuhc/wy9kY7/WVPcwIO9VA668Pu8RkO7+0G76SLROeyw9CpQ061i4mA==}
    engines: {node: '>=10'}
    dependencies:
      ansi-styles: 4.3.0
      supports-color: 7.2.0
    dev: true

  /chokidar/3.5.3:
    resolution: {integrity: sha512-Dr3sfKRP6oTcjf2JmUmFJfeVMvXBdegxB0iVQ5eb2V10uFJUCAS8OByZdVAyVb8xXNz3GjjTgj9kLWsZTqE6kw==}
    engines: {node: '>= 8.10.0'}
    dependencies:
      anymatch: 3.1.3
      braces: 3.0.2
      glob-parent: 5.1.2
      is-binary-path: 2.1.0
      is-glob: 4.0.3
      normalize-path: 3.0.0
      readdirp: 3.6.0
    optionalDependencies:
      fsevents: 2.3.2
    dev: true

  /chrome-trace-event/1.0.3:
    resolution: {integrity: sha512-p3KULyQg4S7NIHixdwbGX+nFHkoBiA4YQmyWtjb8XngSKV124nJmRysgAeujbUVb15vh+RvFUfCPqU7rXk+hZg==}
    engines: {node: '>=6.0'}
    dev: true

  /ci-info/3.8.0:
    resolution: {integrity: sha512-eXTggHWSooYhq49F2opQhuHWgzucfF2YgODK4e1566GQs5BIfP30B0oenwBJHfWxAs2fyPB1s7Mg949zLf61Yw==}
    engines: {node: '>=8'}
    dev: true

  /clean-regexp/1.0.0:
    resolution: {integrity: sha512-GfisEZEJvzKrmGWkvfhgzcz/BllN1USeqD2V6tg14OAOgaCD2Z/PUEuxnAZ/nPvmaHRG7a8y77p1T/IRQ4D1Hw==}
    engines: {node: '>=4'}
    dependencies:
      escape-string-regexp: 1.0.5
    dev: true

  /clean-stack/3.0.1:
    resolution: {integrity: sha512-lR9wNiMRcVQjSB3a7xXGLuz4cr4wJuuXlaAEbRutGowQTmlp7R72/DOgN21e8jdwblMWl9UOJMJXarX94pzKdg==}
    engines: {node: '>=10'}
    dependencies:
      escape-string-regexp: 4.0.0
    dev: true

  /cli-progress/3.12.0:
    resolution: {integrity: sha512-tRkV3HJ1ASwm19THiiLIXLO7Im7wlTuKnvkYaTkyoAPefqjNg7W7DHKUlGRxy9vxDvbyCYQkQozvptuMkGCg8A==}
    engines: {node: '>=4'}
    dependencies:
      string-width: 4.2.3
    dev: true

  /cliui/7.0.4:
    resolution: {integrity: sha512-OcRE68cOsVMXp1Yvonl/fzkQOyjLSu/8bhPDfQt0e0/Eb283TKP20Fs2MqoPsr9SwA595rRCA+QMzYc9nBP+JQ==}
    dependencies:
      string-width: 4.2.3
      strip-ansi: 6.0.1
      wrap-ansi: 7.0.0
    dev: true

  /cliui/8.0.1:
    resolution: {integrity: sha512-BSeNnyus75C4//NQ9gQt1/csTXyo/8Sb+afLAkzAptFuMsod9HFokGNudZpi/oQV73hnVK+sR+5PVRMd+Dr7YQ==}
    engines: {node: '>=12'}
    dependencies:
      string-width: 4.2.3
      strip-ansi: 6.0.1
      wrap-ansi: 7.0.0
    dev: true

  /code-block-writer/11.0.3:
    resolution: {integrity: sha512-NiujjUFB4SwScJq2bwbYUtXbZhBSlY6vYzm++3Q6oC+U+injTqfPYFK8wS9COOmb2lueqp0ZRB4nK1VYeHgNyw==}
    dev: true

  /color-convert/1.9.3:
    resolution: {integrity: sha512-QfAUtd+vFdAtFQcC8CCyYt1fYWxSqAiK2cSD6zDB8N3cpsEBAvRxp9zOGg6G/SHHJYAT88/az/IuDGALsNVbGg==}
    dependencies:
      color-name: 1.1.3
    dev: true

  /color-convert/2.0.1:
    resolution: {integrity: sha512-RRECPsj7iu/xb5oKYcsFHSppFNnsj/52OVTRKb4zP5onXwVF3zVmmToNcOfGC+CRDpfK/U584fMg38ZHCaElKQ==}
    engines: {node: '>=7.0.0'}
    dependencies:
      color-name: 1.1.4
    dev: true

  /color-name/1.1.3:
    resolution: {integrity: sha512-72fSenhMw2HZMTVHeCA9KCmpEIbzWiQsjN+BHcBbS9vr1mtt+vJjPdksIBNUmKAW8TFUDPJK5SUU3QhE9NEXDw==}
    dev: true

  /color-name/1.1.4:
    resolution: {integrity: sha512-dOy+3AuW3a2wNbZHIuMZpTcgjGuLU/uBL/ubcZF9OXbDo8ff4O8yVp5Bf0efS8uEoYo5q4Fx7dY9OgQGXgAsQA==}
    dev: true

  /colors/1.2.5:
    resolution: {integrity: sha512-erNRLao/Y3Fv54qUa0LBB+//Uf3YwMUmdJinN20yMXm9zdKKqH9wt7R9IIVZ+K7ShzfpLV/Zg8+VyrBJYB4lpg==}
    engines: {node: '>=0.1.90'}
    dev: true

  /colors/1.4.0:
    resolution: {integrity: sha512-a+UqTh4kgZg/SlGvfbzDHpgRu7AAQOmmqRHJnxhRZICKFUT91brVhNNt58CMWU9PsBbv3PDCZUHbVxuDiH2mtA==}
    engines: {node: '>=0.1.90'}
    dev: true

  /combined-stream/1.0.8:
    resolution: {integrity: sha512-FQN4MRfuJeHf7cBbBMJFXhKSDq+2kAArBlmRBvcvFE5BB1HZKXtSFASDhdlz9zOYwxh8lDdnvmMOe/+5cdoEdg==}
    engines: {node: '>= 0.8'}
    dependencies:
      delayed-stream: 1.0.0
    dev: true

  /commander/2.20.3:
    resolution: {integrity: sha512-GpVkmM8vF2vQUkj2LvZmD35JxeJOLCwJ9cUkugyk2nuhbv3+mJvpLYYt+0+USMxE+oj+ey/lJEnhZw75x/OMcQ==}
    dev: true

  /commander/6.2.1:
    resolution: {integrity: sha512-U7VdrJFnJgo4xjrHpTzu0yrHPGImdsmD95ZlgYSEajAn2JKzDhDTPG9kBTefmObL2w/ngeZnilk+OV9CG3d7UA==}
    engines: {node: '>= 6'}
    dev: true

  /commander/9.5.0:
    resolution: {integrity: sha512-KRs7WVDKg86PWiuAqhDrAQnTXZKraVcCc6vFdL14qrZ/DcWwuRo7VoiYXalXO7S5GKpqYiVEwCbgFDfxNHKJBQ==}
    engines: {node: ^12.20.0 || >=14}
    requiresBuild: true
    dev: true
    optional: true

  /comment-parser/1.3.1:
    resolution: {integrity: sha512-B52sN2VNghyq5ofvUsqZjmk6YkihBX5vMSChmSK9v4ShjKf3Vk5Xcmgpw4o+iIgtrnM/u5FiMpz9VKb8lpBveA==}
    engines: {node: '>= 12.0.0'}
    dev: true

  /concat-map/0.0.1:
    resolution: {integrity: sha512-/Srv4dswyQNBfohGpz9o6Yb3Gz3SrUDqBH5rTuhGR7ahtlbYKnVxw2bCFMRljaA7EXHaXZ8wsHdodFvbkhKmqg==}
    dev: true

  /concurrently/6.5.1:
    resolution: {integrity: sha512-FlSwNpGjWQfRwPLXvJ/OgysbBxPkWpiVjy1042b0U7on7S7qwwMIILRj7WTN1mTgqa582bG6NFuScOoh6Zgdag==}
    engines: {node: '>=10.0.0'}
    hasBin: true
    dependencies:
      chalk: 4.1.2
      date-fns: 2.29.3
      lodash: 4.17.21
      rxjs: 6.6.7
      spawn-command: 0.0.2-1
      supports-color: 8.1.1
      tree-kill: 1.2.2
      yargs: 16.2.0
    dev: true

  /content-type/1.0.5:
    resolution: {integrity: sha512-nTjqfcBFEipKdXCv4YDQWCfmcLZKm81ldF0pAopTvyrFGVbcR6P/VAAd5G7N+0tTr8QqiU0tFadD6FK4NtJwOA==}
    engines: {node: '>= 0.6'}
    dev: true

  /core-js/2.6.12:
    resolution: {integrity: sha512-Kb2wC0fvsWfQrgk8HU5lW6U/Lcs8+9aaYcy4ZFc6DDlo4nZ7n70dEgE5rtR0oG6ufKDUnrwfWL1mXR5ljDatrQ==}
    deprecated: core-js@<3.23.3 is no longer maintained and not recommended for usage due to the number of issues. Because of the V8 engine whims, feature detection in old core-js versions could cause a slowdown up to 100x even if nothing is polyfilled. Some versions have web compatibility issues. Please, upgrade your dependencies to the actual version of core-js.
    requiresBuild: true
    dev: true

  /core-util-is/1.0.3:
    resolution: {integrity: sha512-ZQBvi1DcpJ4GDqanjucZ2Hj3wEO5pZDS89BWbkcrvdxksJorwUDDZamX9ldFkp9aw2lmBDLgkObEA4DWNJ9FYQ==}
    dev: true

  /cosmiconfig/8.2.0:
    resolution: {integrity: sha512-3rTMnFJA1tCOPwRxtgF4wd7Ab2qvDbL8jX+3smjIbS4HlZBagTlpERbdN7iAbWlrfxE3M8c27kTwTawQ7st+OQ==}
    engines: {node: '>=14'}
    dependencies:
      import-fresh: 3.3.0
      js-yaml: 4.1.0
      parse-json: 5.2.0
      path-type: 4.0.0
    dev: true

  /create-require/1.1.1:
    resolution: {integrity: sha512-dcKFX3jn0MpIaXjisoRvexIJVEKzaq7z2rZKxf+MSr9TkdmHmsU4m2lcLojrj/FHl8mk5VxMmYA+ftRkP/3oKQ==}
    dev: true

  /cross-spawn/6.0.5:
    resolution: {integrity: sha512-eTVLrBSt7fjbDygz805pMnstIs2VTBNkRm0qxZd+M7A5XDdxVRWO5MxGBXZhjY4cqLYLdtrGqRf8mBPmzwSpWQ==}
    engines: {node: '>=4.8'}
    dependencies:
      nice-try: 1.0.5
      path-key: 2.0.1
      semver: 5.7.1
      shebang-command: 1.2.0
      which: 1.3.1
    dev: true

  /cross-spawn/7.0.3:
    resolution: {integrity: sha512-iRDPJKUPVEND7dHPO8rkbOnPpyDygcDFtWjpeWNCgy8WP2rXcxXL8TskReQl6OrB2G7+UJrags1q15Fudc7G6w==}
    engines: {node: '>= 8'}
    dependencies:
      path-key: 3.1.1
      shebang-command: 2.0.0
      which: 2.0.2
    dev: true

<<<<<<< HEAD
  /danger/10.9.0_@octokit+core@4.2.4:
    resolution: {integrity: sha512-eEWQAaIPfWSfzlQiFx+w9fWuP3jwq8VAV9W22EZRxfmCBnkdDa5aN0Akr7lzfCKudzy+4uEmIGUtxnYeFgTthQ==}
    hasBin: true
    dependencies:
      '@babel/polyfill': 7.12.1
      '@octokit/rest': 16.43.2_@octokit+core@4.2.4
      async-retry: 1.2.3
      chalk: 2.4.2
      commander: 2.20.3
      debug: 4.3.4
      fast-json-patch: 3.1.1
      get-stdin: 6.0.0
      gitlab: 10.2.1
      http-proxy-agent: 2.1.0
      https-proxy-agent: 2.2.4
      hyperlinker: 1.0.0
      json5: 2.2.3
      jsonpointer: 5.0.1
      jsonwebtoken: 8.5.1
      lodash.find: 4.6.0
      lodash.includes: 4.3.0
      lodash.isobject: 3.0.2
      lodash.keys: 4.2.0
      lodash.mapvalues: 4.6.0
      lodash.memoize: 4.1.2
      memfs-or-file-map-to-github-branch: 1.2.1_@octokit+core@4.2.4
      micromatch: 4.0.5
      node-cleanup: 2.1.2
      node-fetch: 2.6.11
      override-require: 1.1.1
      p-limit: 2.3.0
      parse-diff: 0.7.1
      parse-git-config: 2.0.3
      parse-github-url: 1.0.2
      parse-link-header: 2.0.0
      pinpoint: 1.1.0
      prettyjson: 1.2.5
      readline-sync: 1.4.10
      require-from-string: 2.0.2
      supports-hyperlinks: 1.0.1
    transitivePeerDependencies:
      - '@octokit/core'
      - encoding
      - supports-color
    dev: true

  /date-fns/2.30.0:
    resolution: {integrity: sha512-fnULvOpxnC5/Vg3NCiWelDsLiUc9bRwAPs/+LfTLNvetFCtCTN+yQz15C/fs4AwX1R9K5GLtLfn8QW+dWisaAw==}
    engines: {node: '>=0.11'}
    dependencies:
      '@babel/runtime': 7.22.5
    dev: true

  /debug/2.6.9:
    resolution: {integrity: sha512-bC7ElrdJaJnPbAP+1EotYvqZsb3ecl5wi6Bfi6BJTUcNowp6cvspg0jXznRTKDjm/E7AdgFBVeAPVMNcKGsHMA==}
    peerDependencies:
      supports-color: '*'
    peerDependenciesMeta:
      supports-color:
        optional: true
    dependencies:
      ms: 2.0.0
=======
  /date-fns/2.29.3:
    resolution: {integrity: sha512-dDCnyH2WnnKusqvZZ6+jA1O51Ibt8ZMRNkDZdyAyK4YfbDwa/cEmuztzG5pk6hqlp9aSBPYcjOlktquahGwGeA==}
    engines: {node: '>=0.11'}
>>>>>>> 5f690c27
    dev: true

  /debug/3.1.0:
    resolution: {integrity: sha512-OX8XqP7/1a9cqkxYw2yXss15f26NKWBpDXQd0/uK/KPqdQhxbPa994hnzjcE2VqQpDslf55723cKPUOGSmMY3g==}
    peerDependencies:
      supports-color: '*'
    peerDependenciesMeta:
      supports-color:
        optional: true
    dependencies:
      ms: 2.0.0
    dev: true

  /debug/3.2.7:
    resolution: {integrity: sha512-CFjzYYAi4ThfiQvizrFQevTTXHtnCqWfe7x1AhgEscTz6ZbLbfoLRLPugTQyBth6f8ZERVUSyWHFD/7Wu4t1XQ==}
    peerDependencies:
      supports-color: '*'
    peerDependenciesMeta:
      supports-color:
        optional: true
    dependencies:
      ms: 2.1.3
    dev: true

  /debug/4.3.4:
    resolution: {integrity: sha512-PRWFHuSU3eDtQJPvnNY7Jcket1j0t5OuOsFzPPzsekD52Zl8qUfFIPEiswXqIvHWGVHOgX+7G/vCNNhehwxfkQ==}
    engines: {node: '>=6.0'}
    peerDependencies:
      supports-color: '*'
    peerDependenciesMeta:
      supports-color:
        optional: true
    dependencies:
      ms: 2.1.2
    dev: true

  /debug/4.3.4_supports-color@8.1.1:
    resolution: {integrity: sha512-PRWFHuSU3eDtQJPvnNY7Jcket1j0t5OuOsFzPPzsekD52Zl8qUfFIPEiswXqIvHWGVHOgX+7G/vCNNhehwxfkQ==}
    engines: {node: '>=6.0'}
    peerDependencies:
      supports-color: '*'
    peerDependenciesMeta:
      supports-color:
        optional: true
    dependencies:
      ms: 2.1.2
      supports-color: 8.1.1
    dev: true

  /decamelize/4.0.0:
    resolution: {integrity: sha512-9iE1PgSik9HeIIw2JO94IidnE3eBoQrFJ3w7sFuzSX4DpmZ3v5sZpUiV5Swcf6mQEF+Y0ru8Neo+p+nyh2J+hQ==}
    engines: {node: '>=10'}
    dev: true

  /decode-uri-component/0.2.2:
    resolution: {integrity: sha512-FqUYQ+8o158GyGTrMFJms9qh3CqTKvAqgqsTnkLI8sKu0028orqBhxNMFkFen0zGyg6epACD32pjVk58ngIErQ==}
    engines: {node: '>=0.10'}
    dev: true

  /deep-is/0.1.4:
    resolution: {integrity: sha512-oIPzksmTg4/MriiaYGO+okXDT7ztn/w3Eptv/+gSIdMdKsJo0u4CfYNFJPy+4SKMuCqGw2wxnA+URMg3t8a/bQ==}
    dev: true

  /define-properties/1.2.0:
    resolution: {integrity: sha512-xvqAVKGfT1+UAvPwKTVw/njhdQ8ZhXK4lI0bCIuCMrp2up9nPnaDftrLtmpTazqd1o+UY4zgzU+avtMbDP+ldA==}
    engines: {node: '>= 0.4'}
    dependencies:
      has-property-descriptors: 1.0.0
      object-keys: 1.1.1
    dev: true

  /delayed-stream/1.0.0:
    resolution: {integrity: sha512-ZySD7Nf91aLB0RxL4KGrKHBXl7Eds1DAmEdcoVawXnLD7SDhpNgtuII2aAkg7a7QS41jxPSZ17p4VdGnMHk3MQ==}
    engines: {node: '>=0.4.0'}
    dev: true

  /deprecation/2.3.1:
    resolution: {integrity: sha512-xmHIy4F3scKVwMsQ4WnVaS8bHOx0DmVwRywosKhaILI0ywMDWPtBSku2HNxRvF7jtwDRsoEwYQSfbxj8b7RlJQ==}
    dev: true

  /detect-indent/6.1.0:
    resolution: {integrity: sha512-reYkTUJAZb9gUuZ2RvVCNhVHdg62RHnJ7WJl8ftMi4diZ6NWlciOzQN88pUhSELEwflJht4oQDv0F0BMlwaYtA==}
    engines: {node: '>=8'}
    dev: true

  /detect-newline/3.1.0:
    resolution: {integrity: sha512-TLz+x/vEXm/Y7P7wn1EJFNLxYpUD4TgMosxY6fAVJUnJMbupHBOncxyWUG9OpTaH9EBD7uFI5LfEgmMOc54DsA==}
    engines: {node: '>=8'}
    dev: true

  /diff/4.0.2:
    resolution: {integrity: sha512-58lmxKSA4BNyLz+HHMUzlOEpg09FV+ev6ZMe3vJihgdxzgcwZ8VoEEPmALCZG9LmqfVoNMMKpttIYTVG6uDY7A==}
    engines: {node: '>=0.3.1'}
    dev: true

  /diff/5.0.0:
    resolution: {integrity: sha512-/VTCrvm5Z0JGty/BWHljh+BAiw3IK+2j87NGMu8Nwc/f48WoDAC395uomO9ZD117ZOBaHmkX1oyLvkVM/aIT3w==}
    engines: {node: '>=0.3.1'}
    dev: true

  /dir-glob/3.0.1:
    resolution: {integrity: sha512-WkrWp9GR4KXfKGYzOLmTuGVi1UWFfws377n9cc55/tb6DuqyF6pcQ5AbiHEshaDpY9v6oaSr2XCDidGmMwdzIA==}
    engines: {node: '>=8'}
    dependencies:
      path-type: 4.0.0
    dev: true

  /doctrine/2.1.0:
    resolution: {integrity: sha512-35mSku4ZXK0vfCuHEDAwt55dg2jNajHZ1odvF+8SSr82EsZY4QmXfuWso8oEd8zRhVObSN18aM0CjSdoBX7zIw==}
    engines: {node: '>=0.10.0'}
    dependencies:
      esutils: 2.0.3
    dev: true

  /doctrine/3.0.0:
    resolution: {integrity: sha512-yS+Q5i3hBf7GBkd4KG8a7eBNNWNGLTaEwwYWUijIYM7zrlYDM0BFXHjjPWlWZ1Rg7UaddZeIDmi9jF3HmqiQ2w==}
    engines: {node: '>=6.0.0'}
    dependencies:
      esutils: 2.0.3
    dev: true

  /ecdsa-sig-formatter/1.0.11:
    resolution: {integrity: sha512-nagl3RYrbNv6kQkeJIpt6NJZy8twLB/2vtz6yN9Z4vRKHN4/QZJIEbqohALSgwKdnksuY3k5Addp5lg8sVoVcQ==}
    dependencies:
      safe-buffer: 5.2.1
    dev: true

  /editorconfig/0.15.3:
    resolution: {integrity: sha512-M9wIMFx96vq0R4F+gRpY3o2exzb8hEj/n9S8unZtHSvYjibBp/iMufSzvmOcV/laG0ZtuTVGtiJggPOSW2r93g==}
    hasBin: true
    dependencies:
      commander: 2.20.3
      lru-cache: 4.1.5
      semver: 5.7.1
      sigmund: 1.0.1
    dev: true

  /ejs/3.1.9:
    resolution: {integrity: sha512-rC+QVNMJWv+MtPgkt0y+0rVEIdbtxVADApW9JXrUVlzHetgcyczP/E7DJmWJ4fJCZF2cPcBk0laWO9ZHMG3DmQ==}
    engines: {node: '>=0.10.0'}
    hasBin: true
    dependencies:
      jake: 10.8.7
    dev: true

  /electron-to-chromium/1.4.440:
    resolution: {integrity: sha512-r6dCgNpRhPwiWlxbHzZQ/d9swfPaEJGi8ekqRBwQYaR3WmA5VkqQfBWSDDjuJU1ntO+W9tHx8OHV/96Q8e0dVw==}
    dev: true

  /emoji-regex/8.0.0:
    resolution: {integrity: sha512-MSjYzcWNOA0ewAHpz0MxpYFvwg6yjy1NG3xteoqz644VCo/RPgnr1/GGt+ic3iJTzQ8Eu3TdM14SawnVUmGE6A==}
    dev: true

  /end-of-stream/1.4.4:
    resolution: {integrity: sha512-+uw1inIHVPQoaVuHzRyXd21icM+cnt4CzD5rW+NC1wjOUSTOs+Te7FOv7AhN7vS9x/oIyhLP5PR1H+phQAHu5Q==}
    dependencies:
      once: 1.4.0
    dev: true

  /enhanced-resolve/5.15.0:
    resolution: {integrity: sha512-LXYT42KJ7lpIKECr2mAXIaMldcNCh/7E0KBKOu4KSfkHmP+mZmSs+8V5gBAqisWBy0OO4W5Oyys0GO1Y8KtdKg==}
    engines: {node: '>=10.13.0'}
    dependencies:
      graceful-fs: 4.2.11
      tapable: 2.2.1
    dev: true

  /enquirer/2.3.6:
    resolution: {integrity: sha512-yjNnPr315/FjS4zIsUxYguYUPP2e1NK4d7E7ZOLiyYCcbFBiTMyID+2wvm2w6+pZ/odMA7cRkjhsPbltwBOrLg==}
    engines: {node: '>=8.6'}
    dependencies:
      ansi-colors: 4.1.3
    dev: true

  /error-ex/1.3.2:
    resolution: {integrity: sha512-7dFHNmqeFSEt2ZBsCriorKnn3Z2pj+fd9kmI6QoWw4//DL+icEBfc0U7qJCisqrTsKTjw4fNFy2pW9OqStD84g==}
    dependencies:
      is-arrayish: 0.2.1
    dev: true

  /es-abstract/1.21.2:
    resolution: {integrity: sha512-y/B5POM2iBnIxCiernH1G7rC9qQoM77lLIMQLuob0zhp8C56Po81+2Nj0WFKnd0pNReDTnkYryc+zhOzpEIROg==}
    engines: {node: '>= 0.4'}
    dependencies:
      array-buffer-byte-length: 1.0.0
      available-typed-arrays: 1.0.5
      call-bind: 1.0.2
      es-set-tostringtag: 2.0.1
      es-to-primitive: 1.2.1
      function.prototype.name: 1.1.5
      get-intrinsic: 1.2.1
      get-symbol-description: 1.0.0
      globalthis: 1.0.3
      gopd: 1.0.1
      has: 1.0.3
      has-property-descriptors: 1.0.0
      has-proto: 1.0.1
      has-symbols: 1.0.3
      internal-slot: 1.0.5
      is-array-buffer: 3.0.2
      is-callable: 1.2.7
      is-negative-zero: 2.0.2
      is-regex: 1.1.4
      is-shared-array-buffer: 1.0.2
      is-string: 1.0.7
      is-typed-array: 1.1.10
      is-weakref: 1.0.2
      object-inspect: 1.12.3
      object-keys: 1.1.1
      object.assign: 4.1.4
      regexp.prototype.flags: 1.5.0
      safe-regex-test: 1.0.0
      string.prototype.trim: 1.2.7
      string.prototype.trimend: 1.0.6
      string.prototype.trimstart: 1.0.6
      typed-array-length: 1.0.4
      unbox-primitive: 1.0.2
      which-typed-array: 1.1.9
    dev: true

  /es-module-lexer/1.3.0:
    resolution: {integrity: sha512-vZK7T0N2CBmBOixhmjdqx2gWVbFZ4DXZ/NyRMZVlJXPa7CyFS+/a4QQsDGDQy9ZfEzxFuNEsMLeQJnKP2p5/JA==}
    dev: true

  /es-set-tostringtag/2.0.1:
    resolution: {integrity: sha512-g3OMbtlwY3QewlqAiMLI47KywjWZoEytKr8pf6iTC8uJq5bIAH52Z9pnQ8pVL6whrCto53JZDuUIsifGeLorTg==}
    engines: {node: '>= 0.4'}
    dependencies:
      get-intrinsic: 1.2.1
      has: 1.0.3
      has-tostringtag: 1.0.0
    dev: true

  /es-shim-unscopables/1.0.0:
    resolution: {integrity: sha512-Jm6GPcCdC30eMLbZ2x8z2WuRwAws3zTBBKuusffYVUrNj/GVSUAZ+xKMaUpfNDR5IbyNA5LJbaecoUVbmUcB1w==}
    dependencies:
      has: 1.0.3
    dev: true

  /es-to-primitive/1.2.1:
    resolution: {integrity: sha512-QCOllgZJtaUo9miYBcLChTUaHNjJF3PYs1VidD7AwiEj1kYxKeQTctLAezAOH5ZKRH0g2IgPn6KwB4IT8iRpvA==}
    engines: {node: '>= 0.4'}
    dependencies:
      is-callable: 1.2.7
      is-date-object: 1.0.5
      is-symbol: 1.0.4
    dev: true

  /es6-promise/4.2.8:
    resolution: {integrity: sha512-HJDGx5daxeIvxdBxvG2cb9g4tEvwIk3i8+nhX0yGrYmZUzbkdg8QbDevheDB8gd0//uPj4c1EQua8Q+MViT0/w==}
    dev: true

  /es6-promisify/5.0.0:
    resolution: {integrity: sha512-C+d6UdsYDk0lMebHNR4S2NybQMMngAOnOwYBQjTOiv0MkoJMP0Myw2mgpDLBcpfCmRLxyFqYhS/CfOENq4SJhQ==}
    dependencies:
      es6-promise: 4.2.8
    dev: true

  /escalade/3.1.1:
    resolution: {integrity: sha512-k0er2gUkLf8O0zKJiAhmkTnJlTvINGv7ygDNPbeIsX/TJjGJZHuh9B2UxbsaEkmlEo9MfhrSzmhIlhRlI2GXnw==}
    engines: {node: '>=6'}
    dev: true

  /escape-string-regexp/1.0.5:
    resolution: {integrity: sha512-vbRorB5FUQWvla16U8R/qgaFIya2qGzwDrNmCZuYKrbdSUMG6I1ZCGQRefkRVhuOkIGVne7BQ35DSfo1qvJqFg==}
    engines: {node: '>=0.8.0'}
    dev: true

  /escape-string-regexp/4.0.0:
    resolution: {integrity: sha512-TtpcNJ3XAzx3Gq8sWRzJaVajRs0uVxA2YAkdb1jm2YkPz4G6egUFAyA3n5vtEIZefPk5Wa4UXbKuS5fKkJWdgA==}
    engines: {node: '>=10'}
    dev: true

  /eslint-config-prettier/8.5.0_eslint@8.6.0:
    resolution: {integrity: sha512-obmWKLUNCnhtQRKc+tmnYuQl0pFU1ibYJQ5BGhTVB08bHe9wC8qUeG7c08dj9XX+AuPj1YSGSQIHl1pnDHZR0Q==}
    hasBin: true
    peerDependencies:
      eslint: '>=7.0.0'
    dependencies:
      eslint: 8.6.0
    dev: true

  /eslint-import-resolver-node/0.3.7:
    resolution: {integrity: sha512-gozW2blMLJCeFpBwugLTGyvVjNoeo1knonXAcatC6bjPBZitotxdWf7Gimr25N4c0AAOo4eOUfaG82IJPDpqCA==}
    dependencies:
      debug: 3.2.7
      is-core-module: 2.12.1
      resolve: 1.22.2
    transitivePeerDependencies:
      - supports-color
    dev: true

  /eslint-module-utils/2.8.0_iwcyz3q5swh44qq6nyzz4rzmcq:
    resolution: {integrity: sha512-aWajIYfsqCKRDgUfjEXNN/JlrzauMuSEy5sbd7WXbtW3EH6A6MpwEh42c7qD+MqQo9QMJ6fWLAeIJynx0g6OAw==}
    engines: {node: '>=4'}
    peerDependencies:
      '@typescript-eslint/parser': '*'
      eslint: '*'
      eslint-import-resolver-node: '*'
      eslint-import-resolver-typescript: '*'
      eslint-import-resolver-webpack: '*'
    peerDependenciesMeta:
      '@typescript-eslint/parser':
        optional: true
      eslint:
        optional: true
      eslint-import-resolver-node:
        optional: true
      eslint-import-resolver-typescript:
        optional: true
      eslint-import-resolver-webpack:
        optional: true
    dependencies:
      '@typescript-eslint/parser': 5.9.1_kufnqfq7tb5rpdawkdb6g5smma
      debug: 3.2.7
      eslint: 8.6.0
      eslint-import-resolver-node: 0.3.7
    transitivePeerDependencies:
      - supports-color
    dev: true

  /eslint-plugin-editorconfig/3.2.0_4x3vxi7gdq53yv6dpzqqqrxppq:
    resolution: {integrity: sha512-XiUg69+qgv6BekkPCjP8+2DMODzPqtLV5i0Q9FO1v40P62pfodG1vjIihVbw/338hS5W26S+8MTtXaAlrg37QQ==}
    dependencies:
      '@typescript-eslint/eslint-plugin': 5.55.0_i37r4pxnuonvhfobrnldva5ppi
      editorconfig: 0.15.3
      eslint: 8.6.0
      klona: 2.0.6
    transitivePeerDependencies:
      - '@typescript-eslint/parser'
      - supports-color
      - typescript
    dev: true

  /eslint-plugin-eslint-comments/3.2.0_eslint@8.6.0:
    resolution: {integrity: sha512-0jkOl0hfojIHHmEHgmNdqv4fmh7300NdpA9FFpF7zaoLvB/QeXOGNLIo86oAveJFrfB1p05kC8hpEMHM8DwWVQ==}
    engines: {node: '>=6.5.0'}
    peerDependencies:
      eslint: '>=4.19.1'
    dependencies:
      escape-string-regexp: 1.0.5
      eslint: 8.6.0
      ignore: 5.2.1
    dev: true

  /eslint-plugin-import/2.25.4_gyqcce5u2ijhn2hqkipmk56rmu:
    resolution: {integrity: sha512-/KJBASVFxpu0xg1kIBn9AUa8hQVnszpwgE7Ld0lKAlx7Ie87yzEzCgSkekt+le/YVhiaosO4Y14GDAOc41nfxA==}
    engines: {node: '>=4'}
    peerDependencies:
      '@typescript-eslint/parser': '*'
      eslint: ^2 || ^3 || ^4 || ^5 || ^6 || ^7.2.0 || ^8
    peerDependenciesMeta:
      '@typescript-eslint/parser':
        optional: true
    dependencies:
      '@typescript-eslint/parser': 5.9.1_kufnqfq7tb5rpdawkdb6g5smma
      array-includes: 3.1.6
      array.prototype.flat: 1.3.1
      debug: 2.6.9
      doctrine: 2.1.0
      eslint: 8.6.0
      eslint-import-resolver-node: 0.3.7
      eslint-module-utils: 2.8.0_iwcyz3q5swh44qq6nyzz4rzmcq
      has: 1.0.3
      is-core-module: 2.12.1
      is-glob: 4.0.3
      minimatch: 3.1.2
      object.values: 1.1.6
      resolve: 1.22.2
      tsconfig-paths: 3.14.2
    transitivePeerDependencies:
      - eslint-import-resolver-typescript
      - eslint-import-resolver-webpack
      - supports-color
    dev: true

  /eslint-plugin-jsdoc/39.3.25_eslint@8.6.0:
    resolution: {integrity: sha512-7JiFOOaipz7Z7lNQ9sMJ6cdvclmVUwNYtFWGS3a0k0uEFcdZPPD64WOfENuyNHpl86C0AKIEPgOpZby5kd+pew==}
    engines: {node: ^14 || ^16 || ^17 || ^18 || ^19}
    peerDependencies:
      eslint: ^7.0.0 || ^8.0.0
    dependencies:
      '@es-joy/jsdoccomment': 0.33.4
      comment-parser: 1.3.1
      debug: 4.3.4
      escape-string-regexp: 4.0.0
      eslint: 8.6.0
      esquery: 1.4.0
      semver: 7.3.8
      spdx-expression-parse: 3.0.1
    transitivePeerDependencies:
      - supports-color
    dev: true

  /eslint-plugin-promise/6.0.1_eslint@8.6.0:
    resolution: {integrity: sha512-uM4Tgo5u3UWQiroOyDEsYcVMOo7re3zmno0IZmB5auxoaQNIceAbXEkSt8RNrKtaYehARHG06pYK6K1JhtP0Zw==}
    engines: {node: ^12.22.0 || ^14.17.0 || >=16.0.0}
    peerDependencies:
      eslint: ^7.0.0 || ^8.0.0
    dependencies:
      eslint: 8.6.0
    dev: true

  /eslint-plugin-react/7.28.0_eslint@8.6.0:
    resolution: {integrity: sha512-IOlFIRHzWfEQQKcAD4iyYDndHwTQiCMcJVJjxempf203jnNLUnW34AXLrV33+nEXoifJE2ZEGmcjKPL8957eSw==}
    engines: {node: '>=4'}
    peerDependencies:
      eslint: ^3 || ^4 || ^5 || ^6 || ^7 || ^8
    dependencies:
      array-includes: 3.1.6
      array.prototype.flatmap: 1.3.1
      doctrine: 2.1.0
      eslint: 8.6.0
      estraverse: 5.3.0
      jsx-ast-utils: 3.3.3
      minimatch: 3.1.2
      object.entries: 1.1.6
      object.fromentries: 2.0.6
      object.hasown: 1.1.2
      object.values: 1.1.6
      prop-types: 15.8.1
      resolve: 2.0.0-next.4
      semver: 6.3.0
      string.prototype.matchall: 4.0.8
    dev: true

  /eslint-plugin-tsdoc/0.2.17:
    resolution: {integrity: sha512-xRmVi7Zx44lOBuYqG8vzTXuL6IdGOeF9nHX17bjJ8+VE6fsxpdGem0/SBTmAwgYMKYB1WBkqRJVQ+n8GK041pA==}
    dependencies:
      '@microsoft/tsdoc': 0.14.2
      '@microsoft/tsdoc-config': 0.16.2
    dev: true

  /eslint-plugin-unicorn/40.0.0_eslint@8.6.0:
    resolution: {integrity: sha512-5GRXISfBk8jMmYk1eeNDw8zSRnWTxBjWkzx2Prre6E2/yLu2twozZ3EomLWCBu9nWms/ZE361BItyMQwfnG1qA==}
    engines: {node: '>=12'}
    peerDependencies:
      eslint: '>=7.32.0'
    dependencies:
      '@babel/helper-validator-identifier': 7.22.5
      ci-info: 3.8.0
      clean-regexp: 1.0.0
      eslint: 8.6.0
      eslint-utils: 3.0.0_eslint@8.6.0
      esquery: 1.4.0
      indent-string: 4.0.0
      is-builtin-module: 3.2.1
      lodash: 4.17.21
      pluralize: 8.0.0
      read-pkg-up: 7.0.1
      regexp-tree: 0.1.27
      safe-regex: 2.1.1
      semver: 7.3.8
      strip-indent: 3.0.0
    dev: true

  /eslint-plugin-unused-imports/2.0.0_fhnxgfsp6r3qynjxjvskmntitm:
    resolution: {integrity: sha512-3APeS/tQlTrFa167ThtP0Zm0vctjr4M44HMpeg1P4bK6wItarumq0Ma82xorMKdFsWpphQBlRPzw/pxiVELX1A==}
    engines: {node: ^12.22.0 || ^14.17.0 || >=16.0.0}
    peerDependencies:
      '@typescript-eslint/eslint-plugin': ^5.0.0
      eslint: ^8.0.0
    peerDependenciesMeta:
      '@typescript-eslint/eslint-plugin':
        optional: true
    dependencies:
      '@typescript-eslint/eslint-plugin': 5.9.1_i37r4pxnuonvhfobrnldva5ppi
      eslint: 8.6.0
      eslint-rule-composer: 0.3.0
    dev: true

  /eslint-rule-composer/0.3.0:
    resolution: {integrity: sha512-bt+Sh8CtDmn2OajxvNO+BX7Wn4CIWMpTRm3MaiKPCQcnnlm0CS2mhui6QaoeQugs+3Kj2ESKEEGJUdVafwhiCg==}
    engines: {node: '>=4.0.0'}
    dev: true

  /eslint-scope/5.1.1:
    resolution: {integrity: sha512-2NxwbF/hZ0KpepYN0cNbo+FN6XoK7GaHlQhgx/hIZl6Va0bF45RQOOwhLIy8lQDbuCiadSLCBnH2CFYquit5bw==}
    engines: {node: '>=8.0.0'}
    dependencies:
      esrecurse: 4.3.0
      estraverse: 4.3.0
    dev: true

  /eslint-scope/7.1.1:
    resolution: {integrity: sha512-QKQM/UXpIiHcLqJ5AOyIW7XZmzjkzQXYE54n1++wb0u9V/abW3l9uQnxX8Z5Xd18xyKIMTUAyQ0k1e8pz6LUrw==}
    engines: {node: ^12.22.0 || ^14.17.0 || >=16.0.0}
    dependencies:
      esrecurse: 4.3.0
      estraverse: 5.3.0
    dev: true

  /eslint-utils/3.0.0_eslint@8.6.0:
    resolution: {integrity: sha512-uuQC43IGctw68pJA1RgbQS8/NP7rch6Cwd4j3ZBtgo4/8Flj4eGE7ZYSZRN3iq5pVUv6GPdW5Z1RFleo84uLDA==}
    engines: {node: ^10.0.0 || ^12.0.0 || >= 14.0.0}
    peerDependencies:
      eslint: '>=5'
    dependencies:
      eslint: 8.6.0
      eslint-visitor-keys: 2.1.0
    dev: true

  /eslint-visitor-keys/2.1.0:
    resolution: {integrity: sha512-0rSmRBzXgDzIsD6mGdJgevzgezI534Cer5L/vyMX0kHzT/jiB43jRhd9YUlMGYLQy2zprNmoT8qasCGtY+QaKw==}
    engines: {node: '>=10'}
    dev: true

  /eslint-visitor-keys/3.3.0:
    resolution: {integrity: sha512-mQ+suqKJVyeuwGYHAdjMFqjCyfl8+Ldnxuyp3ldiMBFKkvytrXUZWaiPCEav8qDHKty44bD+qV1IP4T+w+xXRA==}
    engines: {node: ^12.22.0 || ^14.17.0 || >=16.0.0}
    dev: true

  /eslint/8.6.0:
    resolution: {integrity: sha512-UvxdOJ7mXFlw7iuHZA4jmzPaUqIw54mZrv+XPYKNbKdLR0et4rf60lIZUU9kiNtnzzMzGWxMV+tQ7uG7JG8DPw==}
    engines: {node: ^12.22.0 || ^14.17.0 || >=16.0.0}
    hasBin: true
    dependencies:
      '@eslint/eslintrc': 1.3.2
      '@humanwhocodes/config-array': 0.9.5
      ajv: 6.12.6
      chalk: 4.1.2
      cross-spawn: 7.0.3
      debug: 4.3.4
      doctrine: 3.0.0
      enquirer: 2.3.6
      escape-string-regexp: 4.0.0
      eslint-scope: 7.1.1
      eslint-utils: 3.0.0_eslint@8.6.0
      eslint-visitor-keys: 3.3.0
      espree: 9.4.0
      esquery: 1.4.0
      esutils: 2.0.3
      fast-deep-equal: 3.1.3
      file-entry-cache: 6.0.1
      functional-red-black-tree: 1.0.1
      glob-parent: 6.0.2
      globals: 13.17.0
      ignore: 4.0.6
      import-fresh: 3.3.0
      imurmurhash: 0.1.4
      is-glob: 4.0.3
      js-yaml: 4.1.0
      json-stable-stringify-without-jsonify: 1.0.1
      levn: 0.4.1
      lodash.merge: 4.6.2
      minimatch: 3.1.2
      natural-compare: 1.4.0
      optionator: 0.9.1
      progress: 2.0.3
      regexpp: 3.2.0
      semver: 7.3.8
      strip-ansi: 6.0.1
      strip-json-comments: 3.1.1
      text-table: 0.2.0
      v8-compile-cache: 2.3.0
    transitivePeerDependencies:
      - supports-color
    dev: true

  /espree/9.4.0:
    resolution: {integrity: sha512-DQmnRpLj7f6TgN/NYb0MTzJXL+vJF9h3pHy4JhCIs3zwcgez8xmGg3sXHcEO97BrmO2OSvCwMdfdlyl+E9KjOw==}
    engines: {node: ^12.22.0 || ^14.17.0 || >=16.0.0}
    dependencies:
      acorn: 8.8.0
      acorn-jsx: 5.3.2_acorn@8.8.0
      eslint-visitor-keys: 3.3.0
    dev: true

<<<<<<< HEAD
  /esprima/4.0.1:
    resolution: {integrity: sha512-eGuFFw7Upda+g4p+QHvnW0RyTX/SVeJBDM/gCtMARO0cLuT2HcEKnTPvhjV6aGeqrCB/sbNop0Kszm0jsaWU4A==}
    engines: {node: '>=4'}
    hasBin: true
    dev: true

  /esquery/1.5.0:
    resolution: {integrity: sha512-YQLXUplAwJgCydQ78IMJywZCceoqk1oH01OERdSAJc/7U2AylwjhSCLDEtqwg811idIS/9fIU5GjG73IgjKMVg==}
=======
  /esquery/1.4.0:
    resolution: {integrity: sha512-cCDispWt5vHHtwMY2YrAQ4ibFkAL8RbH5YGBnZBc90MolvvfkkQcJro/aZiAQUlQ3qgrYS6D6v8Gc5G5CQsc9w==}
>>>>>>> 5f690c27
    engines: {node: '>=0.10'}
    dependencies:
      estraverse: 5.3.0
    dev: true

  /esrecurse/4.3.0:
    resolution: {integrity: sha512-KmfKL3b6G+RXvP8N1vr3Tq1kL/oCFgn2NYXEtqP8/L3pKapUA4G8cFVaoF3SU323CD4XypR/ffioHmkti6/Tag==}
    engines: {node: '>=4.0'}
    dependencies:
      estraverse: 5.3.0
    dev: true

  /estraverse/4.3.0:
    resolution: {integrity: sha512-39nnKffWz8xN1BU/2c79n9nB9HDzo0niYUqx6xyqUnyoAnQyyWpOTdZEeiCch8BBu515t4wp9ZmgVfVhn9EBpw==}
    engines: {node: '>=4.0'}
    dev: true

  /estraverse/5.3.0:
    resolution: {integrity: sha512-MMdARuVEQziNTeJD8DgMqmhwR11BRQ/cBP+pLtYdSTnf3MIO8fFeiINEbX36ZdNlfU/7A9f3gUw49B3oQsvwBA==}
    engines: {node: '>=4.0'}
    dev: true

  /esutils/2.0.3:
    resolution: {integrity: sha512-kVscqXk4OCp68SZ0dkgEKVi6/8ij300KBWTJq32P/dYeWTSwK41WyTxalN1eRmA5Z9UU/LX9D7FWSmV9SAYx6g==}
    engines: {node: '>=0.10.0'}
    dev: true

  /event-lite/0.1.3:
    resolution: {integrity: sha512-8qz9nOz5VeD2z96elrEKD2U433+L3DWdUdDkOINLGOJvx1GsMBbMn0aCeu28y8/e85A6mCigBiFlYMnTBEGlSw==}
    dev: true

  /event-target-shim/5.0.1:
    resolution: {integrity: sha512-i/2XbnSz/uxRCU6+NdVJgKWDTM427+MqYbkQzD321DuCQJUqOuJKIA0IM2+W2xtYHdKOmZ4dR6fExsd4SXL+WQ==}
    engines: {node: '>=6'}
    dev: true

  /events/3.3.0:
    resolution: {integrity: sha512-mQw+2fkQbALzQ7V0MY0IqdnXNOeTtP4r0lN9z7AAawCXgqea7bDii20AYrIBrFd/Hx0M2Ocz6S111CaFkUcb0Q==}
    engines: {node: '>=0.8.x'}
    dev: true

  /execa/1.0.0:
    resolution: {integrity: sha512-adbxcyWV46qiHyvSp50TKt05tB4tK3HcmF7/nxfAdhnox83seTDbwnaqKO4sXRy7roHAIFqJP/Rw/AuEbX61LA==}
    engines: {node: '>=6'}
    dependencies:
      cross-spawn: 6.0.5
      get-stream: 4.1.0
      is-stream: 1.1.0
      npm-run-path: 2.0.2
      p-finally: 1.0.0
      signal-exit: 3.0.7
      strip-eof: 1.0.0
    dev: true

  /execa/5.1.1:
    resolution: {integrity: sha512-8uSpZZocAZRBAPIEINJj3Lo9HyGitllczc27Eh5YYojjMFMn8yHMDMaUHE2Jqfq05D/wucwI4JGURyXt1vchyg==}
    engines: {node: '>=10'}
    dependencies:
      cross-spawn: 7.0.3
      get-stream: 6.0.1
      human-signals: 2.1.0
      is-stream: 2.0.1
      merge-stream: 2.0.0
      npm-run-path: 4.0.1
      onetime: 5.1.2
      signal-exit: 3.0.7
      strip-final-newline: 2.0.0
    dev: true

  /expand-tilde/2.0.2:
    resolution: {integrity: sha512-A5EmesHW6rfnZ9ysHQjPdJRni0SRar0tjtG5MNtm9n5TUvsYU8oozprtRD4AqHxcZWWlVuAmQo2nWKfN9oyjTw==}
    engines: {node: '>=0.10.0'}
    dependencies:
      homedir-polyfill: 1.0.3
    dev: true

  /extend-shallow/2.0.1:
    resolution: {integrity: sha512-zCnTtlxNoAiDc3gqY2aYAWFx7XWWiasuF2K8Me5WbN8otHKTUKBwjPtNpRs/rbUZm7KxWAaNj7P1a/p52GbVug==}
    engines: {node: '>=0.10.0'}
    dependencies:
      is-extendable: 0.1.1
    dev: true

  /fast-deep-equal/3.1.3:
    resolution: {integrity: sha512-f3qQ9oQy9j2AhBe/H9VC91wLmKBCCU/gDOnKNAYG5hswO7BLKj09Hc5HYNz9cGI++xlpDCIgDaitVs03ATR84Q==}
    dev: true

  /fast-glob/3.2.12:
    resolution: {integrity: sha512-DVj4CQIYYow0BlaelwK1pHl5n5cRSJfM60UA0zK891sVInoPri2Ekj7+e1CT3/3qxXenpI+nBBmQAcJPJgaj4w==}
    engines: {node: '>=8.6.0'}
    dependencies:
      '@nodelib/fs.stat': 2.0.5
      '@nodelib/fs.walk': 1.2.8
      glob-parent: 5.1.2
      merge2: 1.4.1
      micromatch: 4.0.5
    dev: true

  /fast-json-patch/3.1.1:
    resolution: {integrity: sha512-vf6IHUX2SBcA+5/+4883dsIjpBTqmfBjmYiWK1savxQmFk4JfBMLa7ynTYOs1Rolp/T1betJxHiGD3g1Mn8lUQ==}
    dev: true

  /fast-json-stable-stringify/2.1.0:
    resolution: {integrity: sha512-lhd/wF+Lk98HZoTCtlVraHtfh5XYijIjalXck7saUtuanSDyLMxnHhSXEDJqHxD7msR8D0uCmqlkwjCV8xvwHw==}
    dev: true

  /fast-levenshtein/2.0.6:
    resolution: {integrity: sha512-DCXu6Ifhqcks7TZKY3Hxp3y6qphY5SJZmrWMDrKcERSOXWQdMhU9Ig/PYrzyw/ul9jOIyh0N4M0tbC5hodg8dw==}
    dev: true

  /fast-levenshtein/3.0.0:
    resolution: {integrity: sha512-hKKNajm46uNmTlhHSyZkmToAc56uZJwYq7yrciZjqOxnlfQwERDQJmHPUp7m1m9wx8vgOe8IaCKZ5Kv2k1DdCQ==}
    dependencies:
      fastest-levenshtein: 1.0.16
    dev: true

  /fastest-levenshtein/1.0.16:
    resolution: {integrity: sha512-eRnCtTTtGZFpQCwhJiUOuxPQWRXVKYDn0b2PeHfXL6/Zi53SLAzAHfVhVWK2AryC/WH05kGfxhFIPvTF0SXQzg==}
    engines: {node: '>= 4.9.1'}
    dev: true

  /fastq/1.15.0:
    resolution: {integrity: sha512-wBrocU2LCXXa+lWBt8RoIRD89Fi8OdABODa/kEnyeyjS5aZO5/GNvI5sEINADqP/h8M29UHTHUb53sUu5Ihqdw==}
    dependencies:
      reusify: 1.0.4
    dev: true

  /file-entry-cache/6.0.1:
    resolution: {integrity: sha512-7Gps/XWymbLk2QLYK4NzpMOrYjMhdIxXuIvy2QBsLE6ljuodKvdkWs/cpyJJ3CVIVpH0Oi1Hvg1ovbMzLdFBBg==}
    engines: {node: ^10.12.0 || >=12.0.0}
    dependencies:
      flat-cache: 3.0.4
    dev: true

  /filelist/1.0.4:
    resolution: {integrity: sha512-w1cEuf3S+DrLCQL7ET6kz+gmlJdbq9J7yXCSjK/OZCPA+qEN1WyF4ZAf0YYJa4/shHJra2t/d/r8SV4Ji+x+8Q==}
    dependencies:
      minimatch: 5.1.6
    dev: true

  /fill-range/7.0.1:
    resolution: {integrity: sha512-qOo9F+dMUmC2Lcb4BbVvnKJxTPjCm+RRpe4gDuGrzkL7mEVl/djYSu2OdQ2Pa302N4oqkSg9ir6jaLWJ2USVpQ==}
    engines: {node: '>=8'}
    dependencies:
      to-regex-range: 5.0.1
    dev: true

  /filter-obj/1.1.0:
    resolution: {integrity: sha512-8rXg1ZnX7xzy2NGDVkBVaAy+lSlPNwad13BtgSlLuxfIslyt5Vg64U7tFcCt4WS1R0hvtnQybT/IyCkGZ3DpXQ==}
    engines: {node: '>=0.10.0'}
    dev: true

  /find-up/4.1.0:
    resolution: {integrity: sha512-PpOwAdQ/YlXQ2vj8a3h8IipDuYRi3wceVQQGYWxNINccq40Anw7BlsEXCMbt1Zt+OLA6Fq9suIpIWD0OsnISlw==}
    engines: {node: '>=8'}
    dependencies:
      locate-path: 5.0.0
      path-exists: 4.0.0
    dev: true

  /find-up/5.0.0:
    resolution: {integrity: sha512-78/PXT1wlLLDgTzDs7sjq9hzz0vXD+zn+7wypEe4fXQxCmdmqfGsEPQxmiCSQI3ajFV91bVSsvNtrJRiW6nGng==}
    engines: {node: '>=10'}
    dependencies:
      locate-path: 6.0.0
      path-exists: 4.0.0
    dev: true

  /flat-cache/3.0.4:
    resolution: {integrity: sha512-dm9s5Pw7Jc0GvMYbshN6zchCA9RgQlzzEZX3vylR9IqFfS8XciblUXOKfW6SiuJ0e13eDYZoZV5wdrev7P3Nwg==}
    engines: {node: ^10.12.0 || >=12.0.0}
    dependencies:
      flatted: 3.2.7
      rimraf: 3.0.2
    dev: true

  /flat/5.0.2:
    resolution: {integrity: sha512-b6suED+5/3rTpUBdG1gupIl8MPFCAMA0QXwmljLhvCUKcUvdE4gWky9zpuGCcXHOsz4J9wPGNWq6OKpmIzz3hQ==}
    hasBin: true
    dev: true

  /flatted/3.2.7:
    resolution: {integrity: sha512-5nqDSxl8nn5BSNxyR3n4I6eDmbolI6WT+QqR547RwxQapgjQBmtktdP+HTBb/a/zLsbzERTONyUB5pefh5TtjQ==}
    dev: true

  /for-each/0.3.3:
    resolution: {integrity: sha512-jqYfLp7mo9vIyQf8ykW2v7A+2N4QjeCeI5+Dz9XraiO1ign81wjiH7Fb9vSOWvQfNtmSa4H2RoQTrrXivdUZmw==}
    dependencies:
      is-callable: 1.2.7
    dev: true

  /form-data/2.5.1:
    resolution: {integrity: sha512-m21N3WOmEEURgk6B9GLOE4RuWOFf28Lhh9qGYeNlGq4VDXUlJy2th2slBNU8Gp8EzloYZOibZJ7t5ecIrFSjVA==}
    engines: {node: '>= 0.12'}
    dependencies:
      asynckit: 0.4.0
      combined-stream: 1.0.8
      mime-types: 2.1.35
    dev: true

  /fs-exists-sync/0.1.0:
    resolution: {integrity: sha512-cR/vflFyPZtrN6b38ZyWxpWdhlXrzZEBawlpBQMq7033xVY7/kg0GDMBK5jg8lDYQckdJ5x/YC88lM3C7VMsLg==}
    engines: {node: '>=0.10.0'}
    dev: true

  /fs-extra/7.0.1:
    resolution: {integrity: sha512-YJDaCJZEnBmcbw13fvdAM9AwNOJwOzrE4pqMqBq5nFiEqXUqHwlK4B+3pUw6JNvfSPtX05xFHtYy/1ni01eGCw==}
    engines: {node: '>=6 <7 || >=8'}
    dependencies:
      graceful-fs: 4.2.11
      jsonfile: 4.0.0
      universalify: 0.1.2
    dev: true

  /fs-extra/8.1.0:
    resolution: {integrity: sha512-yhlQgA6mnOJUKOsRUFsgJdQCvkKhcz8tlZG5HBQfReYZy46OwLcY+Zia0mtdHsOo9y/hP+CxMN0TU9QxoOtG4g==}
    engines: {node: '>=6 <7 || >=8'}
    dependencies:
      graceful-fs: 4.2.11
      jsonfile: 4.0.0
      universalify: 0.1.2
    dev: true

  /fs-extra/9.1.0:
    resolution: {integrity: sha512-hcg3ZmepS30/7BSFqRvoo3DOMQu7IjqxO5nCDt+zM9XWjb33Wg7ziNT+Qvqbuc3+gWpzO02JubVyk2G4Zvo1OQ==}
    engines: {node: '>=10'}
    dependencies:
      at-least-node: 1.0.0
      graceful-fs: 4.2.11
      jsonfile: 6.1.0
      universalify: 2.0.0
    dev: true

  /fs.realpath/1.0.0:
    resolution: {integrity: sha512-OO0pH2lK6a0hZnAdau5ItzHPI6pUlvI7jMVnxUQRtw4owF2wk8lOSabtGDCTP4Ggrg2MbGnWO9X8K1t4+fGMDw==}
    dev: true

  /fsevents/2.3.2:
    resolution: {integrity: sha512-xiqMQR4xAeHTuB9uWm+fFRcIOgKBMiOBP+eXiyT7jsgVCq1bkVygt00oASowB7EdtpOHaaPgKt812P9ab+DDKA==}
    engines: {node: ^8.16.0 || ^10.6.0 || >=11.0.0}
    os: [darwin]
    requiresBuild: true
    dev: true
    optional: true

  /function-bind/1.1.1:
    resolution: {integrity: sha512-yIovAzMX49sF8Yl58fSCWJ5svSLuaibPxXQJFLmBObTuCr0Mf1KiPopGM9NiFjiYBCbfaa2Fh6breQ6ANVTI0A==}
    dev: true

  /function.prototype.name/1.1.5:
    resolution: {integrity: sha512-uN7m/BzVKQnCUF/iW8jYea67v++2u7m5UgENbHRtdDVclOUP+FMPlCNdmk0h/ysGyo2tavMJEDqJAkJdRa1vMA==}
    engines: {node: '>= 0.4'}
    dependencies:
      call-bind: 1.0.2
      define-properties: 1.2.0
      es-abstract: 1.21.2
      functions-have-names: 1.2.3
    dev: true

  /functional-red-black-tree/1.0.1:
    resolution: {integrity: sha512-dsKNQNdj6xA3T+QlADDA7mOSlX0qiMINjn0cgr+eGHGsbSHzTabcIogz2+p/iqP1Xs6EP/sS2SbqH+brGTbq0g==}
    dev: true

  /functions-have-names/1.2.3:
    resolution: {integrity: sha512-xckBUXyTIqT97tq2x2AMb+g163b5JFysYk0x4qxNFwbfQkmNZoiRHb6sPzI9/QV33WeuvVYBUIiD4NzNIyqaRQ==}
    dev: true

  /get-caller-file/2.0.5:
    resolution: {integrity: sha512-DyFP3BM/3YHTQOCUL/w0OZHR0lpKeGrxotcHWcqNEdnltqFwXVfhEBQ94eIo34AfQpo0rGki4cyIiftY06h2Fg==}
    engines: {node: 6.* || 8.* || >= 10.*}
    dev: true

  /get-intrinsic/1.2.1:
    resolution: {integrity: sha512-2DcsyfABl+gVHEfCOaTrWgyt+tb6MSEGmKq+kI5HwLbIYgjgmMcV8KQ41uaKz1xxUcn9tJtgFbQUEVcEbd0FYw==}
    dependencies:
      function-bind: 1.1.1
      has: 1.0.3
      has-proto: 1.0.1
      has-symbols: 1.0.3
    dev: true

  /get-package-type/0.1.0:
    resolution: {integrity: sha512-pjzuKtY64GYfWizNAJ0fr9VqttZkNiK2iS430LtIHzjBEr6bX8Am2zm4sW4Ro5wjWW5cAlRL1qAMTcXbjNAO2Q==}
    engines: {node: '>=8.0.0'}
    dev: true

  /get-stdin/6.0.0:
    resolution: {integrity: sha512-jp4tHawyV7+fkkSKyvjuLZswblUtz+SQKzSWnBbii16BuZksJlU1wuBYXY75r+duh/llF1ur6oNwi+2ZzjKZ7g==}
    engines: {node: '>=4'}
    dev: true

  /get-stream/4.1.0:
    resolution: {integrity: sha512-GMat4EJ5161kIy2HevLlr4luNjBgvmj413KaQA7jt4V8B4RDsfpHk7WQ9GVqfYyyx8OS/L66Kox+rJRNklLK7w==}
    engines: {node: '>=6'}
    dependencies:
      pump: 3.0.0
    dev: true

  /get-stream/6.0.1:
    resolution: {integrity: sha512-ts6Wi+2j3jQjqi70w5AlN8DFnkSwC+MqmxEzdEALB2qXZYV3X/b1CTfgPLGJNMeAWxdPfU8FO1ms3NUfaHCPYg==}
    engines: {node: '>=10'}
    dev: true

  /get-symbol-description/1.0.0:
    resolution: {integrity: sha512-2EmdH1YvIQiZpltCNgkuiUnyukzxM/R6NDJX31Ke3BG1Nq5b0S2PhX59UKi9vZpPDQVdqn+1IcaAwnzTT5vCjw==}
    engines: {node: '>= 0.4'}
    dependencies:
      call-bind: 1.0.2
      get-intrinsic: 1.2.1
    dev: true

  /git-config-path/1.0.1:
    resolution: {integrity: sha512-KcJ2dlrrP5DbBnYIZ2nlikALfRhKzNSX0stvv3ImJ+fvC4hXKoV+U+74SV0upg+jlQZbrtQzc0bu6/Zh+7aQbg==}
    engines: {node: '>=0.10.0'}
    dependencies:
      extend-shallow: 2.0.1
      fs-exists-sync: 0.1.0
      homedir-polyfill: 1.0.3
    dev: true

  /git-hooks-list/1.0.3:
    resolution: {integrity: sha512-Y7wLWcrLUXwk2noSka166byGCvhMtDRpgHdzCno1UQv/n/Hegp++a2xBWJL1lJarnKD3SWaljD+0z1ztqxuKyQ==}
    dev: true

  /gitlab/10.2.1:
    resolution: {integrity: sha512-z+DxRF1C9uayVbocs9aJkJz+kGy14TSm1noB/rAIEBbXOkOYbjKxyuqJzt+0zeFpXFdgA0yq6DVVbvM7HIfGwg==}
    engines: {node: '>=10.0.0'}
    deprecated: 'The gitlab package has found a new home in the @gitbeaker organization. For the latest gitlab node library, check out @gitbeaker/node. A full list of the features can be found here: https://github.com/jdalrymple/gitbeaker#readme'
    dependencies:
      form-data: 2.5.1
      humps: 2.0.1
      ky: 0.12.0
      ky-universal: 0.3.0_ky@0.12.0
      li: 1.3.0
      query-string: 6.14.1
      universal-url: 2.0.0
    transitivePeerDependencies:
      - encoding
    dev: true

  /glob-parent/5.1.2:
    resolution: {integrity: sha512-AOIgSQCepiJYwP3ARnGx+5VnTu2HBYdzbGP45eLw1vr3zB3vZLeyed1sC9hnbcOc9/SrMyM5RPQrkGz4aS9Zow==}
    engines: {node: '>= 6'}
    dependencies:
      is-glob: 4.0.3
    dev: true

  /glob-parent/6.0.2:
    resolution: {integrity: sha512-XxwI8EOhVQgWp6iDL+3b0r86f4d6AX6zSU55HfB4ydCEuXLXc5FcYeOu+nnGftS4TEju/11rt4KJPTMgbfmv4A==}
    engines: {node: '>=10.13.0'}
    dependencies:
      is-glob: 4.0.3
    dev: true

  /glob-to-regexp/0.4.1:
    resolution: {integrity: sha512-lkX1HJXwyMcprw/5YUZc2s7DrpAiHB21/V+E1rHUrVNokkvB6bqMzT0VfV6/86ZNabt1k14YOIaT7nDvOX3Iiw==}
    dev: true

  /glob/7.2.0:
    resolution: {integrity: sha512-lmLf6gtyrPq8tTjSmrO94wBeQbFR3HbLHbuyD69wuyQkImp2hWqMGB47OX65FBkPffO641IP9jWa1z4ivqG26Q==}
    dependencies:
      fs.realpath: 1.0.0
      inflight: 1.0.6
      inherits: 2.0.4
      minimatch: 3.1.2
      once: 1.4.0
      path-is-absolute: 1.0.1
    dev: true

  /glob/7.2.3:
    resolution: {integrity: sha512-nFR0zLpU2YCaRxwoCJvL6UvCH2JFyFVIvwTLsIf21AuHlMskA1hhTdk+LlYJtOlYt9v6dvszD2BGRqBL+iQK9Q==}
    dependencies:
      fs.realpath: 1.0.0
      inflight: 1.0.6
      inherits: 2.0.4
      minimatch: 3.1.2
      once: 1.4.0
      path-is-absolute: 1.0.1
    dev: true

<<<<<<< HEAD
  /glob/9.3.5:
    resolution: {integrity: sha512-e1LleDykUz2Iu+MTYdkSsuWX8lvAjAcs0Xef0lNIu0S2wOAzuTxCJtcd9S3cijlwYF18EsU3rzb8jPVobxDh9Q==}
    engines: {node: '>=16 || 14 >=14.17'}
    dependencies:
      fs.realpath: 1.0.0
      minimatch: 8.0.4
      minipass: 4.2.8
      path-scurry: 1.9.2
    dev: true

  /globals/13.20.0:
    resolution: {integrity: sha512-Qg5QtVkCy/kv3FUSlu4ukeZDVf9ee0iXLAUYX13gbR17bnejFTzr4iS9bY7kwCf1NztRNm1t91fjOiyx4CSwPQ==}
=======
  /globals/13.17.0:
    resolution: {integrity: sha512-1C+6nQRb1GwGMKm2dH/E7enFAMxGTmGI7/dEdhy/DNelv85w9B72t3uc5frtMNXIbzrarJJ/lTCjcaZwbLJmyw==}
>>>>>>> 5f690c27
    engines: {node: '>=8'}
    dependencies:
      type-fest: 0.20.2
    dev: true

  /globalthis/1.0.3:
    resolution: {integrity: sha512-sFdI5LyBiNTHjRd7cGPWapiHWMOXKyuBNX/cWJ3NfzrZQVa8GI/8cofCl74AOVqq9W5kNmguTIzJ/1s2gyI9wA==}
    engines: {node: '>= 0.4'}
    dependencies:
      define-properties: 1.2.0
    dev: true

  /globby/10.0.0:
    resolution: {integrity: sha512-3LifW9M4joGZasyYPz2A1U74zbC/45fvpXUvO/9KbSa+VV0aGZarWkfdgKyR9sExNP0t0x0ss/UMJpNpcaTspw==}
    engines: {node: '>=8'}
    dependencies:
      '@types/glob': 7.2.0
      array-union: 2.1.0
      dir-glob: 3.0.1
      fast-glob: 3.2.12
      glob: 7.2.3
      ignore: 5.2.4
      merge2: 1.4.1
      slash: 3.0.0
    dev: true

  /globby/11.1.0:
    resolution: {integrity: sha512-jhIXaOzy1sb8IyocaruWSn1TjmnBVs8Ayhcy83rmxNJ8q2uWKCAj3CnJY+KpGSXCueAPc0i05kVvVKtP1t9S3g==}
    engines: {node: '>=10'}
    dependencies:
      array-union: 2.1.0
      dir-glob: 3.0.1
      fast-glob: 3.2.12
      ignore: 5.2.1
      merge2: 1.4.1
      slash: 3.0.0
    dev: true

  /gopd/1.0.1:
    resolution: {integrity: sha512-d65bNlIadxvpb/A2abVdlqKqV563juRnZ1Wtk6s1sIR8uNsXR70xqIzVqxVf1eTqDunwT2MkczEeaezCKTZhwA==}
    dependencies:
      get-intrinsic: 1.2.1
    dev: true

<<<<<<< HEAD
  /graceful-fs/4.2.11:
    resolution: {integrity: sha512-RbJ5/jmFcNNCcDV5o9eTnBLJ/HszWV0P73bc+Ff4nS/rJj+YaS6IGyiOL0VoBYX+l1Wrl3k63h/KrH+nhJ0XvQ==}
=======
  /grapheme-splitter/1.0.4:
    resolution: {integrity: sha512-bzh50DW9kTPM00T8y4o8vQg89Di9oLJVLW/KaOGIXJWP/iqCN6WKYkbNOF04vFLJhwcpYUh9ydh/+5vpOqV4YQ==}
>>>>>>> 5f690c27
    dev: true

  /has-bigints/1.0.2:
    resolution: {integrity: sha512-tSvCKtBr9lkF0Ex0aQiP9N+OpV4zi2r/Nee5VkRDbaqv35RLYMzbwQfFSZZH0kR+Rd6302UJZ2p/bJCEoR3VoQ==}
    dev: true

  /has-flag/2.0.0:
    resolution: {integrity: sha512-P+1n3MnwjR/Epg9BBo1KT8qbye2g2Ou4sFumihwt6I4tsUX7jnLcX4BTOSKg/B1ZrIYMN9FcEnG4x5a7NB8Eng==}
    engines: {node: '>=0.10.0'}
    dev: true

  /has-flag/3.0.0:
    resolution: {integrity: sha512-sKJf1+ceQBr4SMkvQnBDNDtf4TXpVhVGateu0t918bl30FnbE2m4vNLX+VWe/dpjlb+HugGYzW7uQXH98HPEYw==}
    engines: {node: '>=4'}
    dev: true

  /has-flag/4.0.0:
    resolution: {integrity: sha512-EykJT/Q1KjTWctppgIAgfSO0tKVuZUjhgMr17kqTumMl6Afv3EISleU7qZUzoXDFTAHTDC4NOoG/ZxU3EvlMPQ==}
    engines: {node: '>=8'}
    dev: true

  /has-property-descriptors/1.0.0:
    resolution: {integrity: sha512-62DVLZGoiEBDHQyqG4w9xCuZ7eJEwNmJRWw2VY84Oedb7WFcA27fiEVe8oUQx9hAUJ4ekurquucTGwsyO1XGdQ==}
    dependencies:
      get-intrinsic: 1.2.1
    dev: true

  /has-proto/1.0.1:
    resolution: {integrity: sha512-7qE+iP+O+bgF9clE5+UoBFzE65mlBiVj3tKCrlNQ0Ogwm0BjpT/gK4SlLYDMybDh5I3TCTKnPPa0oMG7JDYrhg==}
    engines: {node: '>= 0.4'}
    dev: true

  /has-symbols/1.0.3:
    resolution: {integrity: sha512-l3LCuF6MgDNwTDKkdYGEihYjt5pRPbEg46rtlmnSPlUbgmB8LOIrKJbYYFBSbnPaJexMKtiPO8hmeRjRz2Td+A==}
    engines: {node: '>= 0.4'}
    dev: true

  /has-tostringtag/1.0.0:
    resolution: {integrity: sha512-kFjcSNhnlGV1kyoGk7OXKSawH5JOb/LzUc5w9B02hOTO0dfFRjbHQKvg1d6cf3HbeUmtU9VbbV3qzZ2Teh97WQ==}
    engines: {node: '>= 0.4'}
    dependencies:
      has-symbols: 1.0.3
    dev: true

  /has/1.0.3:
    resolution: {integrity: sha512-f2dvO0VU6Oej7RkWJGrehjbzMAjFp5/VKPp5tTpWIV4JHHZK1/BxbFRtf/siA2SWTe09caDmVtYYzWEIbBS4zw==}
    engines: {node: '>= 0.4.0'}
    dependencies:
      function-bind: 1.1.1
    dev: true

  /hasurl/1.0.0:
    resolution: {integrity: sha512-43ypUd3DbwyCT01UYpA99AEZxZ4aKtRxWGBHEIbjcOsUghd9YUON0C+JF6isNjaiwC/UF5neaUudy6JS9jZPZQ==}
    engines: {node: '>= 4'}
    dev: true

  /he/1.2.0:
    resolution: {integrity: sha512-F/1DnUGPopORZi0ni+CvrCgHQ5FyEAHRLSApuYWMmrbSwoN2Mn/7k+Gl38gJnR7yyDZk6WLXwiGod1JOWNDKGw==}
    hasBin: true
    dev: true

  /homedir-polyfill/1.0.3:
    resolution: {integrity: sha512-eSmmWE5bZTK2Nou4g0AI3zZ9rswp7GRKoKXS1BLUkvPviOqs4YTN1djQIqrXy9k5gEtdLPy86JjRwsNM9tnDcA==}
    engines: {node: '>=0.10.0'}
    dependencies:
      parse-passwd: 1.0.0
    dev: true

  /hosted-git-info/2.8.9:
    resolution: {integrity: sha512-mxIDAb9Lsm6DoOJ7xH+5+X4y1LU/4Hi50L9C5sIswK3JzULS4bwk1FvjdBgvYR4bzT4tuUQiC15FE2f5HbLvYw==}
    dev: true

  /http-call/5.3.0:
    resolution: {integrity: sha512-ahwimsC23ICE4kPl9xTBjKB4inbRaeLyZeRunC/1Jy/Z6X8tv22MEAjK+KBOMSVLaqXPTTmd8638waVIKLGx2w==}
    engines: {node: '>=8.0.0'}
    dependencies:
      content-type: 1.0.5
      debug: 4.3.4
      is-retry-allowed: 1.2.0
      is-stream: 2.0.1
      parse-json: 4.0.0
      tunnel-agent: 0.6.0
    transitivePeerDependencies:
      - supports-color
    dev: true

  /http-proxy-agent/2.1.0:
    resolution: {integrity: sha512-qwHbBLV7WviBl0rQsOzH6o5lwyOIvwp/BdFnvVxXORldu5TmjFfjzBcWUWS5kWAZhmv+JtiDhSuQCp4sBfbIgg==}
    engines: {node: '>= 4.5.0'}
    dependencies:
      agent-base: 4.3.0
      debug: 3.1.0
    transitivePeerDependencies:
      - supports-color
    dev: true

  /https-proxy-agent/2.2.4:
    resolution: {integrity: sha512-OmvfoQ53WLjtA9HeYP9RNrWMJzzAz1JGaSFr1nijg0PVR1JaD/xbJq1mdEIIlxGpXp9eSe/O2LgU9DJmTPd0Eg==}
    engines: {node: '>= 4.5.0'}
    dependencies:
      agent-base: 4.3.0
      debug: 3.2.7
    transitivePeerDependencies:
      - supports-color
    dev: true

  /human-signals/2.1.0:
    resolution: {integrity: sha512-B4FFZ6q/T2jhhksgkbEW3HBvWIfDW85snkQgawt07S7J5QXTk6BkNV+0yAeZrM5QpMAdYlocGoljn0sJ/WQkFw==}
    engines: {node: '>=10.17.0'}
    dev: true

  /humps/2.0.1:
    resolution: {integrity: sha512-E0eIbrFWUhwfXJmsbdjRQFQPrl5pTEoKlz163j1mTqqUnU9PgR4AgB8AIITzuB3vLBdxZXyZ9TDIrwB2OASz4g==}
    dev: true

  /hyperlinker/1.0.0:
    resolution: {integrity: sha512-Ty8UblRWFEcfSuIaajM34LdPXIhbs1ajEX/BBPv24J+enSVaEVY63xQ6lTO9VRYS5LAoghIG0IDJ+p+IPzKUQQ==}
    engines: {node: '>=4'}
    dev: true

  /ieee754/1.2.1:
    resolution: {integrity: sha512-dcyqhDvX1C46lXZcVqCpK+FtMRQVdIMN6/Df5js2zouUsqG7I6sFxitIC+7KYK29KdXOLHdu9zL4sFnoVQnqaA==}
    dev: true

  /ignore/4.0.6:
    resolution: {integrity: sha512-cyFDKrqc/YdcWFniJhzI42+AzS+gNwmUzOSFcRCQYwySuBBBy/KjuxWLZ/FHEH6Moq1NizMOBWyTcv8O4OZIMg==}
    engines: {node: '>= 4'}
    dev: true

  /ignore/5.2.1:
    resolution: {integrity: sha512-d2qQLzTJ9WxQftPAuEQpSPmKqzxePjzVbpAVv62AQ64NTL+wR4JkrVqR/LqFsFEUsHDAiId52mJteHDFuDkElA==}
    engines: {node: '>= 4'}
    dev: true

  /immediate/3.0.6:
    resolution: {integrity: sha512-XXOFtyqDjNDAQxVfYxuF7g9Il/IbWmmlQg2MYKOH8ExIT1qg6xc4zyS3HaEEATgs1btfzxq15ciUiY7gjSXRGQ==}
    dev: true

  /import-fresh/3.3.0:
    resolution: {integrity: sha512-veYYhQa+D1QBKznvhUHxb8faxlrwUnxseDAbAp457E0wLNio2bOSKnjYDhMj+YiAq61xrMGhQk9iXVk5FzgQMw==}
    engines: {node: '>=6'}
    dependencies:
      parent-module: 1.0.1
      resolve-from: 4.0.0
    dev: true

  /import-lazy/4.0.0:
    resolution: {integrity: sha512-rKtvo6a868b5Hu3heneU+L4yEQ4jYKLtjpnPeUdK7h0yzXGmyBTypknlkCvHFBqfX9YlorEiMM6Dnq/5atfHkw==}
    engines: {node: '>=8'}
    dev: true

  /imurmurhash/0.1.4:
    resolution: {integrity: sha512-JmXMZ6wuvDmLiHEml9ykzqO6lwFbof0GG4IkcGaENdCRDDmMVnny7s5HsIgHCbaq0w2MyPhDqkhTUgS2LU2PHA==}
    engines: {node: '>=0.8.19'}
    dev: true

  /indent-string/4.0.0:
    resolution: {integrity: sha512-EdDDZu4A2OyIK7Lr/2zG+w5jmbuk1DVBnEwREQvBzspBJkCEbRa8GxU1lghYcaGJCnRWibjDXlq779X1/y5xwg==}
    engines: {node: '>=8'}
    dev: true

  /inflight/1.0.6:
    resolution: {integrity: sha512-k92I/b08q4wvFscXCLvqfsHCrjrF7yiXsQuIVvVE7N82W3+aqpzuUdBbfhWcy/FZR3/4IgflMgKLOsvPDrGCJA==}
    dependencies:
      once: 1.4.0
      wrappy: 1.0.2
    dev: true

  /inherits/2.0.4:
    resolution: {integrity: sha512-k/vGaX4/Yla3WzyMCvTQOXYeIHvqOKtnqBduzTHpzpQZzAskKMhZ2K+EnBiSM9zGSoIFeMpXKxa4dYeZIQqewQ==}
    dev: true

  /ini/1.3.8:
    resolution: {integrity: sha512-JV/yugV2uzW5iMRSiZAyDtQd+nxtUnjeLt0acNdw98kKLrvuRVyB80tsREOE7yvGVgalhZ6RNXCmEHkUKBKxew==}
    dev: true

  /int64-buffer/0.1.10:
    resolution: {integrity: sha512-v7cSY1J8ydZ0GyjUHqF+1bshJ6cnEVLo9EnjB8p+4HDRPZc9N5jjmvUV7NvEsqQOKyH0pmIBFWXVQbiS0+OBbA==}
    dev: true

  /internal-slot/1.0.5:
    resolution: {integrity: sha512-Y+R5hJrzs52QCG2laLn4udYVnxsfny9CpOhNhUvk/SSSVyF6T27FzRbF0sroPidSu3X8oEAkOn2K804mjpt6UQ==}
    engines: {node: '>= 0.4'}
    dependencies:
      get-intrinsic: 1.2.1
      has: 1.0.3
      side-channel: 1.0.4
    dev: true

  /interpret/1.4.0:
    resolution: {integrity: sha512-agE4QfB2Lkp9uICn7BAqoscw4SZP9kTE2hxiFI3jBPmXJfdqiahTbUuKGsMoN2GtqL9AxhYioAcVvgsb1HvRbA==}
    engines: {node: '>= 0.10'}
    dev: true

  /is-array-buffer/3.0.2:
    resolution: {integrity: sha512-y+FyyR/w8vfIRq4eQcM1EYgSTnmHXPqaF+IgzgraytCFq5Xh8lllDVmAZolPJiZttZLeFSINPYMaEJ7/vWUa1w==}
    dependencies:
      call-bind: 1.0.2
      get-intrinsic: 1.2.1
      is-typed-array: 1.1.10
    dev: true

  /is-arrayish/0.2.1:
    resolution: {integrity: sha512-zz06S8t0ozoDXMG+ube26zeCTNXcKIPJZJi8hBrF4idCLms4CG9QtK7qBl1boi5ODzFpjswb5JPmHCbMpjaYzg==}
    dev: true

  /is-bigint/1.0.4:
    resolution: {integrity: sha512-zB9CruMamjym81i2JZ3UMn54PKGsQzsJeo6xvN3HJJ4CAsQNB6iRutp2To77OfCNuoxspsIhzaPoO1zyCEhFOg==}
    dependencies:
      has-bigints: 1.0.2
    dev: true

  /is-binary-path/2.1.0:
    resolution: {integrity: sha512-ZMERYes6pDydyuGidse7OsHxtbI7WVeUEozgR/g7rd0xUimYNlvZRE/K2MgZTjWy725IfelLeVcEM97mmtRGXw==}
    engines: {node: '>=8'}
    dependencies:
      binary-extensions: 2.2.0
    dev: true

  /is-boolean-object/1.1.2:
    resolution: {integrity: sha512-gDYaKHJmnj4aWxyj6YHyXVpdQawtVLHU5cb+eztPGczf6cjuTdwve5ZIEfgXqH4e57An1D1AKf8CZ3kYrQRqYA==}
    engines: {node: '>= 0.4'}
    dependencies:
      call-bind: 1.0.2
      has-tostringtag: 1.0.0
    dev: true

  /is-builtin-module/3.2.1:
    resolution: {integrity: sha512-BSLE3HnV2syZ0FK0iMA/yUGplUeMmNz4AW5fnTunbCIqZi4vG3WjJT9FHMy5D69xmAYBHXQhJdALdpwVxV501A==}
    engines: {node: '>=6'}
    dependencies:
      builtin-modules: 3.3.0
    dev: true

  /is-callable/1.2.7:
    resolution: {integrity: sha512-1BC0BVFhS/p0qtw6enp8e+8OD0UrK0oFLztSjNzhcKA3WDuJxxAPXzPuPtKkjEY9UUoEWlX/8fgKeu2S8i9JTA==}
    engines: {node: '>= 0.4'}
    dev: true

  /is-core-module/2.12.1:
    resolution: {integrity: sha512-Q4ZuBAe2FUsKtyQJoQHlvP8OvBERxO3jEmy1I7hcRXcJBGGHFh/aJBswbXuS9sgrDH2QUO8ilkwNPHvHMd8clg==}
    dependencies:
      has: 1.0.3
    dev: true

  /is-date-object/1.0.5:
    resolution: {integrity: sha512-9YQaSxsAiSwcvS33MBk3wTCVnWK+HhF8VZR2jRxehM16QcVOdHqPn4VPHmRK4lSr38n9JriurInLcP90xsYNfQ==}
    engines: {node: '>= 0.4'}
    dependencies:
      has-tostringtag: 1.0.0
    dev: true

  /is-docker/2.2.1:
    resolution: {integrity: sha512-F+i2BKsFrH66iaUFc0woD8sLy8getkwTwtOBjvs56Cx4CgJDeKQeqfz8wAYiSb8JOprWhHH5p77PbmYCvvUuXQ==}
    engines: {node: '>=8'}
    hasBin: true
    dev: true

  /is-extendable/0.1.1:
    resolution: {integrity: sha512-5BMULNob1vgFX6EjQw5izWDxrecWK9AM72rugNr0TFldMOi0fj6Jk+zeKIt0xGj4cEfQIJth4w3OKWOJ4f+AFw==}
    engines: {node: '>=0.10.0'}
    dev: true

  /is-extglob/2.1.1:
    resolution: {integrity: sha512-SbKbANkN603Vi4jEZv49LeVJMn4yGwsbzZworEoyEiutsN3nJYdbO36zfhGJ6QEDpOZIFkDtnq5JRxmvl3jsoQ==}
    engines: {node: '>=0.10.0'}
    dev: true

  /is-fullwidth-code-point/3.0.0:
    resolution: {integrity: sha512-zymm5+u+sCsSWyD9qNaejV3DFvhCKclKdizYaJUuHA83RLjb7nSuGnddCHGv0hk+KY7BMAlsWeK4Ueg6EV6XQg==}
    engines: {node: '>=8'}
    dev: true

  /is-glob/4.0.3:
    resolution: {integrity: sha512-xelSayHH36ZgE7ZWhli7pW34hNbNl8Ojv5KVmkJD4hBdD3th8Tfk9vYasLM+mXWOZhFkgZfxhLSnrwRr4elSSg==}
    engines: {node: '>=0.10.0'}
    dependencies:
      is-extglob: 2.1.1
    dev: true

  /is-negative-zero/2.0.2:
    resolution: {integrity: sha512-dqJvarLawXsFbNDeJW7zAz8ItJ9cd28YufuuFzh0G8pNHjJMnY08Dv7sYX2uF5UpQOwieAeOExEYAWWfu7ZZUA==}
    engines: {node: '>= 0.4'}
    dev: true

  /is-number-object/1.0.7:
    resolution: {integrity: sha512-k1U0IRzLMo7ZlYIfzRu23Oh6MiIFasgpb9X76eqfFZAqwH44UI4KTBvBYIZ1dSL9ZzChTB9ShHfLkR4pdW5krQ==}
    engines: {node: '>= 0.4'}
    dependencies:
      has-tostringtag: 1.0.0
    dev: true

  /is-number/7.0.0:
    resolution: {integrity: sha512-41Cifkg6e8TylSpdtTpeLVMqvSBEVzTttHvERD741+pnZ8ANv0004MRL43QKPDlK9cGvNp6NZWZUBlbGXYxxng==}
    engines: {node: '>=0.12.0'}
    dev: true

  /is-plain-obj/2.1.0:
    resolution: {integrity: sha512-YWnfyRwxL/+SsrWYfOpUtz5b3YD+nyfkHvjbcanzk8zgyO4ASD67uVMRt8k5bM4lLMDnXfriRhOpemw+NfT1eA==}
    engines: {node: '>=8'}
    dev: true

  /is-plain-object/5.0.0:
    resolution: {integrity: sha512-VRSzKkbMm5jMDoKLbltAkFQ5Qr7VDiTFGXxYFXXowVj387GeGNOCsOH6Msy00SGZ3Fp84b1Naa1psqgcCIEP5Q==}
    engines: {node: '>=0.10.0'}
    dev: true

  /is-regex/1.1.4:
    resolution: {integrity: sha512-kvRdxDsxZjhzUX07ZnLydzS1TU/TJlTUHHY4YLL87e37oUA49DfkLqgy+VjFocowy29cKvcSiu+kIv728jTTVg==}
    engines: {node: '>= 0.4'}
    dependencies:
      call-bind: 1.0.2
      has-tostringtag: 1.0.0
    dev: true

  /is-retry-allowed/1.2.0:
    resolution: {integrity: sha512-RUbUeKwvm3XG2VYamhJL1xFktgjvPzL0Hq8C+6yrWIswDy3BIXGqCxhxkc30N9jqK311gVU137K8Ei55/zVJRg==}
    engines: {node: '>=0.10.0'}
    dev: true

  /is-shared-array-buffer/1.0.2:
    resolution: {integrity: sha512-sqN2UDu1/0y6uvXyStCOzyhAjCSlHceFoMKJW8W9EU9cvic/QdsZ0kEU93HEy3IUEFZIiH/3w+AH/UQbPHNdhA==}
    dependencies:
      call-bind: 1.0.2
    dev: true

  /is-stream/1.1.0:
    resolution: {integrity: sha512-uQPm8kcs47jx38atAcWTVxyltQYoPT68y9aWYdV6yWXSyW8mzSat0TL6CiWdZeCdF3KrAvpVtnHbTv4RN+rqdQ==}
    engines: {node: '>=0.10.0'}
    dev: true

  /is-stream/2.0.1:
    resolution: {integrity: sha512-hFoiJiTl63nn+kstHGBtewWSKnQLpyb155KHheA1l39uvtO9nWIop1p3udqPcUd/xbF1VLMO4n7OI6p7RbngDg==}
    engines: {node: '>=8'}
    dev: true

  /is-string/1.0.7:
    resolution: {integrity: sha512-tE2UXzivje6ofPW7l23cjDOMa09gb7xlAqG6jG5ej6uPV32TlWP3NKPigtaGeHNu9fohccRYvIiZMfOOnOYUtg==}
    engines: {node: '>= 0.4'}
    dependencies:
      has-tostringtag: 1.0.0
    dev: true

  /is-symbol/1.0.4:
    resolution: {integrity: sha512-C/CPBqKWnvdcxqIARxyOh4v1UUEOCHpgDa0WYgpKDFMszcrPcffg5uhwSgPCLD2WWxmq6isisz87tzT01tuGhg==}
    engines: {node: '>= 0.4'}
    dependencies:
      has-symbols: 1.0.3
    dev: true

  /is-typed-array/1.1.10:
    resolution: {integrity: sha512-PJqgEHiWZvMpaFZ3uTc8kHPM4+4ADTlDniuQL7cU/UDA0Ql7F70yGfHph3cLNe+c9toaigv+DFzTJKhc2CtO6A==}
    engines: {node: '>= 0.4'}
    dependencies:
      available-typed-arrays: 1.0.5
      call-bind: 1.0.2
      for-each: 0.3.3
      gopd: 1.0.1
      has-tostringtag: 1.0.0
    dev: true

  /is-unicode-supported/0.1.0:
    resolution: {integrity: sha512-knxG2q4UC3u8stRGyAVJCOdxFmv5DZiRcdlIaAQXAbSfJya+OhopNotLQrstBhququ4ZpuKbDc/8S6mgXgPFPw==}
    engines: {node: '>=10'}
    dev: true

  /is-weakref/1.0.2:
    resolution: {integrity: sha512-qctsuLZmIQ0+vSSMfoVvyFe2+GSEvnmZ2ezTup1SBse9+twCCeial6EEi3Nc2KFcf6+qz2FBPnjXsk8xhKSaPQ==}
    dependencies:
      call-bind: 1.0.2
    dev: true

  /is-wsl/2.2.0:
    resolution: {integrity: sha512-fKzAra0rGJUUBwGBgNkHZuToZcn+TtXHpeCgmkMJMMYx1sQDYaCSyjJBSCa2nH1DGm7s3n1oBnohoVTBaN7Lww==}
    engines: {node: '>=8'}
    dependencies:
      is-docker: 2.2.1
    dev: true

  /isarray/1.0.0:
    resolution: {integrity: sha512-VLghIWNM6ELQzo7zwmcg0NmTVyWKYjvIeM83yjp0wRDTmUnrM678fQbcKBo6n2CJEF0szoG//ytg+TKla89ALQ==}
    dev: true

  /isexe/2.0.0:
    resolution: {integrity: sha512-RHxMLp9lnKHGHRng9QFhRCMbYAcVpn69smSGcq3f36xjgVVWThj4qqLbTLlq7Ssj8B+fIQ1EuCEGI2lKsyQeIw==}
    dev: true

  /jake/10.8.7:
    resolution: {integrity: sha512-ZDi3aP+fG/LchyBzUM804VjddnwfSfsdeYkwt8NcbKRvo4rFkjhs456iLFn3k2ZUWvNe4i48WACDbza8fhq2+w==}
    engines: {node: '>=10'}
    hasBin: true
    dependencies:
      async: 3.2.4
      chalk: 4.1.2
      filelist: 1.0.4
      minimatch: 3.1.2
    dev: true

  /jest-worker/27.5.1:
    resolution: {integrity: sha512-7vuh85V5cdDofPyxn58nrPjBktZo0u9x1g8WtjQol+jZDaE+fhN+cIvTj11GndBnMnyfrUOG1sZQxCdjKh+DKg==}
    engines: {node: '>= 10.13.0'}
    dependencies:
      '@types/node': 14.18.51
      merge-stream: 2.0.0
      supports-color: 8.1.1
    dev: true

  /jju/1.4.0:
    resolution: {integrity: sha512-8wb9Yw966OSxApiCt0K3yNJL8pnNeIv+OEq2YMidz4FKP6nonSRoOXc80iXY4JaN2FC11B9qsNmDsm+ZOfMROA==}
    dev: true

  /js-tokens/4.0.0:
    resolution: {integrity: sha512-RdJUflcE3cUzKiMqQgsCu06FPu9UdIJO0beYbPhHN4k6apgJtifcoCtT9bcxOpYBtpD2kCM6Sbzg4CausW/PKQ==}
    dev: true

  /js-yaml/3.14.1:
    resolution: {integrity: sha512-okMH7OXXJ7YrN9Ok3/SXrnu4iX9yOk+25nqX4imS2npuvTYDmo/QEZoqwZkYaIDk3jVvBOTOIEgEhaLOynBS9g==}
    hasBin: true
    dependencies:
      argparse: 1.0.10
      esprima: 4.0.1
    dev: true

  /js-yaml/4.1.0:
    resolution: {integrity: sha512-wpxZs9NoxZaJESJGIZTyDEaYpl0FKSA+FB9aJiyemKhMwkxQg63h4T1KJgUGHpTqPDNRcmmYLugrRjJlBtWvRA==}
    hasBin: true
    dependencies:
      argparse: 2.0.1
    dev: true

  /jsdoc-type-pratt-parser/3.1.0:
    resolution: {integrity: sha512-MgtD0ZiCDk9B+eI73BextfRrVQl0oyzRG8B2BjORts6jbunj4ScKPcyXGTbB6eXL4y9TzxCm6hyeLq/2ASzNdw==}
    engines: {node: '>=12.0.0'}
    dev: true

  /json-parse-better-errors/1.0.2:
    resolution: {integrity: sha512-mrqyZKfX5EhL7hvqcV6WG1yYjnjeuYDzDhhcAAUrq8Po85NBQBJP+ZDUT75qZQ98IkUoBqdkExkukOU7Ts2wrw==}
    dev: true

  /json-parse-even-better-errors/2.3.1:
    resolution: {integrity: sha512-xyFwyhro/JEof6Ghe2iz2NcXoj2sloNsWr/XsERDK/oiPCfaNhl5ONfp+jQdAZRQQ0IJWNzH9zIZF7li91kh2w==}
    dev: true

  /json-schema-traverse/0.4.1:
    resolution: {integrity: sha512-xbbCH5dCYU5T8LcEhhuh7HJ88HXuW3qsI3Y0zOZFKfZEHcpWiHU/Jxzk629Brsab/mMiHQti9wMP+845RPe3Vg==}
    dev: true

  /json-schema-traverse/1.0.0:
    resolution: {integrity: sha512-NM8/P9n3XjXhIZn1lLhkFaACTOURQXjWhV4BA/RnOv8xvgqtqpAX9IO4mRQxSx1Rlo4tqzeqb0sOlruaOy3dug==}
    dev: true

  /json-stable-stringify-without-jsonify/1.0.1:
    resolution: {integrity: sha512-Bdboy+l7tA3OGW6FjyFHWkP5LuByj1Tk33Ljyq0axyzdk9//JSi2u3fP1QSmd1KNwq6VOKYGlAu87CisVir6Pw==}
    dev: true

  /json5/1.0.2:
    resolution: {integrity: sha512-g1MWMLBiz8FKi1e4w0UyVL3w+iJceWAFBAaBnnGKOpNa5f8TLktkbre1+s6oICydWAm+HRUGTmI+//xv2hvXYA==}
    hasBin: true
    dependencies:
      minimist: 1.2.8
    dev: true

  /json5/2.2.3:
    resolution: {integrity: sha512-XmOWe7eyHYH14cLdVPoyg+GOH3rYX++KpzrylJwSW98t3Nk+U8XOl8FWKOgwtzdb8lXGf6zYwDUzeHMWfxasyg==}
    engines: {node: '>=6'}
    hasBin: true
    dev: true

  /jsonfile/4.0.0:
    resolution: {integrity: sha512-m6F1R3z8jjlf2imQHS2Qez5sjKWQzbuuhuJ/FKYFRZvPE3PuHcSMVZzfsLhGVOkfd20obL5SWEBew5ShlquNxg==}
    optionalDependencies:
      graceful-fs: 4.2.11
    dev: true

  /jsonfile/6.1.0:
    resolution: {integrity: sha512-5dgndWOriYSm5cnYaJNhalLNDKOqFwyDB/rr1E9ZsGciGvKPs8R2xYGCacuf3z6K1YKDz182fd+fY3cn3pMqXQ==}
    dependencies:
      universalify: 2.0.0
    optionalDependencies:
      graceful-fs: 4.2.11
    dev: true

  /jsonpointer/5.0.1:
    resolution: {integrity: sha512-p/nXbhSEcu3pZRdkW1OfJhpsVtW1gd4Wa1fnQc9YLiTfAjn0312eMKimbdIQzuZl9aa9xUGaRlP9T/CJE/ditQ==}
    engines: {node: '>=0.10.0'}
    dev: true

  /jsonwebtoken/8.5.1:
    resolution: {integrity: sha512-XjwVfRS6jTMsqYs0EsuJ4LGxXV14zQybNd4L2r0UvbVnSF9Af8x7p5MzbJ90Ioz/9TI41/hTCvznF/loiSzn8w==}
    engines: {node: '>=4', npm: '>=1.4.28'}
    dependencies:
      jws: 3.2.2
      lodash.includes: 4.3.0
      lodash.isboolean: 3.0.3
      lodash.isinteger: 4.0.4
      lodash.isnumber: 3.0.3
      lodash.isplainobject: 4.0.6
      lodash.isstring: 4.0.1
      lodash.once: 4.1.1
      ms: 2.1.3
      semver: 5.7.1
    dev: true

  /jsx-ast-utils/3.3.3:
    resolution: {integrity: sha512-fYQHZTZ8jSfmWZ0iyzfwiU4WDX4HpHbMCZ3gPlWYiCl3BoeOTsqKBqnTVfH2rYT7eP5c3sVbeSPHnnJOaTrWiw==}
    engines: {node: '>=4.0'}
    dependencies:
      array-includes: 3.1.6
      object.assign: 4.1.4
    dev: true

  /jszip/3.10.1:
    resolution: {integrity: sha512-xXDvecyTpGLrqFrvkrUSoxxfJI5AH7U8zxxtVclpsUtMCq4JQ290LY8AW5c7Ggnr/Y/oK+bQMbqK2qmtk3pN4g==}
    dependencies:
      lie: 3.3.0
      pako: 1.0.11
      readable-stream: 2.3.8
      setimmediate: 1.0.5
    dev: true

  /jwa/1.4.1:
    resolution: {integrity: sha512-qiLX/xhEEFKUAJ6FiBMbes3w9ATzyk5W7Hvzpa/SLYdxNtng+gcurvrI7TbACjIXlsJyr05/S1oUhZrc63evQA==}
    dependencies:
      buffer-equal-constant-time: 1.0.1
      ecdsa-sig-formatter: 1.0.11
      safe-buffer: 5.2.1
    dev: true

  /jws/3.2.2:
    resolution: {integrity: sha512-YHlZCB6lMTllWDtSPHz/ZXTsi8S00usEV6v1tjq8tOUZzw7DpSDWVXjXDre6ed1w/pd495ODpHZYSdkRTsa0HA==}
    dependencies:
      jwa: 1.4.1
      safe-buffer: 5.2.1
    dev: true

  /klona/2.0.6:
    resolution: {integrity: sha512-dhG34DXATL5hSxJbIexCft8FChFXtmskoZYnoPWjXQuebWYCNkVeV3KkGegCK9CP1oswI/vQibS2GY7Em/sJJA==}
    engines: {node: '>= 8'}
    dev: true

  /ky-universal/0.3.0_ky@0.12.0:
    resolution: {integrity: sha512-CM4Bgb2zZZpsprcjI6DNYTaH3oGHXL2u7BU4DK+lfCuC4snkt9/WRpMYeKbBbXscvKkeqBwzzjFX2WwmKY5K/A==}
    engines: {node: '>=8'}
    peerDependencies:
      ky: '>=0.12.0'
    dependencies:
      abort-controller: 3.0.0
      ky: 0.12.0
      node-fetch: 2.6.11
    transitivePeerDependencies:
      - encoding
    dev: true

  /ky/0.12.0:
    resolution: {integrity: sha512-t9b7v3V2fGwAcQnnDDQwKQGF55eWrf4pwi1RN08Fy8b/9GEwV7Ea0xQiaSW6ZbeghBHIwl8kgnla4vVo9seepQ==}
    engines: {node: '>=8'}
    dev: true

  /levn/0.4.1:
    resolution: {integrity: sha512-+bT2uH4E5LGE7h/n3evcS/sQlJXCpIp6ym8OWJ5eV6+67Dsql/LaaT7qJBAt2rzfoa/5QBGBhxDix1dMt2kQKQ==}
    engines: {node: '>= 0.8.0'}
    dependencies:
      prelude-ls: 1.2.1
      type-check: 0.4.0
    dev: true

  /li/1.3.0:
    resolution: {integrity: sha512-z34TU6GlMram52Tss5mt1m//ifRIpKH5Dqm7yUVOdHI+BQCs9qGPHFaCUTIzsWX7edN30aa2WrPwR7IO10FHaw==}
    dev: true

  /lie/3.3.0:
    resolution: {integrity: sha512-UaiMJzeWRlEujzAuw5LokY1L5ecNQYZKfmyZ9L7wDHb/p5etKaxXhohBcrw0EYby+G/NA52vRSN4N39dxHAIwQ==}
    dependencies:
      immediate: 3.0.6
    dev: true

  /lines-and-columns/1.2.4:
    resolution: {integrity: sha512-7ylylesZQ/PV29jhEDl3Ufjo6ZX7gCqJr5F7PKrqc93v7fzSymt1BpwEU8nAUXs8qzzvqhbjhK5QZg6Mt/HkBg==}
    dev: true

  /load-json-file/5.3.0:
    resolution: {integrity: sha512-cJGP40Jc/VXUsp8/OrnyKyTZ1y6v/dphm3bioS+RrKXjK2BB6wHUd6JptZEFDGgGahMT+InnZO5i1Ei9mpC8Bw==}
    engines: {node: '>=6'}
    dependencies:
      graceful-fs: 4.2.11
      parse-json: 4.0.0
      pify: 4.0.1
      strip-bom: 3.0.0
      type-fest: 0.3.1
    dev: true

  /loader-runner/4.3.0:
    resolution: {integrity: sha512-3R/1M+yS3j5ou80Me59j7F9IMs4PXs3VqRrm0TU3AbKPxlmpoY1TNscJV/oGJXo8qCatFGTfDbY6W6ipGOYXfg==}
    engines: {node: '>=6.11.5'}
    dev: true

  /locate-path/5.0.0:
    resolution: {integrity: sha512-t7hw9pI+WvuwNJXwk5zVHpyhIqzg2qTlklJOf0mVxGSbe3Fp2VieZcduNYjaLDoy6p9uGpQEGWG87WpMKlNq8g==}
    engines: {node: '>=8'}
    dependencies:
      p-locate: 4.1.0
    dev: true

  /locate-path/6.0.0:
    resolution: {integrity: sha512-iPZK6eYjbxRu3uB4/WZ3EsEIMJFMqAoopl3R+zuq0UjcAm/MO6KCweDgPfP3elTztoKP3KtnVHxTn2NHBSDVUw==}
    engines: {node: '>=10'}
    dependencies:
      p-locate: 5.0.0
    dev: true

  /lodash.find/4.6.0:
    resolution: {integrity: sha512-yaRZoAV3Xq28F1iafWN1+a0rflOej93l1DQUejs3SZ41h2O9UJBoS9aueGjPDgAl4B6tPC0NuuchLKaDQQ3Isg==}
    dev: true

  /lodash.get/4.4.2:
    resolution: {integrity: sha512-z+Uw/vLuy6gQe8cfaFWD7p0wVv8fJl3mbzXh33RS+0oW2wvUqiRXiQ69gLWSLpgB5/6sU+r6BlQR0MBILadqTQ==}
    dev: true

  /lodash.includes/4.3.0:
    resolution: {integrity: sha512-W3Bx6mdkRTGtlJISOvVD/lbqjTlPPUDTMnlXZFnVwi9NKJ6tiAk6LVdlhZMm17VZisqhKcgzpO5Wz91PCt5b0w==}
    dev: true

  /lodash.isboolean/3.0.3:
    resolution: {integrity: sha512-Bz5mupy2SVbPHURB98VAcw+aHh4vRV5IPNhILUCsOzRmsTmSQ17jIuqopAentWoehktxGd9e/hbIXq980/1QJg==}
    dev: true

  /lodash.isequal/4.5.0:
    resolution: {integrity: sha512-pDo3lu8Jhfjqls6GkMgpahsF9kCyayhgykjyLMNFTKWrpVdAQtYyB4muAMWozBB4ig/dtWAmsMxLEI8wuz+DYQ==}
    dev: true

  /lodash.isinteger/4.0.4:
    resolution: {integrity: sha512-DBwtEWN2caHQ9/imiNeEA5ys1JoRtRfY3d7V9wkqtbycnAmTvRRmbHKDV4a0EYc678/dia0jrte4tjYwVBaZUA==}
    dev: true

  /lodash.isnumber/3.0.3:
    resolution: {integrity: sha512-QYqzpfwO3/CWf3XP+Z+tkQsfaLL/EnUlXWVkIk5FUPc4sBdTehEqZONuyRt2P67PXAk+NXmTBcc97zw9t1FQrw==}
    dev: true

  /lodash.isobject/3.0.2:
    resolution: {integrity: sha512-3/Qptq2vr7WeJbB4KHUSKlq8Pl7ASXi3UG6CMbBm8WRtXi8+GHm7mKaU3urfpSEzWe2wCIChs6/sdocUsTKJiA==}
    dev: true

  /lodash.isplainobject/4.0.6:
    resolution: {integrity: sha512-oSXzaWypCMHkPC3NvBEaPHf0KsA5mvPrOPgQWDsbg8n7orZ290M0BmC/jgRZ4vcJ6DTAhjrsSYgdsW/F+MFOBA==}
    dev: true

  /lodash.isstring/4.0.1:
    resolution: {integrity: sha512-0wJxfxH1wgO3GrbuP+dTTk7op+6L41QCXbGINEmD+ny/G/eCqGzxyCsh7159S+mgDDcoarnBw6PC1PS5+wUGgw==}
    dev: true

  /lodash.keys/4.2.0:
    resolution: {integrity: sha512-J79MkJcp7Df5mizHiVNpjoHXLi4HLjh9VLS/M7lQSGoQ+0oQ+lWEigREkqKyizPB1IawvQLLKY8mzEcm1tkyxQ==}
    dev: true

  /lodash.mapvalues/4.6.0:
    resolution: {integrity: sha512-JPFqXFeZQ7BfS00H58kClY7SPVeHertPE0lNuCyZ26/XlN8TvakYD7b9bGyNmXbT/D3BbtPAAmq90gPWqLkxlQ==}
    dev: true

  /lodash.memoize/4.1.2:
    resolution: {integrity: sha512-t7j+NzmgnQzTAYXcsHYLgimltOV1MXHtlOWf6GjL9Kj8GK5FInw5JotxvbOs+IvV1/Dzo04/fCGfLVs7aXb4Ag==}
    dev: true

  /lodash.merge/4.6.2:
    resolution: {integrity: sha512-0KpjqXRVvrYyCsX1swR/XTK0va6VQkQM6MNo7PqW77ByjAhoARA8EfrP1N4+KlKj8YS0ZUCtRT/YUuhyYDujIQ==}
    dev: true

  /lodash.once/4.1.1:
    resolution: {integrity: sha512-Sb487aTOCr9drQVL8pIxOzVhafOjZN9UU54hiN8PU3uAiSV7lx1yYNpbNmex2PK6dSJoNTSJUUswT651yww3Mg==}
    dev: true

  /lodash.set/4.3.2:
    resolution: {integrity: sha512-4hNPN5jlm/N/HLMCO43v8BXKq9Z7QdAGc/VGrRD61w8gN9g/6jF9A4L1pbUgBLCffi0w9VsXfTOij5x8iTyFvg==}
    dev: true

  /lodash.sortby/4.7.0:
    resolution: {integrity: sha512-HDWXG8isMntAyRF5vZ7xKuEvOhT4AhlRt/3czTSjvGUxjYCBVRQY48ViDHyfYz9VIoBkW4TMGQNapx+l3RUwdA==}
    dev: true

  /lodash.truncate/4.4.2:
    resolution: {integrity: sha512-jttmRe7bRse52OsWIMDLaXxWqRAmtIUccAQ3garviCqJjafXOfNMO0yMfNpdD6zbGaTU0P5Nz7e7gAT6cKmJRw==}
    dev: true

  /lodash.uniq/4.5.0:
    resolution: {integrity: sha512-xfBaXQd9ryd9dlSDvnvI0lvxfLJlYAZzXomUYzLKtUeOQvOP5piqAWuGtrhWeqaXK9hhoM/iyJc5AV+XfsX3HQ==}
    dev: true

  /lodash/4.17.21:
    resolution: {integrity: sha512-v2kDEe57lecTulaDIuNTPy3Ry4gLGJ6Z1O3vE1krgXZNrsQ+LFTGHVxVjcXPs17LhbZVGedAJv8XZ1tvj5FvSg==}
    dev: true

  /log-symbols/4.1.0:
    resolution: {integrity: sha512-8XPvpAA8uyhfteu8pIvQxpJZ7SYYdpUivZpGy6sFsBuKRY/7rQGavedeB8aK+Zkyq6upMFVL/9AW6vOYzfRyLg==}
    engines: {node: '>=10'}
    dependencies:
      chalk: 4.1.2
      is-unicode-supported: 0.1.0
    dev: true

  /loose-envify/1.4.0:
    resolution: {integrity: sha512-lyuxPGr/Wfhrlem2CL/UcnUc1zcqKAImBDzukY7Y5F/yQiNdko6+fRLevlw1HgMySw7f611UIY408EtxRSoK3Q==}
    hasBin: true
    dependencies:
      js-tokens: 4.0.0
    dev: true

  /lru-cache/4.1.5:
    resolution: {integrity: sha512-sWZlbEP2OsHNkXrMl5GYk/jKk70MBng6UU4YI/qGDYbgf6YbP4EvmqISbXCoJiRKs+1bSpFHVgQxvJ17F2li5g==}
    dependencies:
      pseudomap: 1.0.2
      yallist: 2.1.2
    dev: true

  /lru-cache/6.0.0:
    resolution: {integrity: sha512-Jo6dJ04CmSjuznwJSS3pUeWmd/H0ffTlkXXgwZi+eq1UCmqQwCh+eLsYOYCwY991i2Fah4h1BEMCx4qThGbsiA==}
    engines: {node: '>=10'}
    dependencies:
      yallist: 4.0.0
    dev: true

  /lru-cache/9.1.2:
    resolution: {integrity: sha512-ERJq3FOzJTxBbFjZ7iDs+NiK4VI9Wz+RdrrAB8dio1oV+YvdPzUEE4QNiT2VD51DkIbCYRUUzCRkssXCHqSnKQ==}
    engines: {node: 14 || >=16.14}
    dev: true

  /macos-release/2.5.1:
    resolution: {integrity: sha512-DXqXhEM7gW59OjZO8NIjBCz9AQ1BEMrfiOAl4AYByHCtVHRF4KoGNO8mqQeM8lRCtQe/UnJ4imO/d2HdkKsd+A==}
    engines: {node: '>=6'}
    dev: true

  /make-error/1.3.6:
    resolution: {integrity: sha512-s8UhlNe7vPKomQhC1qFelMokr/Sc3AgNbso3n74mVPA5LTZwkB9NlXf4XPamLxJE8h0gh73rM94xvwRT2CVInw==}
    dev: true

  /memfs-or-file-map-to-github-branch/1.2.1_@octokit+core@4.2.4:
    resolution: {integrity: sha512-I/hQzJ2a/pCGR8fkSQ9l5Yx+FQ4e7X6blNHyWBm2ojeFLT3GVzGkTj7xnyWpdclrr7Nq4dmx3xrvu70m3ypzAQ==}
    dependencies:
      '@octokit/rest': 16.43.2_@octokit+core@4.2.4
    transitivePeerDependencies:
      - '@octokit/core'
      - encoding
    dev: true

  /merge-stream/2.0.0:
    resolution: {integrity: sha512-abv/qOcuPfk3URPfDzmZU1LKmuw8kT+0nIHvKrKgFrwifol/doWcdA4ZqsWQ8ENrFKkd67Mfpo/LovbIUsbt3w==}
    dev: true

  /merge2/1.4.1:
    resolution: {integrity: sha512-8q7VEgMJW4J8tcfVPy8g09NcQwZdbwFEqhe/WZkoIzjn/3TGDwtOCYtXGxA3O8tPzpczCCDgv+P2P5y00ZJOOg==}
    engines: {node: '>= 8'}
    dev: true

  /micromatch/4.0.5:
    resolution: {integrity: sha512-DMy+ERcEW2q8Z2Po+WNXuw3c5YaUSFjAO5GsJqfEl7UjvtIuFKO6ZrKvcItdy98dwFI2N1tg3zNIdKaQT+aNdA==}
    engines: {node: '>=8.6'}
    dependencies:
      braces: 3.0.2
      picomatch: 2.3.1
    dev: true

  /mime-db/1.52.0:
    resolution: {integrity: sha512-sPU4uV7dYlvtWJxwwxHD0PuihVNiE7TyAbQ5SWxDCB9mUYvOgroQOwYQQOKPJ8CIbE+1ETVlOoK1UC2nU3gYvg==}
    engines: {node: '>= 0.6'}
    dev: true

  /mime-types/2.1.35:
    resolution: {integrity: sha512-ZDY+bPm5zTTF+YpCrAU9nK0UgICYPT0QtT1NZWFv4s++TNkcgVaT0g6+4R2uI4MjQjzysHB1zxuWL50hzaeXiw==}
    engines: {node: '>= 0.6'}
    dependencies:
      mime-db: 1.52.0
    dev: true

  /mimic-fn/2.1.0:
    resolution: {integrity: sha512-OqbOk5oEQeAZ8WXWydlu9HJjz9WVdEIvamMCcXmuqUYjTknH/sqsWvhQ3vgwKFRR1HpjvNBKQ37nbJgYzGqGcg==}
    engines: {node: '>=6'}
    dev: true

  /min-indent/1.0.1:
    resolution: {integrity: sha512-I9jwMn07Sy/IwOj3zVkVik2JTvgpaykDZEigL6Rx6N9LbMywwUSMtxET+7lVoDLLd3O3IXwJwvuuns8UB/HeAg==}
    engines: {node: '>=4'}
    dev: true

  /minimatch/3.1.2:
    resolution: {integrity: sha512-J7p63hRiAjw1NDEww1W7i37+ByIrOWO5XQQAzZ3VOcL0PNybwpfmV/N05zFAzwQ9USyEcX6t3UO+K5aqBQOIHw==}
    dependencies:
      brace-expansion: 1.1.11
    dev: true

  /minimatch/5.0.1:
    resolution: {integrity: sha512-nLDxIFRyhDblz3qMuq+SoRZED4+miJ/G+tdDrjkkkRnjAsBexeGpgjLEQ0blJy7rHhR2b93rhQY4SvyWu9v03g==}
    engines: {node: '>=10'}
    dependencies:
      brace-expansion: 2.0.1
    dev: true

  /minimatch/5.1.6:
    resolution: {integrity: sha512-lKwV/1brpG6mBUFHtb7NUmtABCb2WZZmm2wNiOA5hAb8VdCS4B3dtMWyvcoViccwAW/COERjXLt0zP1zXUN26g==}
    engines: {node: '>=10'}
    dependencies:
      brace-expansion: 2.0.1
    dev: true

  /minimatch/7.4.6:
    resolution: {integrity: sha512-sBz8G/YjVniEz6lKPNpKxXwazJe4c19fEfV2GDMX6AjFz+MX9uDWIZW8XreVhkFW3fkIdTv/gxWr/Kks5FFAVw==}
    engines: {node: '>=10'}
    dependencies:
      brace-expansion: 2.0.1
    dev: true

  /minimatch/8.0.4:
    resolution: {integrity: sha512-W0Wvr9HyFXZRGIDgCicunpQ299OKXs9RgZfaukz4qAW/pJhcpUfupc9c+OObPOFueNy8VSrZgEmDtk6Kh4WzDA==}
    engines: {node: '>=16 || 14 >=14.17'}
    dependencies:
      brace-expansion: 2.0.1
    dev: true

  /minimist/1.2.8:
    resolution: {integrity: sha512-2yyAR8qBkN3YuheJanUpWC5U3bb5osDywNB8RzDVlDwDHbocAJveqqj1u8+SVD7jkWT4yvsHCpWqqWqAxb0zCA==}
    dev: true

  /minipass/4.2.8:
    resolution: {integrity: sha512-fNzuVyifolSLFL4NzpF+wEF4qrgqaaKX0haXPQEdQ7NKAN+WecoKMHV09YcuL/DHxrUsYQOK3MiuDf7Ip2OXfQ==}
    engines: {node: '>=8'}
    dev: true

  /minipass/6.0.2:
    resolution: {integrity: sha512-MzWSV5nYVT7mVyWCwn2o7JH13w2TBRmmSqSRCKzTw+lmft9X4z+3wjvs06Tzijo5z4W/kahUCDpRXTF+ZrmF/w==}
    engines: {node: '>=16 || 14 >=14.17'}
    dev: true

  /mkdirp/1.0.4:
    resolution: {integrity: sha512-vVqVZQyf3WLx2Shd0qJ9xuvqgAyKPLAiqITEtqW0oIUjzo3PePDd6fW9iFz30ef7Ysp/oiWqbhszeGWW2T6Gzw==}
    engines: {node: '>=10'}
    hasBin: true
    dev: true

  /mocha/10.2.0:
    resolution: {integrity: sha512-IDY7fl/BecMwFHzoqF2sg/SHHANeBoMMXFlS9r0OXKDssYE1M5O43wUY/9BVPeIvfH2zmEbBfseqN9gBQZzXkg==}
    engines: {node: '>= 14.0.0'}
    hasBin: true
    dependencies:
      ansi-colors: 4.1.1
      browser-stdout: 1.3.1
      chokidar: 3.5.3
      debug: 4.3.4_supports-color@8.1.1
      diff: 5.0.0
      escape-string-regexp: 4.0.0
      find-up: 5.0.0
      glob: 7.2.0
      he: 1.2.0
      js-yaml: 4.1.0
      log-symbols: 4.1.0
      minimatch: 5.0.1
      ms: 2.1.3
      nanoid: 3.3.3
      serialize-javascript: 6.0.0
      strip-json-comments: 3.1.1
      supports-color: 8.1.1
      workerpool: 6.2.1
      yargs: 16.2.0
      yargs-parser: 20.2.4
      yargs-unparser: 2.0.0
    dev: true

  /ms/2.0.0:
    resolution: {integrity: sha512-Tpp60P6IUJDTuOq/5Z8cdskzJujfwqfOTkrwIwj7IRISpnkJnT6SyJ4PCPnGMoFjC9ddhal5KVIYtAt97ix05A==}
    dev: true

  /ms/2.1.2:
    resolution: {integrity: sha512-sGkPx+VjMtmA6MX27oA4FBFELFCZZ4S4XqeGOXCv68tT+jb3vk/RyaKWP0PTKyWtmLSM0b+adUTEvbs1PEaH2w==}
    dev: true

  /ms/2.1.3:
    resolution: {integrity: sha512-6FlzubTLZG3J2a/NVCAleEhjzq5oxgHyaCU9yYXvcLsvoVaHJq/s5xXI6/XXP6tz7R9xAOtHnSO/tXtF3WRTlA==}
    dev: true

  /msgpack-lite/0.1.26:
    resolution: {integrity: sha512-SZ2IxeqZ1oRFGo0xFGbvBJWMp3yLIY9rlIJyxy8CGrwZn1f0ZK4r6jV/AM1r0FZMDUkWkglOk/eeKIL9g77Nxw==}
    hasBin: true
    dependencies:
      event-lite: 0.1.3
      ieee754: 1.2.1
      int64-buffer: 0.1.10
      isarray: 1.0.0
    dev: true

  /nanoid/3.3.3:
    resolution: {integrity: sha512-p1sjXuopFs0xg+fPASzQ28agW1oHD7xDsd9Xkf3T15H3c/cifrFHVwrh74PdoklAPi+i7MdRsE47vm2r6JoB+w==}
    engines: {node: ^10 || ^12 || ^13.7 || ^14 || >=15.0.1}
    hasBin: true
    dev: true

  /natural-compare-lite/1.4.0:
    resolution: {integrity: sha512-Tj+HTDSJJKaZnfiuw+iaF9skdPpTo2GtEly5JHnWV/hfv2Qj/9RKsGISQtLh2ox3l5EAGw487hnBee0sIJ6v2g==}
    dev: true

  /natural-compare/1.4.0:
    resolution: {integrity: sha512-OWND8ei3VtNC9h7V60qff3SVobHr996CTwgxubgyQYEpg290h9J0buyECNNJexkFm5sOajh5G116RYA1c8ZMSw==}
    dev: true

  /natural-orderby/2.0.3:
    resolution: {integrity: sha512-p7KTHxU0CUrcOXe62Zfrb5Z13nLvPhSWR/so3kFulUQU0sgUll2Z0LwpsLN351eOOD+hRGu/F1g+6xDfPeD++Q==}
    dev: true

  /neo-async/2.6.2:
    resolution: {integrity: sha512-Yd3UES5mWCSqR+qNT93S3UoYUkqAZ9lLg8a7g9rimsWmYGK8cVToA4/sF3RrshdyV3sAGMXVUmpMYOw+dLpOuw==}
    dev: true

  /nice-try/1.0.5:
    resolution: {integrity: sha512-1nh45deeb5olNY7eX82BkPO7SSxR5SSYJiPTrTdFUVYwAl8CKMA5N9PjTYkHiRjisVcxcQ1HXdLhx2qxxJzLNQ==}
    dev: true

  /node-cleanup/2.1.2:
    resolution: {integrity: sha512-qN8v/s2PAJwGUtr1/hYTpNKlD6Y9rc4p8KSmJXyGdYGZsDGKXrGThikLFP9OCHFeLeEpQzPwiAtdIvBLqm//Hw==}
    dev: true

  /node-fetch/2.6.11:
    resolution: {integrity: sha512-4I6pdBY1EthSqDmJkiNk3JIT8cswwR9nfeW/cPdUagJYEQG7R95WRH74wpz7ma8Gh/9dI9FP+OU+0E4FvtA55w==}
    engines: {node: 4.x || >=6.0.0}
    peerDependencies:
      encoding: ^0.1.0
    peerDependenciesMeta:
      encoding:
        optional: true
    dependencies:
      whatwg-url: 5.0.0
    dev: true

  /node-releases/2.0.12:
    resolution: {integrity: sha512-QzsYKWhXTWx8h1kIvqfnC++o0pEmpRQA/aenALsL2F4pqNVr7YzcdMlDij5WBnwftRbJCNJL/O7zdKaxKPHqgQ==}
    dev: true

  /normalize-package-data/2.5.0:
    resolution: {integrity: sha512-/5CMN3T0R4XTj4DcGaexo+roZSdSFW/0AOOTROrjxzCG1wrWXEsGbRKevjlIL+ZDE4sZlJr5ED4YW0yqmkK+eA==}
    dependencies:
      hosted-git-info: 2.8.9
      resolve: 1.22.2
      semver: 5.7.1
      validate-npm-package-license: 3.0.4
    dev: true

  /normalize-path/3.0.0:
    resolution: {integrity: sha512-6eZs5Ls3WtCisHWp9S2GUy8dqkpGi4BVSz3GaqiE6ezub0512ESztXUwUB6C6IKbQkY2Pnb/mD4WYojCRwcwLA==}
    engines: {node: '>=0.10.0'}
    dev: true

  /npm-run-path/2.0.2:
    resolution: {integrity: sha512-lJxZYlT4DW/bRUtFh1MQIWqmLwQfAxnqWG4HhEdjMlkrJYnJn0Jrr2u3mgxqaWsdiBc76TYkTG/mhrnYTuzfHw==}
    engines: {node: '>=4'}
    dependencies:
      path-key: 2.0.1
    dev: true

  /npm-run-path/4.0.1:
    resolution: {integrity: sha512-S48WzZW777zhNIrn7gxOlISNAqi9ZC/uQFnRdbeIHhZhCA6UqpkOT8T1G7BvfdgP4Er8gF4sUbaS0i7QvIfCWw==}
    engines: {node: '>=8'}
    dependencies:
      path-key: 3.1.1
    dev: true

  /npm/9.7.2:
    resolution: {integrity: sha512-LLoOudiSURxzRxfGj+vsD+hKKv2EfxyshDOznxruIkZMouvbaF5sFm4yAwHqxS8aVaOdRl03pRmGpcrFMqMt3g==}
    engines: {node: ^14.17.0 || ^16.13.0 || >=18.0.0}
    hasBin: true
    dev: true
    bundledDependencies:
      - '@isaacs/string-locale-compare'
      - '@npmcli/arborist'
      - '@npmcli/config'
      - '@npmcli/map-workspaces'
      - '@npmcli/package-json'
      - '@npmcli/run-script'
      - abbrev
      - archy
      - cacache
      - chalk
      - ci-info
      - cli-columns
      - cli-table3
      - columnify
      - fastest-levenshtein
      - fs-minipass
      - glob
      - graceful-fs
      - hosted-git-info
      - ini
      - init-package-json
      - is-cidr
      - json-parse-even-better-errors
      - libnpmaccess
      - libnpmdiff
      - libnpmexec
      - libnpmfund
      - libnpmhook
      - libnpmorg
      - libnpmpack
      - libnpmpublish
      - libnpmsearch
      - libnpmteam
      - libnpmversion
      - make-fetch-happen
      - minimatch
      - minipass
      - minipass-pipeline
      - ms
      - node-gyp
      - nopt
      - npm-audit-report
      - npm-install-checks
      - npm-package-arg
      - npm-pick-manifest
      - npm-profile
      - npm-registry-fetch
      - npm-user-validate
      - npmlog
      - p-map
      - pacote
      - parse-conflict-json
      - proc-log
      - qrcode-terminal
      - read
      - semver
      - sigstore
      - ssri
      - supports-color
      - tar
      - text-table
      - tiny-relative-date
      - treeverse
      - validate-npm-package-name
      - which
      - write-file-atomic

  /object-assign/4.1.1:
    resolution: {integrity: sha512-rJgTQnkUnH1sFw8yT6VSU3zD3sWmu6sZhIseY8VX+GRu3P6F7Fu+JNDoXfklElbLJSnc3FUQHVe4cU5hj+BcUg==}
    engines: {node: '>=0.10.0'}
    dev: true

  /object-inspect/1.12.3:
    resolution: {integrity: sha512-geUvdk7c+eizMNUDkRpW1wJwgfOiOeHbxBR/hLXK1aT6zmVSO0jsQcs7fj6MGw89jC/cjGfLcNOrtMYtGqm81g==}
    dev: true

  /object-keys/1.1.1:
    resolution: {integrity: sha512-NuAESUOUMrlIXOfHKzD6bpPu3tYt3xvjNdRIQ+FeT0lNb4K8WR70CaDxhuNguS2XG+GjkyMwOzsN5ZktImfhLA==}
    engines: {node: '>= 0.4'}
    dev: true

  /object-treeify/1.1.33:
    resolution: {integrity: sha512-EFVjAYfzWqWsBMRHPMAXLCDIJnpMhdWAqR7xG6M6a2cs6PMFpl/+Z20w9zDW4vkxOFfddegBKq9Rehd0bxWE7A==}
    engines: {node: '>= 10'}
    dev: true

  /object.assign/4.1.4:
    resolution: {integrity: sha512-1mxKf0e58bvyjSCtKYY4sRe9itRk3PJpquJOjeIkz885CczcI4IvJJDLPS72oowuSh+pBxUFROpX+TU++hxhZQ==}
    engines: {node: '>= 0.4'}
    dependencies:
      call-bind: 1.0.2
      define-properties: 1.2.0
      has-symbols: 1.0.3
      object-keys: 1.1.1
    dev: true

  /object.entries/1.1.6:
    resolution: {integrity: sha512-leTPzo4Zvg3pmbQ3rDK69Rl8GQvIqMWubrkxONG9/ojtFE2rD9fjMKfSI5BxW3osRH1m6VdzmqK8oAY9aT4x5w==}
    engines: {node: '>= 0.4'}
    dependencies:
      call-bind: 1.0.2
      define-properties: 1.2.0
      es-abstract: 1.21.2
    dev: true

  /object.fromentries/2.0.6:
    resolution: {integrity: sha512-VciD13dswC4j1Xt5394WR4MzmAQmlgN72phd/riNp9vtD7tp4QQWJ0R4wvclXcafgcYK8veHRed2W6XeGBvcfg==}
    engines: {node: '>= 0.4'}
    dependencies:
      call-bind: 1.0.2
      define-properties: 1.2.0
      es-abstract: 1.21.2
    dev: true

  /object.hasown/1.1.2:
    resolution: {integrity: sha512-B5UIT3J1W+WuWIU55h0mjlwaqxiE5vYENJXIXZ4VFe05pNYrkKuK0U/6aFcb0pKywYJh7IhfoqUfKVmrJJHZHw==}
    dependencies:
      define-properties: 1.2.0
      es-abstract: 1.21.2
    dev: true

  /object.values/1.1.6:
    resolution: {integrity: sha512-FVVTkD1vENCsAcwNs9k6jea2uHC/X0+JcjG8YA60FN5CMaJmG95wT9jek/xX9nornqGRrBkKtzuAu2wuHpKqvw==}
    engines: {node: '>= 0.4'}
    dependencies:
      call-bind: 1.0.2
      define-properties: 1.2.0
      es-abstract: 1.21.2
    dev: true

  /octokit-pagination-methods/1.1.0:
    resolution: {integrity: sha512-fZ4qZdQ2nxJvtcasX7Ghl+WlWS/d9IgnBIwFZXVNNZUmzpno91SX5bc5vuxiuKoCtK78XxGGNuSCrDC7xYB3OQ==}
    dev: true

  /once/1.4.0:
    resolution: {integrity: sha512-lNaJgI+2Q5URQBkccEKHTQOPaXdUxnZZElQTZY0MFUAuaEqe1E+Nyvgdz/aIyNi6Z9MzO5dv1H8n58/GELp3+w==}
    dependencies:
      wrappy: 1.0.2
    dev: true

  /onetime/5.1.2:
    resolution: {integrity: sha512-kbpaSSGJTWdAY5KPVeMOKXSrPtr8C8C7wodJbcsd51jRnmD+GZu8Y0VoU6Dm5Z4vWr0Ig/1NKuWRKf7j5aaYSg==}
    engines: {node: '>=6'}
    dependencies:
      mimic-fn: 2.1.0
    dev: true

  /optionator/0.9.1:
    resolution: {integrity: sha512-74RlY5FCnhq4jRxVUPKDaRwrVNXMqsGsiW6AJw4XK8hmtm10wC0ypZBLw5IIp85NZMr91+qd1RvvENwg7jjRFw==}
    engines: {node: '>= 0.8.0'}
    dependencies:
      deep-is: 0.1.4
      fast-levenshtein: 2.0.6
      levn: 0.4.1
      prelude-ls: 1.2.1
      type-check: 0.4.0
      word-wrap: 1.2.3
    dev: true

  /os-name/3.1.0:
    resolution: {integrity: sha512-h8L+8aNjNcMpo/mAIBPn5PXCM16iyPGjHNWo6U1YO8sJTMHtEtyczI6QJnLoplswm6goopQkqc7OAnjhWcugVg==}
    engines: {node: '>=6'}
    dependencies:
      macos-release: 2.5.1
      windows-release: 3.3.3
    dev: true

  /override-require/1.1.1:
    resolution: {integrity: sha512-eoJ9YWxFcXbrn2U8FKT6RV+/Kj7fiGAB1VvHzbYKt8xM5ZuKZgCGvnHzDxmreEjcBH28ejg5MiOH4iyY1mQnkg==}
    dev: true

  /p-finally/1.0.0:
    resolution: {integrity: sha512-LICb2p9CB7FS+0eR1oqWnHhp0FljGLZCWBE9aix0Uye9W8LTQPwMTYVGWQWIw9RdQiDg4+epXQODwIYJtSJaow==}
    engines: {node: '>=4'}
    dev: true

  /p-limit/2.3.0:
    resolution: {integrity: sha512-//88mFWSJx8lxCzwdAABTJL2MyWB12+eIY7MDL2SqLmAkeKU9qxRvWuSyTjm3FUmpBEMuFfckAIqEaVGUDxb6w==}
    engines: {node: '>=6'}
    dependencies:
      p-try: 2.2.0
    dev: true

  /p-limit/3.1.0:
    resolution: {integrity: sha512-TYOanM3wGwNGsZN2cVTYPArw454xnXj5qmWF1bEoAc4+cU/ol7GVh7odevjp1FNHduHc3KZMcFduxU5Xc6uJRQ==}
    engines: {node: '>=10'}
    dependencies:
      yocto-queue: 0.1.0
    dev: true

  /p-locate/4.1.0:
    resolution: {integrity: sha512-R79ZZ/0wAxKGu3oYMlz8jy/kbhsNrS7SKZ7PxEHBgJ5+F2mtFW2fK2cOtBh1cHYkQsbzFV7I+EoRKe6Yt0oK7A==}
    engines: {node: '>=8'}
    dependencies:
      p-limit: 2.3.0
    dev: true

  /p-locate/5.0.0:
    resolution: {integrity: sha512-LaNjtRWUBY++zB5nE/NwcaoMylSPk+S+ZHNB1TzdbMJMny6dynpAGt7X/tl/QYq3TIeE6nxHppbo2LGymrG5Pw==}
    engines: {node: '>=10'}
    dependencies:
      p-limit: 3.1.0
    dev: true

  /p-try/2.2.0:
    resolution: {integrity: sha512-R4nPAVTAU0B9D35/Gk3uJf/7XYbQcyohSKdvAxIRSNghFl4e71hVoGnBNQz9cWaXxO2I10KTC+3jMdvvoKw6dQ==}
    engines: {node: '>=6'}
    dev: true

  /pako/1.0.11:
    resolution: {integrity: sha512-4hLB8Py4zZce5s4yd9XzopqwVv/yGNhV1Bl8NTmCq1763HeK2+EwVTv+leGeL13Dnh2wfbqowVPXCIO0z4taYw==}
    dev: true

  /pako/2.1.0:
    resolution: {integrity: sha512-w+eufiZ1WuJYgPXbV/PO3NCMEc3xqylkKHzp8bxp1uW4qaSNQUkwmLLEc3kKsfz8lpV1F8Ht3U1Cm+9Srog2ug==}
    dev: true

  /parent-module/1.0.1:
    resolution: {integrity: sha512-GQ2EWRpQV8/o+Aw8YqtfZZPfNRWZYkbidE9k5rpl/hC3vtHHBfGm2Ifi6qWV+coDGkrUKZAxE3Lot5kcsRlh+g==}
    engines: {node: '>=6'}
    dependencies:
      callsites: 3.1.0
    dev: true

  /parse-diff/0.7.1:
    resolution: {integrity: sha512-1j3l8IKcy4yRK2W4o9EYvJLSzpAVwz4DXqCewYyx2vEwk2gcf3DBPqc8Fj4XV3K33OYJ08A8fWwyu/ykD/HUSg==}
    dev: true

  /parse-git-config/2.0.3:
    resolution: {integrity: sha512-Js7ueMZOVSZ3tP8C7E3KZiHv6QQl7lnJ+OkbxoaFazzSa2KyEHqApfGbU3XboUgUnq4ZuUmskUpYKTNx01fm5A==}
    engines: {node: '>=6'}
    dependencies:
      expand-tilde: 2.0.2
      git-config-path: 1.0.1
      ini: 1.3.8
    dev: true

  /parse-github-url/1.0.2:
    resolution: {integrity: sha512-kgBf6avCbO3Cn6+RnzRGLkUsv4ZVqv/VfAYkRsyBcgkshNvVBkRn1FEZcW0Jb+npXQWm2vHPnnOqFteZxRRGNw==}
    engines: {node: '>=0.10.0'}
    hasBin: true
    dev: true

  /parse-json/4.0.0:
    resolution: {integrity: sha512-aOIos8bujGN93/8Ox/jPLh7RwVnPEysynVFE+fQZyg6jKELEHwzgKdLRFHUgXJL6kylijVSBC4BvN9OmsB48Rw==}
    engines: {node: '>=4'}
    dependencies:
      error-ex: 1.3.2
      json-parse-better-errors: 1.0.2
    dev: true

  /parse-json/5.2.0:
    resolution: {integrity: sha512-ayCKvm/phCGxOkYRSCM82iDwct8/EonSEgCSxWxD7ve6jHggsFl4fZVQBPRNgQoKiuV/odhFrGzQXZwbifC8Rg==}
    engines: {node: '>=8'}
    dependencies:
      '@babel/code-frame': 7.22.5
      error-ex: 1.3.2
      json-parse-even-better-errors: 2.3.1
      lines-and-columns: 1.2.4
    dev: true

  /parse-link-header/2.0.0:
    resolution: {integrity: sha512-xjU87V0VyHZybn2RrCX5TIFGxTVZE6zqqZWMPlIKiSKuWh/X5WZdt+w1Ki1nXB+8L/KtL+nZ4iq+sfI6MrhhMw==}
    dependencies:
      xtend: 4.0.2
    dev: true

  /parse-passwd/1.0.0:
    resolution: {integrity: sha512-1Y1A//QUXEZK7YKz+rD9WydcE1+EuPr6ZBgKecAB8tmoW6UFv0NREVJe1p+jRxtThkcbbKkfwIbWJe/IeE6m2Q==}
    engines: {node: '>=0.10.0'}
    dev: true

  /password-prompt/1.1.2:
    resolution: {integrity: sha512-bpuBhROdrhuN3E7G/koAju0WjVw9/uQOG5Co5mokNj0MiOSBVZS1JTwM4zl55hu0WFmIEFvO9cU9sJQiBIYeIA==}
    dependencies:
      ansi-escapes: 3.2.0
      cross-spawn: 6.0.5
    dev: true

  /path-browserify/1.0.1:
    resolution: {integrity: sha512-b7uo2UCUOYZcnF/3ID0lulOJi/bafxa1xPe7ZPsammBSpjSWQkjNxlt635YGS2MiR9GjvuXCtz2emr3jbsz98g==}
    dev: true

  /path-exists/4.0.0:
    resolution: {integrity: sha512-ak9Qy5Q7jYb2Wwcey5Fpvg2KoAc/ZIhLSLOSBmRmygPsGwkVVt0fZa0qrtMz+m6tJTAHfZQ8FnmB4MG4LWy7/w==}
    engines: {node: '>=8'}
    dev: true

  /path-is-absolute/1.0.1:
    resolution: {integrity: sha512-AVbw3UJ2e9bq64vSaS9Am0fje1Pa8pbGqTTsmXfaIiMpnr5DlDhfJOuLj9Sf95ZPVDAUerDfEk88MPmPe7UCQg==}
    engines: {node: '>=0.10.0'}
    dev: true

  /path-key/2.0.1:
    resolution: {integrity: sha512-fEHGKCSmUSDPv4uoj8AlD+joPlq3peND+HRYyxFz4KPw4z926S/b8rIuFs2FYJg3BwsxJf6A9/3eIdLaYC+9Dw==}
    engines: {node: '>=4'}
    dev: true

  /path-key/3.1.1:
    resolution: {integrity: sha512-ojmeN0qd+y0jszEtoY48r0Peq5dwMEkIlCOu6Q5f41lfkswXuKtYrhgoTpLnyIcHm24Uhqx+5Tqm2InSwLhE6Q==}
    engines: {node: '>=8'}
    dev: true

  /path-parse/1.0.7:
    resolution: {integrity: sha512-LDJzPVEEEPR+y48z93A0Ed0yXb8pAByGWo/k5YYdYgpY2/2EsOsksJrq7lOHxryrVOn1ejG6oAp8ahvOIQD8sw==}
    dev: true

  /path-scurry/1.9.2:
    resolution: {integrity: sha512-qSDLy2aGFPm8i4rsbHd4MNyTcrzHFsLQykrtbuGRknZZCBBVXSv2tSCDN2Cg6Rt/GFRw8GoW9y9Ecw5rIPG1sg==}
    engines: {node: '>=16 || 14 >=14.17'}
    dependencies:
      lru-cache: 9.1.2
      minipass: 6.0.2
    dev: true

  /path-type/4.0.0:
    resolution: {integrity: sha512-gDKb8aZMDeD/tZWs9P6+q0J9Mwkdl6xMV8TjnGP3qJVJ06bdMgkbBlLU8IdfOsIsFz2BW1rNVT3XuNEl8zPAvw==}
    engines: {node: '>=8'}
    dev: true

  /picocolors/1.0.0:
    resolution: {integrity: sha512-1fygroTLlHu66zi26VoTDv8yRgm0Fccecssto+MhsZ0D/DGW2sm8E8AjW7NU5VVTRt5GxbeZ5qBuJr+HyLYkjQ==}
    dev: true

  /picomatch/2.3.1:
    resolution: {integrity: sha512-JU3teHTNjmE2VCGFzuY8EXzCDVwEqB2a8fsIvwaStHhAWJEeVd1o1QD80CU6+ZdEXXSLbSsuLwJjkCBWqRQUVA==}
    engines: {node: '>=8.6'}
    dev: true

  /pify/4.0.1:
    resolution: {integrity: sha512-uB80kBFb/tfd68bVleG9T5GGsGPjJrLAUpR5PZIrhBnIaRTQRjqdJSsIKkOP6OAIFbj7GOrcudc5pNjZ+geV2g==}
    engines: {node: '>=6'}
    dev: true

  /pinpoint/1.1.0:
    resolution: {integrity: sha512-+04FTD9x7Cls2rihLlo57QDCcHoLBGn5Dk51SwtFBWkUWLxZaBXyNVpCw1S+atvE7GmnFjeaRZ0WLq3UYuqAdg==}
    dev: true

  /pluralize/8.0.0:
    resolution: {integrity: sha512-Nc3IT5yHzflTfbjgqWcCPpo7DaKy4FnpB0l/zCAW0Tc7jxAiuqSxHasntB3D7887LSrA93kDJ9IXovxJYxyLCA==}
    engines: {node: '>=4'}
    dev: true

  /prelude-ls/1.2.1:
    resolution: {integrity: sha512-vkcDPrRZo1QZLbn5RLGPpg/WmIQ65qoWWhcGKf/b5eplkkarX0m9z8ppCat4mlOqUsWpyNuYgO3VRyrYHSzX5g==}
    engines: {node: '>= 0.8.0'}
    dev: true

  /prettier/2.6.2:
    resolution: {integrity: sha512-PkUpF+qoXTqhOeWL9fu7As8LXsIUZ1WYaJiY/a7McAQzxjk82OF0tibkFXVCDImZtWxbvojFjerkiLb0/q8mew==}
    engines: {node: '>=10.13.0'}
    hasBin: true
    dev: true

  /prettyjson/1.2.5:
    resolution: {integrity: sha512-rksPWtoZb2ZpT5OVgtmy0KHVM+Dca3iVwWY9ifwhcexfjebtgjg3wmrUt9PvJ59XIYBcknQeYHD8IAnVlh9lAw==}
    hasBin: true
    dependencies:
      colors: 1.4.0
      minimist: 1.2.8
    dev: true

  /process-nextick-args/2.0.1:
    resolution: {integrity: sha512-3ouUOpQhtgrbOa17J7+uxOTpITYWaGP7/AhoR3+A+/1e9skrzelGi/dXzEYyvbxubEF6Wn2ypscTKiKJFFn1ag==}
    dev: true

  /progress/2.0.3:
    resolution: {integrity: sha512-7PiHtLll5LdnKIMw100I+8xJXR5gW2QwWYkT6iJva0bXitZKa/XMrSbdmg3r2Xnaidz9Qumd0VPaMrZlF9V9sA==}
    engines: {node: '>=0.4.0'}
    dev: true

  /prop-types/15.8.1:
    resolution: {integrity: sha512-oj87CgZICdulUohogVAR7AjlC0327U4el4L6eAvOqCeudMDVU0NThNaV+b9Df4dXgSP1gXMTnPdhfe/2qDH5cg==}
    dependencies:
      loose-envify: 1.4.0
      object-assign: 4.1.1
      react-is: 16.13.1
    dev: true

  /pseudomap/1.0.2:
    resolution: {integrity: sha512-b/YwNhb8lk1Zz2+bXXpS/LK9OisiZZ1SNsSLxN1x2OXVEhW2Ckr/7mWE5vrC1ZTiJlD9g19jWszTmJsB+oEpFQ==}
    dev: true

<<<<<<< HEAD
  /pump/3.0.0:
    resolution: {integrity: sha512-LwZy+p3SFs1Pytd/jYct4wpv49HiYCqd9Rlc5ZVdk0V+8Yzv6jR5Blk3TRmPL1ft69TxP0IMZGJ+WPFU2BFhww==}
    dependencies:
      end-of-stream: 1.4.4
      once: 1.4.0
    dev: true

  /punycode/2.3.0:
    resolution: {integrity: sha512-rRV+zQD8tVFys26lAGR9WUuS4iUAngJScM+ZRSKtvl5tKeZ2t5bvdNFdNHBW9FWR4guGHlgmsZ1G7BSm2wTbuA==}
=======
  /punycode/2.1.1:
    resolution: {integrity: sha512-XRsRjdf+j5ml+y/6GKHPZbrF/8p2Yga0JPtdqTIY2Xe5ohJPD9saDJJLPvp9+NSBprVvevdXZybnj2cv8OEd0A==}
>>>>>>> 5f690c27
    engines: {node: '>=6'}
    dev: true

  /qs/6.11.2:
    resolution: {integrity: sha512-tDNIz22aBzCDxLtVH++VnTfzxlfeK5CbqohpSqpJgj1Wg/cQbStNAz3NuqCs5vV+pjBsK4x4pN9HlVh7rcYRiA==}
    engines: {node: '>=0.6'}
    dependencies:
      side-channel: 1.0.4
    dev: true

  /query-string/6.14.1:
    resolution: {integrity: sha512-XDxAeVmpfu1/6IjyT/gXHOl+S0vQ9owggJ30hhWKdHAsNPOcasn5o9BW0eejZqL2e4vMjhAxoW3jVHcD6mbcYw==}
    engines: {node: '>=6'}
    dependencies:
      decode-uri-component: 0.2.2
      filter-obj: 1.1.0
      split-on-first: 1.1.0
      strict-uri-encode: 2.0.0
    dev: true

  /queue-microtask/1.2.3:
    resolution: {integrity: sha512-NuaNSa6flKT5JaSYQzJok04JzTL1CA6aGhv5rfLW3PgqA+M2ChpZQnAC8h8i4ZFkBS8X5RqkDBHA7r4hej3K9A==}
    dev: true

  /randombytes/2.1.0:
    resolution: {integrity: sha512-vYl3iOX+4CKUWuxGi9Ukhie6fsqXqS9FE2Zaic4tNFD2N2QQaXOMFbuKK4QmDHC0JO6B1Zp41J0LpT0oR68amQ==}
    dependencies:
      safe-buffer: 5.2.1
    dev: true

  /react-is/16.13.1:
    resolution: {integrity: sha512-24e6ynE2H+OKt4kqsOvNd8kBpV65zoxbA4BVsEOB3ARVWQki/DHzaUoC5KuON/BiccDaCCTZBuOcfZs70kR8bQ==}
    dev: true

  /read-pkg-up/7.0.1:
    resolution: {integrity: sha512-zK0TB7Xd6JpCLmlLmufqykGE+/TlOePD6qKClNW7hHDKFh/J7/7gCWGR7joEQEW1bKq3a3yUZSObOoWLFQ4ohg==}
    engines: {node: '>=8'}
    dependencies:
      find-up: 4.1.0
      read-pkg: 5.2.0
      type-fest: 0.8.1
    dev: true

  /read-pkg/5.2.0:
    resolution: {integrity: sha512-Ug69mNOpfvKDAc2Q8DRpMjjzdtrnv9HcSMX+4VsZxD1aZ6ZzrIE7rlzXBtWTyhULSMKg076AW6WR5iZpD0JiOg==}
    engines: {node: '>=8'}
    dependencies:
      '@types/normalize-package-data': 2.4.1
      normalize-package-data: 2.5.0
      parse-json: 5.2.0
      type-fest: 0.6.0
    dev: true

  /read-yaml-file/1.1.0:
    resolution: {integrity: sha512-VIMnQi/Z4HT2Fxuwg5KrY174U1VdUIASQVWXXyqtNRtxSr9IYkn1rsI6Tb6HsrHCmB7gVpNwX6JxPTHcH6IoTA==}
    engines: {node: '>=6'}
    dependencies:
      graceful-fs: 4.2.11
      js-yaml: 3.14.1
      pify: 4.0.1
      strip-bom: 3.0.0
    dev: true

  /readable-stream/2.3.8:
    resolution: {integrity: sha512-8p0AUk4XODgIewSi0l8Epjs+EVnWiK7NoDIEGU0HhE7+ZyY8D1IMY7odu5lRrFXGg71L15KG8QrPmum45RTtdA==}
    dependencies:
      core-util-is: 1.0.3
      inherits: 2.0.4
      isarray: 1.0.0
      process-nextick-args: 2.0.1
      safe-buffer: 5.1.2
      string_decoder: 1.1.1
      util-deprecate: 1.0.2
    dev: true

  /readdirp/3.6.0:
    resolution: {integrity: sha512-hOS089on8RduqdbhvQ5Z37A0ESjsqz6qnRcffsMU3495FuTdqSm+7bhJ29JvIOsBDEEnan5DPu9t3To9VRlMzA==}
    engines: {node: '>=8.10.0'}
    dependencies:
      picomatch: 2.3.1
    dev: true

<<<<<<< HEAD
  /readline-sync/1.4.10:
    resolution: {integrity: sha512-gNva8/6UAe8QYepIQH/jQ2qn91Qj0B9sYjMBBs3QOB8F2CXcKgLxQaJRP76sWVRQt+QU+8fAkCbCvjjMFu7Ycw==}
    engines: {node: '>= 0.8.0'}
    dev: true

  /rechoir/0.6.2:
    resolution: {integrity: sha512-HFM8rkZ+i3zrV+4LQjwQ0W+ez98pApMGM3HUrN04j3CqzPOzl9nmP15Y8YXNm8QHGv/eacOVEjqhmWpkRV0NAw==}
    engines: {node: '>= 0.10'}
    dependencies:
      resolve: 1.22.2
    dev: true

  /redeyed/2.1.1:
    resolution: {integrity: sha512-FNpGGo1DycYAdnrKFxCMmKYgo/mILAqtRYbkdQD8Ep/Hk2PQ5+aEAEx+IU713RTDmuBaH0c8P5ZozurNu5ObRQ==}
    dependencies:
      esprima: 4.0.1
    dev: true

  /regenerator-runtime/0.13.11:
    resolution: {integrity: sha512-kY1AZVr2Ra+t+piVaJ4gxaFaReZVH40AKNo7UCX6W+dEwBo/2oZJzqfuN1qLq1oL45o56cPaTXELwrTh8Fpggg==}
    dev: true

=======
>>>>>>> 5f690c27
  /regexp-tree/0.1.27:
    resolution: {integrity: sha512-iETxpjK6YoRWJG5o6hXLwvjYAoW+FEZn9os0PD/b6AP6xQwsa/Y7lCVgIixBbUPMfhu+i2LtdeAqVTgGlQarfA==}
    hasBin: true
    dev: true

  /regexp.prototype.flags/1.5.0:
    resolution: {integrity: sha512-0SutC3pNudRKgquxGoRGIz946MZVHqbNfPjBdxeOhBrdgDKlRoXmYLQN9xRbrR09ZXWeGAdPuif7egofn6v5LA==}
    engines: {node: '>= 0.4'}
    dependencies:
      call-bind: 1.0.2
      define-properties: 1.2.0
      functions-have-names: 1.2.3
    dev: true

  /regexpp/3.2.0:
    resolution: {integrity: sha512-pq2bWo9mVD43nbts2wGv17XLiNLya+GklZ8kaDLV2Z08gDCsGpnKn9BFMepvWuHCbyVvY7J5o5+BVvoQbmlJLg==}
    engines: {node: '>=8'}
    dev: true

  /replace-in-file/6.3.5:
    resolution: {integrity: sha512-arB9d3ENdKva2fxRnSjwBEXfK1npgyci7ZZuwysgAp7ORjHSyxz6oqIjTEv8R0Ydl4Ll7uOAZXL4vbkhGIizCg==}
    engines: {node: '>=10'}
    hasBin: true
    dependencies:
      chalk: 4.1.2
      glob: 7.2.3
      yargs: 17.7.2
    dev: true

  /require-directory/2.1.1:
    resolution: {integrity: sha512-fGxEI7+wsG9xrvdjsrlmL22OMTTiHRwAMroiEeMgq8gzoLC/PQr7RsRDSTLUg/bZAZtF+TVIkHc6/4RIKrui+Q==}
    engines: {node: '>=0.10.0'}
    dev: true

  /require-from-string/2.0.2:
    resolution: {integrity: sha512-Xf0nWe6RseziFMu+Ap9biiUbmplq6S9/p+7w7YXP/JBHhrUDDUhwa+vANyubuqfZWTveU//DYVGsDG7RKL/vEw==}
    engines: {node: '>=0.10.0'}
    dev: true

  /resolve-from/4.0.0:
    resolution: {integrity: sha512-pb/MYmXstAkysRFx8piNI1tGFNQIFA3vkE3Gq4EuA1dF6gHp/+vgZqsCGJapvy8N3Q+4o7FwvquPJcnZ7RYy4g==}
    engines: {node: '>=4'}
    dev: true

  /resolve/1.19.0:
    resolution: {integrity: sha512-rArEXAgsBG4UgRGcynxWIWKFvh/XZCcS8UJdHhwy91zwAvCZIbcs+vAbflgBnNjYMs/i/i+/Ux6IZhML1yPvxg==}
    dependencies:
      is-core-module: 2.12.1
      path-parse: 1.0.7
    dev: true

  /resolve/1.22.2:
    resolution: {integrity: sha512-Sb+mjNHOULsBv818T40qSPeRiuWLyaGMa5ewydRLFimneixmVy2zdivRl+AF6jaYPC8ERxGDmFSiqui6SfPd+g==}
    hasBin: true
    dependencies:
      is-core-module: 2.12.1
      path-parse: 1.0.7
      supports-preserve-symlinks-flag: 1.0.0
    dev: true

  /resolve/2.0.0-next.4:
    resolution: {integrity: sha512-iMDbmAWtfU+MHpxt/I5iWI7cY6YVEZUQ3MBgPQ++XD1PELuJHIl82xBmObyP2KyQmkNB2dsqF7seoQQiAn5yDQ==}
    hasBin: true
    dependencies:
      is-core-module: 2.12.1
      path-parse: 1.0.7
      supports-preserve-symlinks-flag: 1.0.0
    dev: true

  /retry/0.12.0:
    resolution: {integrity: sha512-9LkiTwjUh6rT555DtE9rTX+BKByPfrMzEAtnlEtdEwr3Nkffwiihqe2bWADg+OQRjt9gl6ICdmB/ZFDCGAtSow==}
    engines: {node: '>= 4'}
    dev: true

  /reusify/1.0.4:
    resolution: {integrity: sha512-U9nH88a3fc/ekCF1l0/UP1IosiuIjyTh7hBvXVMHYgVcfGvt897Xguj2UOLDeI5BG2m7/uwyaLVT6fbtCwTyzw==}
    engines: {iojs: '>=1.0.0', node: '>=0.10.0'}
    dev: true

  /rimraf/2.7.1:
    resolution: {integrity: sha512-uWjbaKIK3T1OSVptzX7Nl6PvQ3qAGtKEtVRjRuazjfL3Bx5eI409VZSqgND+4UNnmzLVdPj9FqFJNPqBZFve4w==}
    hasBin: true
    dependencies:
      glob: 7.2.3
    dev: true

  /rimraf/3.0.2:
    resolution: {integrity: sha512-JZkJMZkAGFFPP2YqXZXPbMlMBgsxzE8ILs4lMIX/2o0L9UBw9O/Y3o6wFw/i9YLapcUJWwqbi3kdxIPdC62TIA==}
    hasBin: true
    dependencies:
      glob: 7.2.3
    dev: true

  /rimraf/4.4.1:
    resolution: {integrity: sha512-Gk8NlF062+T9CqNGn6h4tls3k6T1+/nXdOcSZVikNVtlRdYpA7wRJJMoXmuvOnLW844rPjdQ7JgXCYM6PPC/og==}
    engines: {node: '>=14'}
    hasBin: true
    dependencies:
      glob: 9.3.5
    dev: true

  /run-parallel/1.2.0:
    resolution: {integrity: sha512-5l4VyZR86LZ/lDxZTR6jqL8AFE2S0IFLMP26AbjsLVADxHdhB/c0GUsH+y39UfCi3dzz8OlQuPmnaJOMoDHQBA==}
    dependencies:
      queue-microtask: 1.2.3
    dev: true

  /rxjs/6.6.7:
    resolution: {integrity: sha512-hTdwr+7yYNIT5n4AMYp85KA6yw2Va0FLa3Rguvbpa4W3I5xynaBZo41cM3XM+4Q6fRMj3sBYIR1VAmZMXYJvRQ==}
    engines: {npm: '>=2.0.0'}
    dependencies:
      tslib: 1.14.1
    dev: true

  /safe-buffer/5.1.2:
    resolution: {integrity: sha512-Gd2UZBJDkXlY7GbJxfsE8/nvKkUEU1G38c1siN6QP6a9PT9MmHB8GnpscSmMJSoF8LOIrt8ud/wPtojys4G6+g==}
    dev: true

  /safe-buffer/5.2.1:
    resolution: {integrity: sha512-rp3So07KcdmmKbGvgaNxQSJr7bGVSVk5S9Eq1F+ppbRo70+YeaDxkw5Dd8NPN+GD6bjnYm2VuPuCXmpuYvmCXQ==}
    dev: true

  /safe-regex-test/1.0.0:
    resolution: {integrity: sha512-JBUUzyOgEwXQY1NuPtvcj/qcBDbDmEvWufhlnXZIm75DEHp+afM1r1ujJpJsV/gSM4t59tpDyPi1sd6ZaPFfsA==}
    dependencies:
      call-bind: 1.0.2
      get-intrinsic: 1.2.1
      is-regex: 1.1.4
    dev: true

  /safe-regex/2.1.1:
    resolution: {integrity: sha512-rx+x8AMzKb5Q5lQ95Zoi6ZbJqwCLkqi3XuJXp5P3rT8OEc6sZCJG5AE5dU3lsgRr/F4Bs31jSlVN+j5KrsGu9A==}
    dependencies:
      regexp-tree: 0.1.27
    dev: true

  /schema-utils/3.3.0:
    resolution: {integrity: sha512-pN/yOAvcC+5rQ5nERGuwrjLlYvLTbCibnZ1I7B1LaiAz9BRBlE9GMgE/eqV30P7aJQUf7Ddimy/RsbYO/GrVGg==}
    engines: {node: '>= 10.13.0'}
    dependencies:
      '@types/json-schema': 7.0.12
      ajv: 6.12.6
      ajv-keywords: 3.5.2_ajv@6.12.6
    dev: true

  /semver/5.7.1:
    resolution: {integrity: sha512-sauaDf/PZdVgrLTNYHRtpXa1iRiKcaebiKQ1BJdpQlWH2lCvexQdX55snPFyK7QzpudqbCI0qXFfOasHdyNDGQ==}
    hasBin: true
    dev: true

  /semver/6.3.0:
    resolution: {integrity: sha512-b39TBaTSfV6yBrapU89p5fKekE2m/NwnDocOVruQFS1/veMgdzuPcnOM34M6CwxW8jH/lxEa5rBoDeUwu5HHTw==}
    hasBin: true
    dev: true

  /semver/7.3.8:
    resolution: {integrity: sha512-NB1ctGL5rlHrPJtFDVIVzTyQylMLu9N9VICA6HSFJo8MCGVTMW6gfpicwKmmK/dAjTOrqu5l63JJOpDSrAis3A==}
<<<<<<< HEAD
    engines: {node: '>=10'}
    hasBin: true
    dependencies:
      lru-cache: 6.0.0
    dev: true

  /semver/7.5.2:
    resolution: {integrity: sha512-SoftuTROv/cRjCze/scjGyiDtcUyxw1rgYQSZY7XTmtR5hX+dm76iDbTH8TkLPHCQmlbQVSSbNZCPM2hb0knnQ==}
=======
>>>>>>> 5f690c27
    engines: {node: '>=10'}
    hasBin: true
    dependencies:
      lru-cache: 6.0.0
    dev: true

  /serialize-javascript/6.0.0:
    resolution: {integrity: sha512-Qr3TosvguFt8ePWqsvRfrKyQXIiW+nGbYpy8XK24NQHE83caxWt+mIymTT19DGFbNWNLfEwsrkSmN64lVWB9ag==}
    dependencies:
      randombytes: 2.1.0
    dev: true

  /serialize-javascript/6.0.1:
    resolution: {integrity: sha512-owoXEFjWRllis8/M1Q+Cw5k8ZH40e3zhp/ovX+Xr/vi1qj6QesbyXXViFbpNvWvPNAD62SutwEXavefrLJWj7w==}
    dependencies:
      randombytes: 2.1.0
    dev: true

  /setimmediate/1.0.5:
    resolution: {integrity: sha512-MATJdZp8sLqDl/68LfQmbP8zKPLQNV6BIZoIgrscFDQ+RsvK/BxeDQOgyxKKoh0y/8h3BqVFnCqQ/gd+reiIXA==}
    dev: true

  /shebang-command/1.2.0:
    resolution: {integrity: sha512-EV3L1+UQWGor21OmnvojK36mhg+TyIKDh3iFBKBohr5xeXIhNBcx8oWdgkTEEQ+BEFFYdLRuqMfd5L84N1V5Vg==}
    engines: {node: '>=0.10.0'}
    dependencies:
      shebang-regex: 1.0.0
    dev: true

  /shebang-command/2.0.0:
    resolution: {integrity: sha512-kHxr2zZpYtdmrN1qDjrrX/Z1rR1kG8Dx+gkpK1G4eXmvXswmcE1hTWBWYUzlraYw1/yZp6YuDY77YtvbN0dmDA==}
    engines: {node: '>=8'}
    dependencies:
      shebang-regex: 3.0.0
    dev: true

  /shebang-regex/1.0.0:
    resolution: {integrity: sha512-wpoSFAxys6b2a2wHZ1XpDSgD7N9iVjg29Ph9uV/uaP9Ex/KXlkTZTeddxDPSYQpgvzKLGJke2UU0AzoGCjNIvQ==}
    engines: {node: '>=0.10.0'}
    dev: true

  /shebang-regex/3.0.0:
    resolution: {integrity: sha512-7++dFhtcx3353uBaq8DDR4NuxBetBzC7ZQOhmTQInHEd6bSrXdiEyzCvG07Z44UYdLShWUyXt5M/yhz8ekcb1A==}
    engines: {node: '>=8'}
    dev: true

  /shelljs/0.8.5:
    resolution: {integrity: sha512-TiwcRcrkhHvbrZbnRcFYMLl30Dfov3HKqzp5tO5b4pt6G/SezKcYhmDg15zXVBswHmctSAQKznqNW2LO5tTDow==}
    engines: {node: '>=4'}
    hasBin: true
    dependencies:
      glob: 7.2.3
      interpret: 1.4.0
      rechoir: 0.6.2
    dev: true

  /side-channel/1.0.4:
    resolution: {integrity: sha512-q5XPytqFEIKHkGdiMIrY10mvLRvnQh42/+GoBlFW3b2LXLE2xxJpZFdm94we0BaoV3RwJyGqg5wS7epxTv0Zvw==}
    dependencies:
      call-bind: 1.0.2
      get-intrinsic: 1.2.1
      object-inspect: 1.12.3
    dev: true

  /sigmund/1.0.1:
    resolution: {integrity: sha512-fCvEXfh6NWpm+YSuY2bpXb/VIihqWA6hLsgboC+0nl71Q7N7o2eaCW8mJa/NLvQhs6jpd3VZV4UiUQlV6+lc8g==}
    dev: true

  /signal-exit/3.0.7:
    resolution: {integrity: sha512-wnD2ZE+l+SPC/uoS0vXeE9L1+0wuaMqKlfz9AMUo38JsyLSBWSFcHR1Rri62LZc12vLr1gb3jl7iwQhgwpAbGQ==}
    dev: true

  /slash/3.0.0:
    resolution: {integrity: sha512-g9Q1haeby36OSStwb4ntCGGGaKsaVSjQ68fBxoQcutl5fS1vuY18H3wSt3jFyFtrkx+Kz0V1G85A4MyAdDMi2Q==}
    engines: {node: '>=8'}
    dev: true

  /slice-ansi/4.0.0:
    resolution: {integrity: sha512-qMCMfhY040cVHT43K9BFygqYbUPFZKHOg7K73mtTWJRb8pyP3fzf4Ixd5SzdEJQ6MRUg/WBnOLxghZtKKurENQ==}
    engines: {node: '>=10'}
    dependencies:
      ansi-styles: 4.3.0
      astral-regex: 2.0.0
      is-fullwidth-code-point: 3.0.0
    dev: true

  /sort-object-keys/1.1.3:
    resolution: {integrity: sha512-855pvK+VkU7PaKYPc+Jjnmt4EzejQHyhhF33q31qG8x7maDzkeFhAAThdCYay11CISO+qAMwjOBP+fPZe0IPyg==}
    dev: true

  /sort-package-json/1.57.0:
    resolution: {integrity: sha512-FYsjYn2dHTRb41wqnv+uEqCUvBpK3jZcTp9rbz2qDTmel7Pmdtf+i2rLaaPMRZeSVM60V3Se31GyWFpmKs4Q5Q==}
    hasBin: true
    dependencies:
      detect-indent: 6.1.0
      detect-newline: 3.1.0
      git-hooks-list: 1.0.3
      globby: 10.0.0
      is-plain-obj: 2.1.0
      sort-object-keys: 1.1.3
    dev: true

  /source-map-support/0.5.21:
    resolution: {integrity: sha512-uBHU3L3czsIyYXKX88fdrGovxdSCoTGDRZ6SYXtSRxLZUzHg5P/66Ht6uoUlHu9EZod+inXhKo3qQgwXUT/y1w==}
    dependencies:
      buffer-from: 1.1.2
      source-map: 0.6.1
    dev: true

  /source-map/0.6.1:
    resolution: {integrity: sha512-UjgapumWlbMhkBgzT7Ykc5YXUT46F0iKu8SGXq0bcwP5dz/h0Plj6enJqjz1Zbq2l5WaqYnrVbwWOWMyF3F47g==}
    engines: {node: '>=0.10.0'}
    dev: true

  /spawn-command/0.0.2-1:
    resolution: {integrity: sha512-n98l9E2RMSJ9ON1AKisHzz7V42VDiBQGY6PB1BwRglz99wpVsSuGzQ+jOi6lFXBGVTCrRpltvjm+/XA+tpeJrg==}
    dev: true

  /spdx-correct/3.2.0:
    resolution: {integrity: sha512-kN9dJbvnySHULIluDHy32WHRUu3Og7B9sbY7tsFLctQkIqnMh3hErYgdMjTYuqmcXX+lK5T1lnUt3G7zNswmZA==}
    dependencies:
      spdx-expression-parse: 3.0.1
      spdx-license-ids: 3.0.13
    dev: true

  /spdx-exceptions/2.3.0:
    resolution: {integrity: sha512-/tTrYOC7PPI1nUAgx34hUpqXuyJG+DTHJTnIULG4rDygi4xu/tfgmq1e1cIRwRzwZgo4NLySi+ricLkZkw4i5A==}
    dev: true

  /spdx-expression-parse/3.0.1:
    resolution: {integrity: sha512-cbqHunsQWnJNE6KhVSMsMeH5H/L9EpymbzqTQ3uLwNCLZ1Q481oWaofqH7nO6V07xlXwY6PhQdQ2IedWx/ZK4Q==}
    dependencies:
      spdx-exceptions: 2.3.0
      spdx-license-ids: 3.0.13
    dev: true

  /spdx-license-ids/3.0.13:
    resolution: {integrity: sha512-XkD+zwiqXHikFZm4AX/7JSCXA98U5Db4AFd5XUg/+9UNtnH75+Z9KxtpYiJZx36mUDVOwH83pl7yvCer6ewM3w==}
    dev: true

  /split-on-first/1.1.0:
    resolution: {integrity: sha512-43ZssAJaMusuKWL8sKUBQXHWOpq8d6CfN/u1p4gUzfJkM05C8rxTmYrkIPTXapZpORA6LkkzcUulJ8FqA7Uudw==}
    engines: {node: '>=6'}
    dev: true

  /sprintf-js/1.0.3:
    resolution: {integrity: sha512-D9cPgkvLlV3t3IzL0D0YLvGA9Ahk4PcvVwUbN0dSGr1aP0Nrt4AEnTUbuGvquEC0mA64Gqt1fzirlRs5ibXx8g==}
    dev: true

  /strict-uri-encode/2.0.0:
    resolution: {integrity: sha512-QwiXZgpRcKkhTj2Scnn++4PKtWsH0kpzZ62L2R6c/LUVYv7hVnZqcg2+sMuT6R7Jusu1vviK/MFsu6kNJfWlEQ==}
    engines: {node: '>=4'}
    dev: true

  /string-width/4.2.3:
    resolution: {integrity: sha512-wKyQRQpjJ0sIp62ErSZdGsjMJWsap5oRNihHhu6G7JVO/9jIB6UyevL+tXuOqrng8j/cxKTWyWUwvSTriiZz/g==}
    engines: {node: '>=8'}
    dependencies:
      emoji-regex: 8.0.0
      is-fullwidth-code-point: 3.0.0
      strip-ansi: 6.0.1
    dev: true

  /string.prototype.matchall/4.0.8:
    resolution: {integrity: sha512-6zOCOcJ+RJAQshcTvXPHoxoQGONa3e/Lqx90wUA+wEzX78sg5Bo+1tQo4N0pohS0erG9qtCqJDjNCQBjeWVxyg==}
    dependencies:
      call-bind: 1.0.2
      define-properties: 1.2.0
      es-abstract: 1.21.2
      get-intrinsic: 1.2.1
      has-symbols: 1.0.3
      internal-slot: 1.0.5
      regexp.prototype.flags: 1.5.0
      side-channel: 1.0.4
    dev: true

  /string.prototype.trim/1.2.7:
    resolution: {integrity: sha512-p6TmeT1T3411M8Cgg9wBTMRtY2q9+PNy9EV1i2lIXUN/btt763oIfxwN3RR8VU6wHX8j/1CFy0L+YuThm6bgOg==}
    engines: {node: '>= 0.4'}
    dependencies:
      call-bind: 1.0.2
      define-properties: 1.2.0
      es-abstract: 1.21.2
    dev: true

  /string.prototype.trimend/1.0.6:
    resolution: {integrity: sha512-JySq+4mrPf9EsDBEDYMOb/lM7XQLulwg5R/m1r0PXEFqrV0qHvl58sdTilSXtKOflCsK2E8jxf+GKC0T07RWwQ==}
    dependencies:
      call-bind: 1.0.2
      define-properties: 1.2.0
      es-abstract: 1.21.2
    dev: true

  /string.prototype.trimstart/1.0.6:
    resolution: {integrity: sha512-omqjMDaY92pbn5HOX7f9IccLA+U1tA9GvtU4JrodiXFfYB7jPzzHpRzpglLAjtUV6bB557zwClJezTqnAiYnQA==}
    dependencies:
      call-bind: 1.0.2
      define-properties: 1.2.0
      es-abstract: 1.21.2
    dev: true

  /string_decoder/1.1.1:
    resolution: {integrity: sha512-n/ShnvDi6FHbbVfviro+WojiFzv+s8MPMHBczVePfUpDJLwoLT0ht1l4YwBCbi8pJAveEEdnkHyPyTP/mzRfwg==}
    dependencies:
      safe-buffer: 5.1.2
    dev: true

  /strip-ansi/6.0.1:
    resolution: {integrity: sha512-Y38VPSHcqkFrCpFnQ9vuSXmquuv5oXOKpGeT6aGrr3o3Gc9AlVa6JBfUSOCnbxGGZF+/0ooI7KrPuUSztUdU5A==}
    engines: {node: '>=8'}
    dependencies:
      ansi-regex: 5.0.1
    dev: true

  /strip-bom/3.0.0:
    resolution: {integrity: sha512-vavAMRXOgBVNF6nyEEmL3DBK19iRpDcoIwW+swQ+CbGiu7lju6t+JklA1MHweoWtadgt4ISVUsXLyDq34ddcwA==}
    engines: {node: '>=4'}
    dev: true

  /strip-eof/1.0.0:
    resolution: {integrity: sha512-7FCwGGmx8mD5xQd3RPUvnSpUXHM3BWuzjtpD4TXsfcZ9EL4azvVVUscFYwD9nx8Kh+uCBC00XBtAykoMHwTh8Q==}
    engines: {node: '>=0.10.0'}
    dev: true

  /strip-final-newline/2.0.0:
    resolution: {integrity: sha512-BrpvfNAE3dcvq7ll3xVumzjKjZQ5tI1sEUIKr3Uoks0XUl45St3FlatVqef9prk4jRDzhW6WZg+3bk93y6pLjA==}
    engines: {node: '>=6'}
    dev: true

  /strip-indent/3.0.0:
    resolution: {integrity: sha512-laJTa3Jb+VQpaC6DseHhF7dXVqHTfJPCRDaEbid/drOhgitgYku/letMUqOXFoWV0zIIUbjpdH2t+tYj4bQMRQ==}
    engines: {node: '>=8'}
    dependencies:
      min-indent: 1.0.1
    dev: true

  /strip-json-comments/3.1.1:
    resolution: {integrity: sha512-6fPc+R4ihwqP6N/aIv2f1gMH8lOVtWQHoqC4yK6oSDVVocumAsfCqjkXnqiYMhmMwS/mEHLp7Vehlt3ql6lEig==}
    engines: {node: '>=8'}
    dev: true

  /supports-color/5.5.0:
    resolution: {integrity: sha512-QjVjwdXIt408MIiAqCX4oUKsgU2EqAGzs2Ppkm4aQYbjm+ZEWEcW4SfFNTr4uMNZma0ey4f5lgLrkB0aX0QMow==}
    engines: {node: '>=4'}
    dependencies:
      has-flag: 3.0.0
    dev: true

  /supports-color/7.2.0:
    resolution: {integrity: sha512-qpCAvRl9stuOHveKsn7HncJRvv501qIacKzQlO/+Lwxc9+0q2wLyv4Dfvt80/DPn2pqOBsJdDiogXGR9+OvwRw==}
    engines: {node: '>=8'}
    dependencies:
      has-flag: 4.0.0
    dev: true

  /supports-color/8.1.1:
    resolution: {integrity: sha512-MpUEN2OodtUzxvKQl72cUF7RQ5EiHsGvSsVG0ia9c5RbWGL2CI4C7EpPS8UTBIplnlzZiNuV56w+FuNxy3ty2Q==}
    engines: {node: '>=10'}
    dependencies:
      has-flag: 4.0.0
    dev: true

  /supports-hyperlinks/1.0.1:
    resolution: {integrity: sha512-HHi5kVSefKaJkGYXbDuKbUGRVxqnWGn3J2e39CYcNJEfWciGq2zYtOhXLTlvrOZW1QU7VX67w7fMmWafHX9Pfw==}
    engines: {node: '>=4'}
    dependencies:
      has-flag: 2.0.0
      supports-color: 5.5.0
    dev: true

  /supports-hyperlinks/2.3.0:
    resolution: {integrity: sha512-RpsAZlpWcDwOPQA22aCH4J0t7L8JmAvsCxfOSEwm7cQs3LshN36QaTkwd70DnBOXDWGssw2eUoc8CaRWT0XunA==}
    engines: {node: '>=8'}
    dependencies:
      has-flag: 4.0.0
      supports-color: 7.2.0
    dev: true

  /supports-preserve-symlinks-flag/1.0.0:
    resolution: {integrity: sha512-ot0WnXS9fgdkgIcePe6RHNk1WA8+muPa6cSjeR3V8K27q9BB1rTE3R1p7Hv0z1ZyAc8s6Vvv8DIyWf681MAt0w==}
    engines: {node: '>= 0.4'}
    dev: true

  /table/6.8.1:
    resolution: {integrity: sha512-Y4X9zqrCftUhMeH2EptSSERdVKt/nEdijTOacGD/97EKjhQ/Qs8RTlEGABSJNNN8lac9kheH+af7yAkEWlgneA==}
    engines: {node: '>=10.0.0'}
    dependencies:
      ajv: 8.12.0
      lodash.truncate: 4.4.2
      slice-ansi: 4.0.0
      string-width: 4.2.3
      strip-ansi: 6.0.1
    dev: true

  /tapable/2.2.1:
    resolution: {integrity: sha512-GNzQvQTOIP6RyTfE2Qxb8ZVlNmw0n88vp1szwWRimP02mnTsx3Wtn5qRdqY9w2XduFNUgvOwhNnQsjwCp+kqaQ==}
    engines: {node: '>=6'}
    dev: true

  /terser-webpack-plugin/5.3.9_webpack@5.88.0:
    resolution: {integrity: sha512-ZuXsqE07EcggTWQjXUj+Aot/OMcD0bMKGgF63f7UxYcu5/AJF53aIpK1YoP5xR9l6s/Hy2b+t1AM0bLNPRuhwA==}
    engines: {node: '>= 10.13.0'}
    peerDependencies:
      '@swc/core': '*'
      esbuild: '*'
      uglify-js: '*'
      webpack: ^5.1.0
    peerDependenciesMeta:
      '@swc/core':
        optional: true
      esbuild:
        optional: true
      uglify-js:
        optional: true
    dependencies:
      '@jridgewell/trace-mapping': 0.3.18
      jest-worker: 27.5.1
      schema-utils: 3.3.0
      serialize-javascript: 6.0.1
      terser: 5.18.1
      webpack: 5.88.0
    dev: true

  /terser/5.18.1:
    resolution: {integrity: sha512-j1n0Ao919h/Ai5r43VAnfV/7azUYW43GPxK7qSATzrsERfW7+y2QW9Cp9ufnRF5CQUWbnLSo7UJokSWCqg4tsQ==}
    engines: {node: '>=10'}
    hasBin: true
    dependencies:
      '@jridgewell/source-map': 0.3.3
      acorn: 8.9.0
      commander: 2.20.3
      source-map-support: 0.5.21
    dev: true

  /text-table/0.2.0:
    resolution: {integrity: sha512-N+8UisAXDGk8PFXP4HAzVR9nbfmVJ3zYLAWiTIoqC5v5isinhr+r5uaO8+7r3BMfuNIufIsA7RdpVgacC2cSpw==}
    dev: true

  /to-regex-range/5.0.1:
    resolution: {integrity: sha512-65P7iz6X5yEr1cwcgvQxbbIw7Uk3gOy5dIdtZ4rDveLqhrdJP+Li/Hx6tyK0NEb+2GCyneCMJiGqrADCSNk8sQ==}
    engines: {node: '>=8.0'}
    dependencies:
      is-number: 7.0.0
    dev: true

  /tr46/0.0.3:
    resolution: {integrity: sha512-N3WMsuqV66lT30CrXNbEjx4GEwlow3v6rr4mCcv6prnfwhS01rkgyFdjPNBYd9br7LpXV1+Emh01fHnq2Gdgrw==}
    dev: true

  /tr46/1.0.1:
    resolution: {integrity: sha512-dTpowEjclQ7Kgx5SdBkqRzVhERQXov8/l9Ft9dVM9fmg0W0KQSVaXX9T4i6twCPNtYiZM53lpSSUAwJbFPOHxA==}
    dependencies:
      punycode: 2.3.0
    dev: true

  /tree-kill/1.2.2:
    resolution: {integrity: sha512-L0Orpi8qGpRG//Nd+H90vFB+3iHnue1zSSGmNOOCh1GLJ7rUKVwV2HvijphGQS2UmhUZewS9VgvxYIdgr+fG1A==}
    hasBin: true
    dev: true

  /ts-morph/17.0.1:
    resolution: {integrity: sha512-10PkHyXmrtsTvZSL+cqtJLTgFXkU43Gd0JCc0Rw6GchWbqKe0Rwgt1v3ouobTZwQzF1mGhDeAlWYBMGRV7y+3g==}
    dependencies:
      '@ts-morph/common': 0.18.1
      code-block-writer: 11.0.3
    dev: true

  /ts-node/10.9.1_pu3bu3agnrmjetwliwzp7hv3y4:
    resolution: {integrity: sha512-NtVysVPkxxrwFGUUxGYhfux8k78pQB3JqYBXlLRZgdGUqTO5wU/UyHop5p70iEbGhB7q5KmiZiU0Y3KlJrScEw==}
    hasBin: true
    peerDependencies:
      '@swc/core': '>=1.2.50'
      '@swc/wasm': '>=1.2.50'
      '@types/node': '*'
      typescript: '>=2.7'
    peerDependenciesMeta:
      '@swc/core':
        optional: true
      '@swc/wasm':
        optional: true
    dependencies:
      '@cspotcode/source-map-support': 0.8.1
      '@tsconfig/node10': 1.0.9
      '@tsconfig/node12': 1.0.11
      '@tsconfig/node14': 1.0.3
      '@tsconfig/node16': 1.0.4
      '@types/node': 14.18.51
      acorn: 8.9.0
      acorn-walk: 8.2.0
      arg: 4.1.3
      create-require: 1.1.1
      diff: 4.0.2
      make-error: 1.3.6
      typescript: 4.5.5
      v8-compile-cache-lib: 3.0.1
      yn: 3.1.1
    dev: true

  /tsconfig-paths/3.14.2:
    resolution: {integrity: sha512-o/9iXgCYc5L/JxCHPe3Hvh8Q/2xm5Z+p18PESBU6Ff33695QnCHBEjcytY2q19ua7Mbl/DavtBOLq+oG0RCL+g==}
    dependencies:
      '@types/json5': 0.0.29
      json5: 1.0.2
      minimist: 1.2.8
      strip-bom: 3.0.0
    dev: true

  /tslib/1.14.1:
    resolution: {integrity: sha512-Xni35NKzjgMrwevysHTCArtLDpPvye8zV/0E4EyYn43P7/7qvQwPh9BGkHewbMulVntbigmcT7rdX3BNo9wRJg==}
    dev: true

  /tslib/2.5.3:
    resolution: {integrity: sha512-mSxlJJwl3BMEQCUNnxXBU9jP4JBktcEGhURcPR6VQVlnP0FdDEsIaz0C35dXNGLyRfrATNofF0F5p2KPxQgB+w==}
    dev: true

  /tsutils/3.21.0_typescript@4.5.5:
    resolution: {integrity: sha512-mHKK3iUXL+3UF6xL5k0PEhKRUBKPBCv/+RkEOpjRWxxx27KKRBmmA60A9pgOUvMi8GKhRMPEmjBRPzs2W7O1OA==}
    engines: {node: '>= 6'}
    peerDependencies:
      typescript: '>=2.8.0 || >= 3.2.0-dev || >= 3.3.0-dev || >= 3.4.0-dev || >= 3.5.0-dev || >= 3.6.0-dev || >= 3.6.0-beta || >= 3.7.0-dev || >= 3.7.0-beta'
    dependencies:
      tslib: 1.14.1
      typescript: 4.5.5
    dev: true

  /tunnel-agent/0.6.0:
    resolution: {integrity: sha512-McnNiV1l8RYeY8tBgEpuodCC1mLUdbSN+CYBL7kJsJNInOP8UjDDEwdk6Mw60vdLLrr5NHKZhMAOSrR2NZuQ+w==}
    dependencies:
      safe-buffer: 5.2.1
    dev: true

  /tunnel/0.0.6:
    resolution: {integrity: sha512-1h/Lnq9yajKY2PEbBadPXj3VxsDDu844OnaAo52UVmIzIvwwtBPIuNvkjuzBlTWpfJyUbG3ez0KSBibQkj4ojg==}
    engines: {node: '>=0.6.11 <=0.7.0 || >=0.7.3'}
    dev: true

  /type-check/0.4.0:
    resolution: {integrity: sha512-XleUoc9uwGXqjWwXaUTZAmzMcFZ5858QA2vvx1Ur5xIcixXIP+8LnFDgRplU30us6teqdlskFfu+ae4K79Ooew==}
    engines: {node: '>= 0.8.0'}
    dependencies:
      prelude-ls: 1.2.1
    dev: true

  /type-fest/0.20.2:
    resolution: {integrity: sha512-Ne+eE4r0/iWnpAxD852z3A+N0Bt5RN//NjJwRd2VFHEmrywxf5vsZlh4R6lixl6B+wz/8d+maTSAkN1FIkI3LQ==}
    engines: {node: '>=10'}
    dev: true

  /type-fest/0.21.3:
    resolution: {integrity: sha512-t0rzBq87m3fVcduHDUFhKmyyX+9eo6WQjZvf51Ea/M0Q7+T374Jp1aUiyUl0GKxp8M/OETVHSDvmkyPgvX+X2w==}
    engines: {node: '>=10'}
    dev: true

  /type-fest/0.3.1:
    resolution: {integrity: sha512-cUGJnCdr4STbePCgqNFbpVNCepa+kAVohJs1sLhxzdH+gnEoOd8VhbYa7pD3zZYGiURWM2xzEII3fQcRizDkYQ==}
    engines: {node: '>=6'}
    dev: true

  /type-fest/0.6.0:
    resolution: {integrity: sha512-q+MB8nYR1KDLrgr4G5yemftpMC7/QLqVndBmEEdqzmNj5dcFOO4Oo8qlwZE3ULT3+Zim1F8Kq4cBnikNhlCMlg==}
    engines: {node: '>=8'}
    dev: true

  /type-fest/0.8.1:
    resolution: {integrity: sha512-4dbzIzqvjtgiM5rw1k5rEHtBANKmdudhGyBEajN01fEyhaAIhsoKNy6y7+IN93IfpFtwY9iqi7kD+xwKhQsNJA==}
    engines: {node: '>=8'}
    dev: true

  /type-fest/2.19.0:
    resolution: {integrity: sha512-RAH822pAdBgcNMAfWnCBU3CFZcfZ/i1eZjwFU/dsLKumyuuP3niueg2UAukXYF0E2AAoc82ZSSf9J0WQBinzHA==}
    engines: {node: '>=12.20'}
    dev: true

  /typed-array-length/1.0.4:
    resolution: {integrity: sha512-KjZypGq+I/H7HI5HlOoGHkWUUGq+Q0TPhQurLbyrVrvnKTBgzLhIJ7j6J/XTQOi0d1RjyZ0wdas8bKs2p0x3Ng==}
    dependencies:
      call-bind: 1.0.2
      for-each: 0.3.3
      is-typed-array: 1.1.10
    dev: true

  /typed-rest-client/1.8.9:
    resolution: {integrity: sha512-uSmjE38B80wjL85UFX3sTYEUlvZ1JgCRhsWj/fJ4rZ0FqDUFoIuodtiVeE+cUqiVTOKPdKrp/sdftD15MDek6g==}
    dependencies:
      qs: 6.11.2
      tunnel: 0.0.6
      underscore: 1.13.6
    dev: true

  /typescript/4.5.5:
    resolution: {integrity: sha512-TCTIul70LyWe6IJWT8QSYeA54WQe8EjQFU4wY52Fasj5UKx88LNYKCgBEHcOMOrFF1rKGbD8v/xcNWVUq9SymA==}
    engines: {node: '>=4.2.0'}
    hasBin: true
    dev: true

  /unbox-primitive/1.0.2:
    resolution: {integrity: sha512-61pPlCD9h51VoreyJ0BReideM3MDKMKnh6+V9L08331ipq6Q8OFXZYiqP6n/tbHx4s5I9uRhcye6BrbkizkBDw==}
    dependencies:
      call-bind: 1.0.2
      has-bigints: 1.0.2
      has-symbols: 1.0.3
      which-boxed-primitive: 1.0.2
    dev: true

  /underscore/1.13.6:
    resolution: {integrity: sha512-+A5Sja4HP1M08MaXya7p5LvjuM7K6q/2EaC0+iovj/wOcMsTzMvDFbasi/oSapiwOlt252IqsKqPjCl7huKS0A==}
    dev: true

  /universal-url/2.0.0:
    resolution: {integrity: sha512-3DLtXdm/G1LQMCnPj+Aw7uDoleQttNHp2g5FnNQKR6cP6taNWS1b/Ehjjx4PVyvejKi3TJyu8iBraKM4q3JQPg==}
    engines: {node: '>= 6'}
    dependencies:
      hasurl: 1.0.0
      whatwg-url: 7.1.0
    dev: true

  /universal-user-agent/4.0.1:
    resolution: {integrity: sha512-LnST3ebHwVL2aNe4mejI9IQh2HfZ1RLo8Io2HugSif8ekzD1TlWpHpColOB/eh8JHMLkGH3Akqf040I+4ylNxg==}
    dependencies:
      os-name: 3.1.0
    dev: true

  /universal-user-agent/6.0.0:
    resolution: {integrity: sha512-isyNax3wXoKaulPDZWHQqbmIx1k2tb9fb3GGDBRxCscfYV2Ch7WxPArBsFEG8s/safwXTT7H4QGhaIkTp9447w==}
    dev: true

  /universalify/0.1.2:
    resolution: {integrity: sha512-rBJeI5CXAlmy1pV+617WB9J63U6XcazHHF2f2dbJix4XzpUF0RS3Zbj0FGIOCAva5P/d/GBOYaACQ1w+0azUkg==}
    engines: {node: '>= 4.0.0'}
    dev: true

  /universalify/2.0.0:
    resolution: {integrity: sha512-hAZsKq7Yy11Zu1DE0OzWjw7nnLZmJZYTDZZyEFHZdUhV8FkH5MCfoU1XMaxXovpyW5nq5scPqq0ZDP9Zyl04oQ==}
    engines: {node: '>= 10.0.0'}
    dev: true

  /update-browserslist-db/1.0.11_browserslist@4.21.9:
    resolution: {integrity: sha512-dCwEFf0/oT85M1fHBg4F0jtLwJrutGoHSQXCh7u4o2t1drG+c0a9Flnqww6XUKSfQMPpJBRjU8d4RXB09qtvaA==}
    hasBin: true
    peerDependencies:
      browserslist: '>= 4.21.0'
    dependencies:
      browserslist: 4.21.9
      escalade: 3.1.1
      picocolors: 1.0.0
    dev: true

  /uri-js/4.4.1:
    resolution: {integrity: sha512-7rKUyy33Q1yc98pQ1DAmLtwX109F7TIfWlW1Ydo8Wl1ii1SeHieeh0HHfPeL2fMXK6z0s8ecKs9frCuLJvndBg==}
    dependencies:
      punycode: 2.1.1
    dev: true

  /util-deprecate/1.0.2:
    resolution: {integrity: sha512-EPD5q1uXyFxJpCrLnCc1nHnq3gOa6DZBocAIiI2TaSCA7VCJ1UJDMagCzIkXNsUYfD1daK//LTEQ8xiIbrHtcw==}
    dev: true

  /v8-compile-cache-lib/3.0.1:
    resolution: {integrity: sha512-wa7YjyUGfNZngI/vtK0UHAN+lgDCxBPCylVXGp0zu59Fz5aiGtNXaq3DhIov063MorB+VfufLh3JlF2KdTK3xg==}
    dev: true

  /v8-compile-cache/2.3.0:
    resolution: {integrity: sha512-l8lCEmLcLYZh4nbunNZvQCJc5pv7+RCwa8q/LdUx8u7lsWvPDKmpodJAJNwkAhJC//dFY48KuIEmjtd4RViDrA==}
    dev: true

  /validate-npm-package-license/3.0.4:
    resolution: {integrity: sha512-DpKm2Ui/xN7/HQKCtpZxoRWBhZ9Z0kqtygG8XCgNQ8ZlDnxuQmWhj566j8fN4Cu3/JmbhsDo7fcAJq4s9h27Ew==}
    dependencies:
      spdx-correct: 3.2.0
      spdx-expression-parse: 3.0.1
    dev: true

  /validate-npm-package-name/5.0.0:
    resolution: {integrity: sha512-YuKoXDAhBYxY7SfOKxHBDoSyENFeW5VvIIQp2TGQuit8gpK6MnWaQelBKxso72DoxTZfZdcP3W90LqpSkgPzLQ==}
    engines: {node: ^14.17.0 || ^16.13.0 || >=18.0.0}
    dependencies:
      builtins: 5.0.1
    dev: true

  /validator/13.9.0:
    resolution: {integrity: sha512-B+dGG8U3fdtM0/aNK4/X8CXq/EcxU2WPrPEkJGslb47qyHsxmbggTWK0yEA4qnYVNF+nxNlN88o14hIcPmSIEA==}
    engines: {node: '>= 0.10'}
    dev: true

  /watchpack/2.4.0:
    resolution: {integrity: sha512-Lcvm7MGST/4fup+ifyKi2hjyIAwcdI4HRgtvTpIUxBRhB+RFtUh8XtDOxUfctVCnhVi+QQj49i91OyvzkJl6cg==}
    engines: {node: '>=10.13.0'}
    dependencies:
      glob-to-regexp: 0.4.1
      graceful-fs: 4.2.11
    dev: true

  /webidl-conversions/3.0.1:
    resolution: {integrity: sha512-2JAn3z8AR6rjK8Sm8orRC0h/bcl/DqL7tRPdGZ4I1CjdF+EaMLmYxBHyXuKL849eucPFhvBoxMsflfOb8kxaeQ==}
    dev: true

  /webidl-conversions/4.0.2:
    resolution: {integrity: sha512-YQ+BmxuTgd6UXZW3+ICGfyqRyHXVlD5GtQr5+qjiNW7bF0cqrzX500HVXPBOvgXb5YnzDd+h0zqyv61KUD7+Sg==}
    dev: true

  /webpack-sources/3.2.3:
    resolution: {integrity: sha512-/DyMEOrDgLKKIG0fmvtz+4dUX/3Ghozwgm6iPp8KRhvn+eQf9+Q7GWxVNMk3+uCPWfdXYC4ExGBckIXdFEfH1w==}
    engines: {node: '>=10.13.0'}
    dev: true

  /webpack/5.88.0:
    resolution: {integrity: sha512-O3jDhG5e44qIBSi/P6KpcCcH7HD+nYIHVBhdWFxcLOcIGN8zGo5nqF3BjyNCxIh4p1vFdNnreZv2h2KkoAw3lw==}
    engines: {node: '>=10.13.0'}
    hasBin: true
    peerDependencies:
      webpack-cli: '*'
    peerDependenciesMeta:
      webpack-cli:
        optional: true
    dependencies:
      '@types/eslint-scope': 3.7.4
      '@types/estree': 1.0.1
      '@webassemblyjs/ast': 1.11.6
      '@webassemblyjs/wasm-edit': 1.11.6
      '@webassemblyjs/wasm-parser': 1.11.6
      acorn: 8.9.0
      acorn-import-assertions: 1.9.0_acorn@8.9.0
      browserslist: 4.21.9
      chrome-trace-event: 1.0.3
      enhanced-resolve: 5.15.0
      es-module-lexer: 1.3.0
      eslint-scope: 5.1.1
      events: 3.3.0
      glob-to-regexp: 0.4.1
      graceful-fs: 4.2.11
      json-parse-even-better-errors: 2.3.1
      loader-runner: 4.3.0
      mime-types: 2.1.35
      neo-async: 2.6.2
      schema-utils: 3.3.0
      tapable: 2.2.1
      terser-webpack-plugin: 5.3.9_webpack@5.88.0
      watchpack: 2.4.0
      webpack-sources: 3.2.3
    transitivePeerDependencies:
      - '@swc/core'
      - esbuild
      - uglify-js
    dev: true

  /whatwg-url/5.0.0:
    resolution: {integrity: sha512-saE57nupxk6v3HY35+jzBwYa0rKSy0XR8JSxZPwgLr7ys0IBzhGviA1/TUGJLmSVqs8pb9AnvICXEuOHLprYTw==}
    dependencies:
      tr46: 0.0.3
      webidl-conversions: 3.0.1
    dev: true

  /whatwg-url/7.1.0:
    resolution: {integrity: sha512-WUu7Rg1DroM7oQvGWfOiAK21n74Gg+T4elXEQYkOhtyLeWiJFoOGLXPKI/9gzIie9CtwVLm8wtw6YJdKyxSjeg==}
    dependencies:
      lodash.sortby: 4.7.0
      tr46: 1.0.1
      webidl-conversions: 4.0.2
    dev: true

  /which-boxed-primitive/1.0.2:
    resolution: {integrity: sha512-bwZdv0AKLpplFY2KZRX6TvyuN7ojjr7lwkg6ml0roIy9YeuSr7JS372qlNW18UQYzgYK9ziGcerWqZOmEn9VNg==}
    dependencies:
      is-bigint: 1.0.4
      is-boolean-object: 1.1.2
      is-number-object: 1.0.7
      is-string: 1.0.7
      is-symbol: 1.0.4
    dev: true

  /which-typed-array/1.1.9:
    resolution: {integrity: sha512-w9c4xkx6mPidwp7180ckYWfMmvxpjlZuIudNtDf4N/tTAUB8VJbX25qZoAsrtGuYNnGw3pa0AXgbGKRB8/EceA==}
    engines: {node: '>= 0.4'}
    dependencies:
      available-typed-arrays: 1.0.5
      call-bind: 1.0.2
      for-each: 0.3.3
      gopd: 1.0.1
      has-tostringtag: 1.0.0
      is-typed-array: 1.1.10
    dev: true

  /which/1.3.1:
    resolution: {integrity: sha512-HxJdYWq1MTIQbJ3nw0cqssHoTNU267KlrDuGZ1WYlxDStUtKUhOaJmh112/TZmHxxUfuJqPXSOm7tDyas0OSIQ==}
    hasBin: true
    dependencies:
      isexe: 2.0.0
    dev: true

  /which/2.0.2:
    resolution: {integrity: sha512-BLI3Tl1TW3Pvl70l3yq3Y64i+awpwXqsGBYWkkqMtnbXgrMD+yj7rhW0kuEDxzJaYXGjEW5ogapKNMEKNMjibA==}
    engines: {node: '>= 8'}
    hasBin: true
    dependencies:
      isexe: 2.0.0
    dev: true

  /widest-line/3.1.0:
    resolution: {integrity: sha512-NsmoXalsWVDMGupxZ5R08ka9flZjjiLvHVAWYOKtiKM8ujtZWr9cRffak+uSE48+Ob8ObalXpwyeUiyDD6QFgg==}
    engines: {node: '>=8'}
    dependencies:
      string-width: 4.2.3
    dev: true

  /windows-release/3.3.3:
    resolution: {integrity: sha512-OSOGH1QYiW5yVor9TtmXKQvt2vjQqbYS+DqmsZw+r7xDwLXEeT3JGW0ZppFmHx4diyXmxt238KFR3N9jzevBRg==}
    engines: {node: '>=6'}
    dependencies:
      execa: 1.0.0
    dev: true

  /word-wrap/1.2.3:
    resolution: {integrity: sha512-Hz/mrNwitNRh/HUAtM/VT/5VH+ygD6DV7mYKZAtHOrbs8U7lvPS6xf7EJKMF0uW1KJCl0H701g3ZGus+muE5vQ==}
    engines: {node: '>=0.10.0'}
    dev: true

  /wordwrap/1.0.0:
    resolution: {integrity: sha512-gvVzJFlPycKc5dZN4yPkP8w7Dc37BtP1yczEneOb4uq34pXZcvrtRTmWV8W+Ume+XCxKgbjM+nevkyFPMybd4Q==}
    dev: true

  /workerpool/6.2.1:
    resolution: {integrity: sha512-ILEIE97kDZvF9Wb9f6h5aXK4swSlKGUcOEGiIYb2OOu/IrDU9iwj0fD//SsA6E5ibwJxpEvhullJY4Sl4GcpAw==}
    dev: true

  /wrap-ansi/7.0.0:
    resolution: {integrity: sha512-YVGIj2kamLSTxw6NsZjoBxfSwsn0ycdesmc4p+Q21c5zPuZ1pl+NfxVdxPtdHvmNVOQ6XSYG4AUtyt/Fi7D16Q==}
    engines: {node: '>=10'}
    dependencies:
      ansi-styles: 4.3.0
      string-width: 4.2.3
      strip-ansi: 6.0.1
    dev: true

  /wrappy/1.0.2:
    resolution: {integrity: sha512-l4Sp/DRseor9wL6EvV2+TuQn63dMkPjZ/sp9XkghTEbV9KlPS1xUsZ3u7/IQO4wxtcFB4bgpQPRcR3QCvezPcQ==}
    dev: true

  /xtend/4.0.2:
    resolution: {integrity: sha512-LKYU1iAXJXUgAXn9URjiu+MWhyUXHsvfp7mcuYm9dSUKK0/CjtrUwFAxD82/mCWbtLsGjFIad0wIsod4zrTAEQ==}
    engines: {node: '>=0.4'}
    dev: true

  /y18n/5.0.8:
    resolution: {integrity: sha512-0pfFzegeDWJHJIAmTLRP2DwHjdF5s7jo9tuztdQxAhINCdvS+3nGINqPd00AphqJR/0LhANUS6/+7SCb98YOfA==}
    engines: {node: '>=10'}
    dev: true

  /yallist/2.1.2:
    resolution: {integrity: sha512-ncTzHV7NvsQZkYe1DW7cbDLm0YpzHmZF5r/iyP3ZnQtMiJ+pjzisCiMNI+Sj+xQF5pXhSHxSB3uDbsBTzY/c2A==}
    dev: true

  /yallist/4.0.0:
    resolution: {integrity: sha512-3wdGidZyq5PB084XLES5TpOSRA3wjXAlIWMhum2kRcv/41Sn2emQ0dycQW4uZXLejwKvg6EsvbdlVL+FYEct7A==}
    dev: true

  /yaml/2.3.1:
    resolution: {integrity: sha512-2eHWfjaoXgTBC2jNM1LRef62VQa0umtvRiDSk6HSzW7RvS5YtkabJrwYLLEKWBc8a5U2PTSCs+dJjUTJdlHsWQ==}
    engines: {node: '>= 14'}
    dev: true

  /yargs-parser/20.2.4:
    resolution: {integrity: sha512-WOkpgNhPTlE73h4VFAFsOnomJVaovO8VqLDzy5saChRBFQFBoMYirowyW+Q9HB4HFF4Z7VZTiG3iSzJJA29yRA==}
    engines: {node: '>=10'}
    dev: true

  /yargs-parser/20.2.9:
    resolution: {integrity: sha512-y11nGElTIV+CT3Zv9t7VKl+Q3hTQoT9a1Qzezhhl6Rp21gJ/IVTW7Z3y9EWXhuUBC2Shnf+DX0antecpAwSP8w==}
    engines: {node: '>=10'}
    dev: true

  /yargs-parser/21.1.1:
    resolution: {integrity: sha512-tVpsJW7DdjecAiFpbIB1e3qxIQsE6NoPc5/eTdrbbIC4h0LVsWhnoa3g+m2HclBIujHzsxZ4VJVA+GUuc2/LBw==}
    engines: {node: '>=12'}
    dev: true

  /yargs-unparser/2.0.0:
    resolution: {integrity: sha512-7pRTIA9Qc1caZ0bZ6RYRGbHJthJWuakf+WmHK0rVeLkNrrGhfoabBNdue6kdINI6r4if7ocq9aD/n7xwKOdzOA==}
    engines: {node: '>=10'}
    dependencies:
      camelcase: 6.3.0
      decamelize: 4.0.0
      flat: 5.0.2
      is-plain-obj: 2.1.0
    dev: true

  /yargs/16.2.0:
    resolution: {integrity: sha512-D1mvvtDG0L5ft/jGWkLpG1+m0eQxOfaBvTNELraWj22wSVUMWxZUvYgJYcKh6jGGIkJFhH4IZPQhR4TKpc8mBw==}
    engines: {node: '>=10'}
    dependencies:
      cliui: 7.0.4
      escalade: 3.1.1
      get-caller-file: 2.0.5
      require-directory: 2.1.1
      string-width: 4.2.3
      y18n: 5.0.8
      yargs-parser: 20.2.9
    dev: true

  /yargs/17.7.2:
    resolution: {integrity: sha512-7dSzzRQ++CKnNI/krKnYRV7JKKPUXMEh61soaHKg9mrWEhzFWhFnxPxGl+69cD1Ou63C13NUPCnmIcrvqCuM6w==}
    engines: {node: '>=12'}
    dependencies:
      cliui: 8.0.1
      escalade: 3.1.1
      get-caller-file: 2.0.5
      require-directory: 2.1.1
      string-width: 4.2.3
      y18n: 5.0.8
      yargs-parser: 21.1.1
    dev: true

  /yarn/1.22.19:
    resolution: {integrity: sha512-/0V5q0WbslqnwP91tirOvldvYISzaqhClxzyUKXYxs07yUILIs5jx/k6CFe8bvKSkds5w+eiOqta39Wk3WxdcQ==}
    engines: {node: '>=4.0.0'}
    hasBin: true
    requiresBuild: true
    dev: true

  /yn/3.1.1:
    resolution: {integrity: sha512-Ux4ygGWsu2c7isFWe8Yu1YluJmqVhxqK2cLXNQA5AcC3QfbGNpM7fu0Y8b/z16pXLnFxZYvWhd3fhBY9DLmC6Q==}
    engines: {node: '>=6'}
    dev: true

  /yocto-queue/0.1.0:
    resolution: {integrity: sha512-rVksvsnNCdJ/ohGc6xgPwyN8eheCxsiLM8mxuE/t/mOVqJewPuO1miLpTHQiRgTKCLexL4MeAFVagts7HmNZ2Q==}
    engines: {node: '>=10'}
    dev: true

  /z-schema/5.0.5:
    resolution: {integrity: sha512-D7eujBWkLa3p2sIpJA0d1pr7es+a7m0vFAnZLlCEKq/Ij2k0MLi9Br2UPxoxdYystm5K1yeBGzub0FlYUEWj2Q==}
    engines: {node: '>=8.0.0'}
    hasBin: true
    dependencies:
      lodash.get: 4.4.2
      lodash.isequal: 4.5.0
      validator: 13.9.0
    optionalDependencies:
      commander: 9.5.0
    dev: true<|MERGE_RESOLUTION|>--- conflicted
+++ resolved
@@ -4,12 +4,8 @@
 
   .:
     specifiers:
-<<<<<<< HEAD
-      '@fluidframework/build-common': ^1.2.0
+      '@fluidframework/build-common': ^2.0.0
       '@fluidframework/build-tools': ^0.20.0-169245
-=======
-      '@fluidframework/build-common': ^2.0.0
->>>>>>> 5f690c27
       '@fluidframework/eslint-config-fluid': ^2.0.0
       '@types/mocha': ^10.0.0
       '@types/node': ^14.18.0
@@ -21,12 +17,8 @@
       rimraf: ^2.6.2
       typescript: ~4.5.5
     devDependencies:
-<<<<<<< HEAD
-      '@fluidframework/build-common': 1.2.0
-      '@fluidframework/build-tools': 0.20.0-170421_pu3bu3agnrmjetwliwzp7hv3y4
-=======
       '@fluidframework/build-common': 2.0.0
->>>>>>> 5f690c27
+      '@fluidframework/build-tools': 0.20.0-170421_him6ekhq5ioxm6htxxcwoaa63i
       '@fluidframework/eslint-config-fluid': 2.0.0_kufnqfq7tb5rpdawkdb6g5smma
       '@types/mocha': 10.0.1
       '@types/node': 14.18.0
@@ -61,7 +53,6 @@
       js-tokens: 4.0.0
     dev: true
 
-<<<<<<< HEAD
   /@babel/polyfill/7.12.1:
     resolution: {integrity: sha512-X0pi0V6gxLi6lFZpGmeNa4zxtwEmCs42isWLNjZZDE0Y8yVfgu0T2OAHlzBbdYlqbW/YXVvoBHpATEM+goCj8g==}
     deprecated: 🚨 This package has been deprecated in favor of separate inclusion of a polyfill and regenerator-runtime (when needed). See the @babel/polyfill docs (https://babeljs.io/docs/en/babel-polyfill) for more information.
@@ -84,8 +75,6 @@
       '@jridgewell/trace-mapping': 0.3.9
     dev: true
 
-=======
->>>>>>> 5f690c27
   /@es-joy/jsdoccomment/0.33.4:
     resolution: {integrity: sha512-02XyYuvR/Gn+3BT6idHVNQ4SSQlA1X1FeEfeKm2ypv8ANB6Lt9KRFZ2S7y5xjwR+EPQ/Rzb0XFaD+xKyqe4ALw==}
     engines: {node: ^14 || ^16 || ^17 || ^18 || ^19}
@@ -127,18 +116,17 @@
       - supports-color
     dev: true
 
-<<<<<<< HEAD
-  /@fluid-tools/version-tools/0.20.0-170421_pu3bu3agnrmjetwliwzp7hv3y4:
+  /@fluid-tools/version-tools/0.20.0-170421_him6ekhq5ioxm6htxxcwoaa63i:
     resolution: {integrity: sha512-ZsQhLEjxP02lCgxd7MYQ+llCQLGpPEmfbkcMKw1+Pv4VgeN+yyNkaNfsz2G7cnLy41FF0/qiEgDqCxRV5pXrvA==}
     engines: {node: '>=14.17.0'}
     hasBin: true
     dependencies:
-      '@oclif/core': 2.8.7_pu3bu3agnrmjetwliwzp7hv3y4
-      '@oclif/plugin-autocomplete': 2.3.0_pu3bu3agnrmjetwliwzp7hv3y4
-      '@oclif/plugin-commands': 2.2.16_pu3bu3agnrmjetwliwzp7hv3y4
-      '@oclif/plugin-help': 5.2.10_pu3bu3agnrmjetwliwzp7hv3y4
-      '@oclif/plugin-not-found': 2.3.26_pu3bu3agnrmjetwliwzp7hv3y4
-      '@oclif/plugin-plugins': 3.1.3_pu3bu3agnrmjetwliwzp7hv3y4
+      '@oclif/core': 2.8.7_him6ekhq5ioxm6htxxcwoaa63i
+      '@oclif/plugin-autocomplete': 2.3.0_him6ekhq5ioxm6htxxcwoaa63i
+      '@oclif/plugin-commands': 2.2.16_him6ekhq5ioxm6htxxcwoaa63i
+      '@oclif/plugin-help': 5.2.10_him6ekhq5ioxm6htxxcwoaa63i
+      '@oclif/plugin-not-found': 2.3.26_him6ekhq5ioxm6htxxcwoaa63i
+      '@oclif/plugin-plugins': 3.1.3_him6ekhq5ioxm6htxxcwoaa63i
       chalk: 2.4.2
       semver: 7.5.2
       table: 6.8.1
@@ -150,25 +138,21 @@
       - typescript
     dev: true
 
-  /@fluidframework/build-common/1.2.0:
-    resolution: {integrity: sha512-YZFWe0fv2opDR+zSdsZDakj0ExtwCE5ztIB3/EMXOCI8DTN3HYL4Cv4j81zgxcQc+aomR4JzRSpHEIOB0eejNw==}
-=======
   /@fluidframework/build-common/2.0.0:
     resolution: {integrity: sha512-oJsAczo32UpnM+/8LeE2KKOhr1KBxA48Y4umq/t9QfIFRiX0YtgyrLHRAtnGV6l/+4LX/Urmv6bbckeTFaPw7g==}
->>>>>>> 5f690c27
     hasBin: true
     dev: true
 
-  /@fluidframework/build-tools/0.20.0-170421_pu3bu3agnrmjetwliwzp7hv3y4:
+  /@fluidframework/build-tools/0.20.0-170421_him6ekhq5ioxm6htxxcwoaa63i:
     resolution: {integrity: sha512-PBYaKCae6Y4C3wZREqdxjqnLOWeilWeXCsQRH8nOt4FsmlwrVkmlILG40rJb4ZWWMxUP8IIaHxUywM42RFPc+Q==}
     engines: {node: '>=14.17.0'}
     hasBin: true
     dependencies:
-      '@fluid-tools/version-tools': 0.20.0-170421_pu3bu3agnrmjetwliwzp7hv3y4
+      '@fluid-tools/version-tools': 0.20.0-170421_him6ekhq5ioxm6htxxcwoaa63i
       '@fluidframework/bundle-size-tools': 0.20.0-170421
       '@manypkg/get-packages': 2.2.0
       '@octokit/core': 4.2.4
-      '@rushstack/node-core-library': 3.59.4_@types+node@14.18.51
+      '@rushstack/node-core-library': 3.59.4_@types+node@14.18.0
       async: 3.2.4
       chalk: 2.4.2
       commander: 6.2.1
@@ -390,7 +374,7 @@
       tslib: 2.5.3
     dev: true
 
-  /@oclif/core/2.8.7_pu3bu3agnrmjetwliwzp7hv3y4:
+  /@oclif/core/2.8.7_him6ekhq5ioxm6htxxcwoaa63i:
     resolution: {integrity: sha512-WTZUFgANYGyHQOmGc2YsczEdqdlG2/ZEfqksHnuYbz3egozpka/R9LrFwNfWPZETi9ydzcjDWwJKUGQmJG3ixA==}
     engines: {node: '>=14.0.0'}
     dependencies:
@@ -418,7 +402,7 @@
       strip-ansi: 6.0.1
       supports-color: 8.1.1
       supports-hyperlinks: 2.3.0
-      ts-node: 10.9.1_pu3bu3agnrmjetwliwzp7hv3y4
+      ts-node: 10.9.1_him6ekhq5ioxm6htxxcwoaa63i
       tslib: 2.5.3
       widest-line: 3.1.0
       wordwrap: 1.0.0
@@ -430,11 +414,11 @@
       - typescript
     dev: true
 
-  /@oclif/plugin-autocomplete/2.3.0_pu3bu3agnrmjetwliwzp7hv3y4:
+  /@oclif/plugin-autocomplete/2.3.0_him6ekhq5ioxm6htxxcwoaa63i:
     resolution: {integrity: sha512-32gdneCAQbtjAvpX7lYFYrxsMPAfOh2hyvP4QEMspTiZkygT8m/NwayBVA+Ua5EM3/rk7jxTKYFQ7Gm/ZgSFuA==}
     engines: {node: '>=12.0.0'}
     dependencies:
-      '@oclif/core': 2.8.7_pu3bu3agnrmjetwliwzp7hv3y4
+      '@oclif/core': 2.8.7_him6ekhq5ioxm6htxxcwoaa63i
       chalk: 4.1.2
       debug: 4.3.4
       fs-extra: 9.1.0
@@ -446,11 +430,11 @@
       - typescript
     dev: true
 
-  /@oclif/plugin-commands/2.2.16_pu3bu3agnrmjetwliwzp7hv3y4:
+  /@oclif/plugin-commands/2.2.16_him6ekhq5ioxm6htxxcwoaa63i:
     resolution: {integrity: sha512-ZUfLw0rIBt0adMOgfyd3OU5psRCYBLt8QHmKit3WP5qZMbEMpW2ichOTxBNUFLJQ0AwW+qGxmdO2eGFh3yb5sw==}
     engines: {node: '>=12.0.0'}
     dependencies:
-      '@oclif/core': 2.8.7_pu3bu3agnrmjetwliwzp7hv3y4
+      '@oclif/core': 2.8.7_him6ekhq5ioxm6htxxcwoaa63i
       lodash: 4.17.21
     transitivePeerDependencies:
       - '@swc/core'
@@ -459,11 +443,11 @@
       - typescript
     dev: true
 
-  /@oclif/plugin-help/5.2.10_pu3bu3agnrmjetwliwzp7hv3y4:
+  /@oclif/plugin-help/5.2.10_him6ekhq5ioxm6htxxcwoaa63i:
     resolution: {integrity: sha512-l3hnloPkXOLGGrepLLdj8NsBpVhhEpg4jclIeIBaZzIo6+c+/uqcL2LjvOogmSEf5g4zooRtxivwUpcFiBSaBg==}
     engines: {node: '>=12.0.0'}
     dependencies:
-      '@oclif/core': 2.8.7_pu3bu3agnrmjetwliwzp7hv3y4
+      '@oclif/core': 2.8.7_him6ekhq5ioxm6htxxcwoaa63i
     transitivePeerDependencies:
       - '@swc/core'
       - '@swc/wasm'
@@ -471,12 +455,12 @@
       - typescript
     dev: true
 
-  /@oclif/plugin-not-found/2.3.26_pu3bu3agnrmjetwliwzp7hv3y4:
+  /@oclif/plugin-not-found/2.3.26_him6ekhq5ioxm6htxxcwoaa63i:
     resolution: {integrity: sha512-a8WfN8km1A9Q0lXWo1LZgFEjVFYIbOOp/QG++zyHt2Hnsp2b5Zr0p8EQLBK7v6na6C0Mrr+GlMI8zE40hYWMbw==}
     engines: {node: '>=12.0.0'}
     dependencies:
       '@oclif/color': 1.0.6
-      '@oclif/core': 2.8.7_pu3bu3agnrmjetwliwzp7hv3y4
+      '@oclif/core': 2.8.7_him6ekhq5ioxm6htxxcwoaa63i
       fast-levenshtein: 3.0.0
     transitivePeerDependencies:
       - '@swc/core'
@@ -485,12 +469,12 @@
       - typescript
     dev: true
 
-  /@oclif/plugin-plugins/3.1.3_pu3bu3agnrmjetwliwzp7hv3y4:
+  /@oclif/plugin-plugins/3.1.3_him6ekhq5ioxm6htxxcwoaa63i:
     resolution: {integrity: sha512-bZfKppl1zE6cvV3rmySmLX3XydKa+JSEQFqrS+GEkdEISPolCWo28EwxrSfym0074GnfQBOuqPAuCHEvIPVL1g==}
     engines: {node: '>=16'}
     dependencies:
       '@oclif/color': 1.0.6
-      '@oclif/core': 2.8.7_pu3bu3agnrmjetwliwzp7hv3y4
+      '@oclif/core': 2.8.7_him6ekhq5ioxm6htxxcwoaa63i
       chalk: 4.1.2
       debug: 4.3.4
       fs-extra: 9.1.0
@@ -718,7 +702,7 @@
       - typescript
     dev: true
 
-  /@rushstack/node-core-library/3.59.4_@types+node@14.18.51:
+  /@rushstack/node-core-library/3.59.4_@types+node@14.18.0:
     resolution: {integrity: sha512-YAKJDC6Mz/KA1D7bvB88WaRX3knt/ZuLzkRu5G9QADGSjLtvTWzCNCytRF2PCSaaHOZaZsWul4F1KQdgFgUDqA==}
     peerDependencies:
       '@types/node': '*'
@@ -726,7 +710,7 @@
       '@types/node':
         optional: true
     dependencies:
-      '@types/node': 14.18.51
+      '@types/node': 14.18.0
       colors: 1.2.5
       fs-extra: 7.0.1
       import-lazy: 4.0.0
@@ -812,17 +796,16 @@
     resolution: {integrity: sha512-/fvYntiO1GeICvqbQ3doGDIP97vWmvFt83GKguJ6prmQM2iXZfFcq6YE8KteFyRtX2/h5Hf91BYvPodJKFYv5Q==}
     dev: true
 
-<<<<<<< HEAD
   /@types/node/12.20.55:
     resolution: {integrity: sha512-J8xLz7q2OFulZ2cyGTLE1TbbZcjpno7FaN6zdJNrgAdrJ+DZzh/uFR6YrTb4C+nXakvud8Q4+rbhoIWlYQbUFQ==}
     dev: true
 
+  /@types/node/14.18.0:
+    resolution: {integrity: sha512-0GeIl2kmVMXEnx8tg1SlG6Gg8vkqirrW752KqolYo1PHevhhZN3bhJ67qHj+bQaINhX0Ra3TlWwRvMCd9iEfNQ==}
+    dev: true
+
   /@types/node/14.18.51:
     resolution: {integrity: sha512-P9bsdGFPpVtofEKlhWMVS2qqx1A/rt9QBfihWlklfHHpUpjtYse5AzFz6j4DWrARLYh6gRnw9+5+DJcrq3KvBA==}
-=======
-  /@types/node/14.18.0:
-    resolution: {integrity: sha512-0GeIl2kmVMXEnx8tg1SlG6Gg8vkqirrW752KqolYo1PHevhhZN3bhJ67qHj+bQaINhX0Ra3TlWwRvMCd9iEfNQ==}
->>>>>>> 5f690c27
     dev: true
 
   /@types/normalize-package-data/2.4.1:
@@ -852,7 +835,7 @@
       debug: 4.3.4
       eslint: 8.6.0
       grapheme-splitter: 1.0.4
-      ignore: 5.2.1
+      ignore: 5.2.4
       natural-compare-lite: 1.4.0
       semver: 7.3.8
       tsutils: 3.21.0_typescript@4.5.5
@@ -1129,7 +1112,6 @@
       eslint-visitor-keys: 3.3.0
     dev: true
 
-<<<<<<< HEAD
   /@webassemblyjs/ast/1.11.6:
     resolution: {integrity: sha512-IN1xI7PwOvLPgjcf180gC1bqn3q/QaOCwYUahIOhbYUu8KA/3tw2RT/T0Gidi1l7Hhj5D/INhJxiICObqpMu4Q==}
     dependencies:
@@ -1259,10 +1241,7 @@
       acorn: 8.9.0
     dev: true
 
-  /acorn-jsx/5.3.2_acorn@8.9.0:
-=======
   /acorn-jsx/5.3.2_acorn@8.8.0:
->>>>>>> 5f690c27
     resolution: {integrity: sha512-rq9s+JNhf0IChjtDXxllJ7g41oZk5SlXtp0LHwyA5cejwn7vKmKp4pPri6YEePv2PU65sAsegbXtIinmDFDXgQ==}
     peerDependencies:
       acorn: ^6.0.0 || ^7.0.0 || ^8.0.0
@@ -1270,18 +1249,19 @@
       acorn: 8.8.0
     dev: true
 
-<<<<<<< HEAD
   /acorn-walk/8.2.0:
     resolution: {integrity: sha512-k+iyHEuPgSw6SbuDpGQM+06HQUa04DZ3o+F6CSzXMvvI5KMvnaEqXe+YVe555R9nn6GPt404fos4wcgpw12SDA==}
     engines: {node: '>=0.4.0'}
     dev: true
 
+  /acorn/8.8.0:
+    resolution: {integrity: sha512-QOxyigPVrpZ2GXT+PFyZTl6TtOFc5egxHIP9IlQ+RbupQuX4RkT/Bee4/kQuC02Xkzg84JcT7oLYtDIQxp+v7w==}
+    engines: {node: '>=0.4.0'}
+    hasBin: true
+    dev: true
+
   /acorn/8.9.0:
     resolution: {integrity: sha512-jaVNAFBHNLXspO543WnNNPZFRtavh3skAkITqD0/2aeMkKZTN+254PyhwxFYrk3vQ1xfY+2wbesJMs/JC8/PwQ==}
-=======
-  /acorn/8.8.0:
-    resolution: {integrity: sha512-QOxyigPVrpZ2GXT+PFyZTl6TtOFc5egxHIP9IlQ+RbupQuX4RkT/Bee4/kQuC02Xkzg84JcT7oLYtDIQxp+v7w==}
->>>>>>> 5f690c27
     engines: {node: '>=0.4.0'}
     hasBin: true
     dev: true
@@ -1780,7 +1760,6 @@
       which: 2.0.2
     dev: true
 
-<<<<<<< HEAD
   /danger/10.9.0_@octokit+core@4.2.4:
     resolution: {integrity: sha512-eEWQAaIPfWSfzlQiFx+w9fWuP3jwq8VAV9W22EZRxfmCBnkdDa5aN0Akr7lzfCKudzy+4uEmIGUtxnYeFgTthQ==}
     hasBin: true
@@ -1827,6 +1806,11 @@
       - supports-color
     dev: true
 
+  /date-fns/2.29.3:
+    resolution: {integrity: sha512-dDCnyH2WnnKusqvZZ6+jA1O51Ibt8ZMRNkDZdyAyK4YfbDwa/cEmuztzG5pk6hqlp9aSBPYcjOlktquahGwGeA==}
+    engines: {node: '>=0.11'}
+    dev: true
+
   /date-fns/2.30.0:
     resolution: {integrity: sha512-fnULvOpxnC5/Vg3NCiWelDsLiUc9bRwAPs/+LfTLNvetFCtCTN+yQz15C/fs4AwX1R9K5GLtLfn8QW+dWisaAw==}
     engines: {node: '>=0.11'}
@@ -1843,11 +1827,6 @@
         optional: true
     dependencies:
       ms: 2.0.0
-=======
-  /date-fns/2.29.3:
-    resolution: {integrity: sha512-dDCnyH2WnnKusqvZZ6+jA1O51Ibt8ZMRNkDZdyAyK4YfbDwa/cEmuztzG5pk6hqlp9aSBPYcjOlktquahGwGeA==}
-    engines: {node: '>=0.11'}
->>>>>>> 5f690c27
     dev: true
 
   /debug/3.1.0:
@@ -2416,19 +2395,14 @@
       eslint-visitor-keys: 3.3.0
     dev: true
 
-<<<<<<< HEAD
   /esprima/4.0.1:
     resolution: {integrity: sha512-eGuFFw7Upda+g4p+QHvnW0RyTX/SVeJBDM/gCtMARO0cLuT2HcEKnTPvhjV6aGeqrCB/sbNop0Kszm0jsaWU4A==}
     engines: {node: '>=4'}
     hasBin: true
     dev: true
 
-  /esquery/1.5.0:
-    resolution: {integrity: sha512-YQLXUplAwJgCydQ78IMJywZCceoqk1oH01OERdSAJc/7U2AylwjhSCLDEtqwg811idIS/9fIU5GjG73IgjKMVg==}
-=======
   /esquery/1.4.0:
     resolution: {integrity: sha512-cCDispWt5vHHtwMY2YrAQ4ibFkAL8RbH5YGBnZBc90MolvvfkkQcJro/aZiAQUlQ3qgrYS6D6v8Gc5G5CQsc9w==}
->>>>>>> 5f690c27
     engines: {node: '>=0.10'}
     dependencies:
       estraverse: 5.3.0
@@ -2809,7 +2783,6 @@
       path-is-absolute: 1.0.1
     dev: true
 
-<<<<<<< HEAD
   /glob/9.3.5:
     resolution: {integrity: sha512-e1LleDykUz2Iu+MTYdkSsuWX8lvAjAcs0Xef0lNIu0S2wOAzuTxCJtcd9S3cijlwYF18EsU3rzb8jPVobxDh9Q==}
     engines: {node: '>=16 || 14 >=14.17'}
@@ -2820,12 +2793,8 @@
       path-scurry: 1.9.2
     dev: true
 
-  /globals/13.20.0:
-    resolution: {integrity: sha512-Qg5QtVkCy/kv3FUSlu4ukeZDVf9ee0iXLAUYX13gbR17bnejFTzr4iS9bY7kwCf1NztRNm1t91fjOiyx4CSwPQ==}
-=======
   /globals/13.17.0:
     resolution: {integrity: sha512-1C+6nQRb1GwGMKm2dH/E7enFAMxGTmGI7/dEdhy/DNelv85w9B72t3uc5frtMNXIbzrarJJ/lTCjcaZwbLJmyw==}
->>>>>>> 5f690c27
     engines: {node: '>=8'}
     dependencies:
       type-fest: 0.20.2
@@ -2859,7 +2828,7 @@
       array-union: 2.1.0
       dir-glob: 3.0.1
       fast-glob: 3.2.12
-      ignore: 5.2.1
+      ignore: 5.2.4
       merge2: 1.4.1
       slash: 3.0.0
     dev: true
@@ -2870,13 +2839,12 @@
       get-intrinsic: 1.2.1
     dev: true
 
-<<<<<<< HEAD
   /graceful-fs/4.2.11:
     resolution: {integrity: sha512-RbJ5/jmFcNNCcDV5o9eTnBLJ/HszWV0P73bc+Ff4nS/rJj+YaS6IGyiOL0VoBYX+l1Wrl3k63h/KrH+nhJ0XvQ==}
-=======
+    dev: true
+
   /grapheme-splitter/1.0.4:
     resolution: {integrity: sha512-bzh50DW9kTPM00T8y4o8vQg89Di9oLJVLW/KaOGIXJWP/iqCN6WKYkbNOF04vFLJhwcpYUh9ydh/+5vpOqV4YQ==}
->>>>>>> 5f690c27
     dev: true
 
   /has-bigints/1.0.2:
@@ -3008,6 +2976,11 @@
 
   /ignore/5.2.1:
     resolution: {integrity: sha512-d2qQLzTJ9WxQftPAuEQpSPmKqzxePjzVbpAVv62AQ64NTL+wR4JkrVqR/LqFsFEUsHDAiId52mJteHDFuDkElA==}
+    engines: {node: '>= 4'}
+    dev: true
+
+  /ignore/5.2.4:
+    resolution: {integrity: sha512-MAb38BcSbH0eHNBxn7ql2NH/kX33OkB3lZ1BNdh7ENeRChHTYsTvWrMubiIAMNS2llXEEgZ1MUOBtXChP3kaFQ==}
     engines: {node: '>= 4'}
     dev: true
 
@@ -4225,7 +4198,6 @@
     resolution: {integrity: sha512-b/YwNhb8lk1Zz2+bXXpS/LK9OisiZZ1SNsSLxN1x2OXVEhW2Ckr/7mWE5vrC1ZTiJlD9g19jWszTmJsB+oEpFQ==}
     dev: true
 
-<<<<<<< HEAD
   /pump/3.0.0:
     resolution: {integrity: sha512-LwZy+p3SFs1Pytd/jYct4wpv49HiYCqd9Rlc5ZVdk0V+8Yzv6jR5Blk3TRmPL1ft69TxP0IMZGJ+WPFU2BFhww==}
     dependencies:
@@ -4233,12 +4205,13 @@
       once: 1.4.0
     dev: true
 
+  /punycode/2.1.1:
+    resolution: {integrity: sha512-XRsRjdf+j5ml+y/6GKHPZbrF/8p2Yga0JPtdqTIY2Xe5ohJPD9saDJJLPvp9+NSBprVvevdXZybnj2cv8OEd0A==}
+    engines: {node: '>=6'}
+    dev: true
+
   /punycode/2.3.0:
     resolution: {integrity: sha512-rRV+zQD8tVFys26lAGR9WUuS4iUAngJScM+ZRSKtvl5tKeZ2t5bvdNFdNHBW9FWR4guGHlgmsZ1G7BSm2wTbuA==}
-=======
-  /punycode/2.1.1:
-    resolution: {integrity: sha512-XRsRjdf+j5ml+y/6GKHPZbrF/8p2Yga0JPtdqTIY2Xe5ohJPD9saDJJLPvp9+NSBprVvevdXZybnj2cv8OEd0A==}
->>>>>>> 5f690c27
     engines: {node: '>=6'}
     dev: true
 
@@ -4321,7 +4294,6 @@
       picomatch: 2.3.1
     dev: true
 
-<<<<<<< HEAD
   /readline-sync/1.4.10:
     resolution: {integrity: sha512-gNva8/6UAe8QYepIQH/jQ2qn91Qj0B9sYjMBBs3QOB8F2CXcKgLxQaJRP76sWVRQt+QU+8fAkCbCvjjMFu7Ycw==}
     engines: {node: '>= 0.8.0'}
@@ -4344,8 +4316,6 @@
     resolution: {integrity: sha512-kY1AZVr2Ra+t+piVaJ4gxaFaReZVH40AKNo7UCX6W+dEwBo/2oZJzqfuN1qLq1oL45o56cPaTXELwrTh8Fpggg==}
     dev: true
 
-=======
->>>>>>> 5f690c27
   /regexp-tree/0.1.27:
     resolution: {integrity: sha512-iETxpjK6YoRWJG5o6hXLwvjYAoW+FEZn9os0PD/b6AP6xQwsa/Y7lCVgIixBbUPMfhu+i2LtdeAqVTgGlQarfA==}
     hasBin: true
@@ -4503,7 +4473,6 @@
 
   /semver/7.3.8:
     resolution: {integrity: sha512-NB1ctGL5rlHrPJtFDVIVzTyQylMLu9N9VICA6HSFJo8MCGVTMW6gfpicwKmmK/dAjTOrqu5l63JJOpDSrAis3A==}
-<<<<<<< HEAD
     engines: {node: '>=10'}
     hasBin: true
     dependencies:
@@ -4512,8 +4481,6 @@
 
   /semver/7.5.2:
     resolution: {integrity: sha512-SoftuTROv/cRjCze/scjGyiDtcUyxw1rgYQSZY7XTmtR5hX+dm76iDbTH8TkLPHCQmlbQVSSbNZCPM2hb0knnQ==}
-=======
->>>>>>> 5f690c27
     engines: {node: '>=10'}
     hasBin: true
     dependencies:
@@ -4881,7 +4848,7 @@
       code-block-writer: 11.0.3
     dev: true
 
-  /ts-node/10.9.1_pu3bu3agnrmjetwliwzp7hv3y4:
+  /ts-node/10.9.1_him6ekhq5ioxm6htxxcwoaa63i:
     resolution: {integrity: sha512-NtVysVPkxxrwFGUUxGYhfux8k78pQB3JqYBXlLRZgdGUqTO5wU/UyHop5p70iEbGhB7q5KmiZiU0Y3KlJrScEw==}
     hasBin: true
     peerDependencies:
@@ -4900,7 +4867,7 @@
       '@tsconfig/node12': 1.0.11
       '@tsconfig/node14': 1.0.3
       '@tsconfig/node16': 1.0.4
-      '@types/node': 14.18.51
+      '@types/node': 14.18.0
       acorn: 8.9.0
       acorn-walk: 8.2.0
       arg: 4.1.3
