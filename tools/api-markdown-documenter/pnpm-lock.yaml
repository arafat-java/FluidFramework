lockfileVersion: 5.4

importers:

  .:
    specifiers:
      '@fluidframework/build-common': ^2.0.0
      '@fluidframework/build-tools': ^0.21.0
      '@fluidframework/eslint-config-fluid': ^2.0.0
      '@fluidframework/mocha-test-setup': ^1.3.6
      '@fluidframework/test-utils': ^1.3.6
      '@microsoft/api-documenter': 7.21.7
      '@microsoft/api-extractor': ^7.34.4
      '@microsoft/api-extractor-model': ^7.26.4
      '@microsoft/tsdoc': ^0.14.2
      '@rushstack/node-core-library': ^3.55.2
      '@types/chai': ^4.3.4
      '@types/mocha': ^10.0.1
      '@types/node': ^18.15.11
      '@types/unist': ^2.0.6
      chai: ^4.3.7
      chalk: ^4.1.2
      concurrently: ^8.0.1
      copyfiles: ^2.4.1
      cross-env: ^7.0.3
      dir-compare: ^4.0.0
      eslint: ~8.6.0
      eslint-plugin-chai-expect: ^3.0.0
      eslint-plugin-chai-friendly: ^0.7.2
      mocha: ^10.2.0
      mocha-json-output-reporter: ^2.1.0
      mocha-multi-reporters: ^1.5.1
      moment: ^2.29.4
      nyc: ^15.1.0
      prettier: ~2.6.2
      rimraf: ^5.0.0
      typescript: ~5.0.4
    dependencies:
      '@microsoft/api-documenter': 7.21.7_@types+node@18.15.11
      '@microsoft/api-extractor-model': 7.26.4_@types+node@18.15.11
      '@microsoft/tsdoc': 0.14.2
      '@rushstack/node-core-library': 3.55.2_@types+node@18.15.11
      chalk: 4.1.2
    devDependencies:
      '@fluidframework/build-common': 2.0.0
      '@fluidframework/build-tools': 0.21.0_bhanhq442dy43ncydsavgi4jfi
      '@fluidframework/eslint-config-fluid': 2.0.0_flcvfono3v34oogyclggnmpgme
      '@fluidframework/mocha-test-setup': 1.3.6
      '@fluidframework/test-utils': 1.3.6
      '@microsoft/api-extractor': 7.34.4_@types+node@18.15.11
      '@types/chai': 4.3.4
      '@types/mocha': 10.0.1
      '@types/node': 18.15.11
      '@types/unist': 2.0.6
      chai: 4.3.7
      concurrently: 8.0.1
      copyfiles: 2.4.1
      cross-env: 7.0.3
      dir-compare: 4.0.0
      eslint: 8.6.0
      eslint-plugin-chai-expect: 3.0.0_eslint@8.6.0
      eslint-plugin-chai-friendly: 0.7.2_eslint@8.6.0
      mocha: 10.2.0
      mocha-json-output-reporter: 2.1.0_mocha@10.2.0+moment@2.29.4
      mocha-multi-reporters: 1.5.1_mocha@10.2.0
      moment: 2.29.4
      nyc: 15.1.0
      prettier: 2.6.2
      rimraf: 5.0.0
      typescript: 5.0.4

packages:

  /@ampproject/remapping/2.2.1:
    resolution: {integrity: sha512-lFMjJTrFL3j7L9yBxwYfCq2k6qqwHyzuUl/XBnif78PWTJYyL/dfowQHWE3sp6U6ZzqWiiIZnpTMO96zhkjwtg==}
    engines: {node: '>=6.0.0'}
    dependencies:
      '@jridgewell/gen-mapping': 0.3.3
      '@jridgewell/trace-mapping': 0.3.18
    dev: true

  /@babel/code-frame/7.21.4:
    resolution: {integrity: sha512-LYvhNKfwWSPpocw8GI7gpK2nq3HSDuEPC/uSYaALSJu9xjsalaaYFOq0Pwt5KmVqwEbZlDu81aLXwBOmD/Fv9g==}
    engines: {node: '>=6.9.0'}
    dependencies:
      '@babel/highlight': 7.18.6
    dev: true

  /@babel/compat-data/7.21.4:
    resolution: {integrity: sha512-/DYyDpeCfaVinT40FPGdkkb+lYSKvsVuMjDAG7jPOWWiM1ibOaB9CXJAlc4d1QpP/U2q2P9jbrSlClKSErd55g==}
    engines: {node: '>=6.9.0'}
    dev: true

  /@babel/core/7.21.4:
    resolution: {integrity: sha512-qt/YV149Jman/6AfmlxJ04LMIu8bMoyl3RB91yTFrxQmgbrSvQMy7cI8Q62FHx1t8wJ8B5fu0UDoLwHAhUo1QA==}
    engines: {node: '>=6.9.0'}
    dependencies:
      '@ampproject/remapping': 2.2.1
      '@babel/code-frame': 7.21.4
      '@babel/generator': 7.21.4
      '@babel/helper-compilation-targets': 7.21.4_@babel+core@7.21.4
      '@babel/helper-module-transforms': 7.21.2
      '@babel/helpers': 7.21.0
      '@babel/parser': 7.21.4
      '@babel/template': 7.20.7
      '@babel/traverse': 7.21.4
      '@babel/types': 7.21.4
      convert-source-map: 1.9.0
      debug: 4.3.4
      gensync: 1.0.0-beta.2
      json5: 2.2.3
      semver: 6.3.0
    transitivePeerDependencies:
      - supports-color
    dev: true

  /@babel/generator/7.21.4:
    resolution: {integrity: sha512-NieM3pVIYW2SwGzKoqfPrQsf4xGs9M9AIG3ThppsSRmO+m7eQhmI6amajKMUeIO37wFfsvnvcxQFx6x6iqxDnA==}
    engines: {node: '>=6.9.0'}
    dependencies:
      '@babel/types': 7.21.4
      '@jridgewell/gen-mapping': 0.3.3
      '@jridgewell/trace-mapping': 0.3.18
      jsesc: 2.5.2
    dev: true

  /@babel/helper-compilation-targets/7.21.4_@babel+core@7.21.4:
    resolution: {integrity: sha512-Fa0tTuOXZ1iL8IeDFUWCzjZcn+sJGd9RZdH9esYVjEejGmzf+FFYQpMi/kZUk2kPy/q1H3/GPw7np8qar/stfg==}
    engines: {node: '>=6.9.0'}
    peerDependencies:
      '@babel/core': ^7.0.0
    dependencies:
      '@babel/compat-data': 7.21.4
      '@babel/core': 7.21.4
      '@babel/helper-validator-option': 7.21.0
      browserslist: 4.21.5
      lru-cache: 5.1.1
      semver: 6.3.0
    dev: true

  /@babel/helper-environment-visitor/7.18.9:
    resolution: {integrity: sha512-3r/aACDJ3fhQ/EVgFy0hpj8oHyHpQc+LPtJoY9SzTThAsStm4Ptegq92vqKoE3vD706ZVFWITnMnxucw+S9Ipg==}
    engines: {node: '>=6.9.0'}
    dev: true

  /@babel/helper-function-name/7.21.0:
    resolution: {integrity: sha512-HfK1aMRanKHpxemaY2gqBmL04iAPOPRj7DxtNbiDOrJK+gdwkiNRVpCpUJYbUT+aZyemKN8brqTOxzCaG6ExRg==}
    engines: {node: '>=6.9.0'}
    dependencies:
      '@babel/template': 7.20.7
      '@babel/types': 7.21.4
    dev: true

  /@babel/helper-hoist-variables/7.18.6:
    resolution: {integrity: sha512-UlJQPkFqFULIcyW5sbzgbkxn2FKRgwWiRexcuaR8RNJRy8+LLveqPjwZV/bwrLZCN0eUHD/x8D0heK1ozuoo6Q==}
    engines: {node: '>=6.9.0'}
    dependencies:
      '@babel/types': 7.21.4
    dev: true

  /@babel/helper-module-imports/7.21.4:
    resolution: {integrity: sha512-orajc5T2PsRYUN3ZryCEFeMDYwyw09c/pZeaQEZPH0MpKzSvn3e0uXsDBu3k03VI+9DBiRo+l22BfKTpKwa/Wg==}
    engines: {node: '>=6.9.0'}
    dependencies:
      '@babel/types': 7.21.4
    dev: true

  /@babel/helper-module-transforms/7.21.2:
    resolution: {integrity: sha512-79yj2AR4U/Oqq/WOV7Lx6hUjau1Zfo4cI+JLAVYeMV5XIlbOhmjEk5ulbTc9fMpmlojzZHkUUxAiK+UKn+hNQQ==}
    engines: {node: '>=6.9.0'}
    dependencies:
      '@babel/helper-environment-visitor': 7.18.9
      '@babel/helper-module-imports': 7.21.4
      '@babel/helper-simple-access': 7.20.2
      '@babel/helper-split-export-declaration': 7.18.6
      '@babel/helper-validator-identifier': 7.19.1
      '@babel/template': 7.20.7
      '@babel/traverse': 7.21.4
      '@babel/types': 7.21.4
    transitivePeerDependencies:
      - supports-color
    dev: true

  /@babel/helper-simple-access/7.20.2:
    resolution: {integrity: sha512-+0woI/WPq59IrqDYbVGfshjT5Dmk/nnbdpcF8SnMhhXObpTq2KNBdLFRFrkVdbDOyUmHBCxzm5FHV1rACIkIbA==}
    engines: {node: '>=6.9.0'}
    dependencies:
      '@babel/types': 7.21.4
    dev: true

  /@babel/helper-split-export-declaration/7.18.6:
    resolution: {integrity: sha512-bde1etTx6ZyTmobl9LLMMQsaizFVZrquTEHOqKeQESMKo4PlObf+8+JA25ZsIpZhT/WEd39+vOdLXAFG/nELpA==}
    engines: {node: '>=6.9.0'}
    dependencies:
      '@babel/types': 7.21.4
    dev: true

  /@babel/helper-string-parser/7.19.4:
    resolution: {integrity: sha512-nHtDoQcuqFmwYNYPz3Rah5ph2p8PFeFCsZk9A/48dPc/rGocJ5J3hAAZ7pb76VWX3fZKu+uEr/FhH5jLx7umrw==}
    engines: {node: '>=6.9.0'}
    dev: true

  /@babel/helper-validator-identifier/7.19.1:
    resolution: {integrity: sha512-awrNfaMtnHUr653GgGEs++LlAvW6w+DcPrOliSMXWCKo597CwL5Acf/wWdNkf/tfEQE3mjkeD1YOVZOUV/od1w==}
    engines: {node: '>=6.9.0'}
    dev: true

  /@babel/helper-validator-option/7.21.0:
    resolution: {integrity: sha512-rmL/B8/f0mKS2baE9ZpyTcTavvEuWhTTW8amjzXNvYG4AwBsqTLikfXsEofsJEfKHf+HQVQbFOHy6o+4cnC/fQ==}
    engines: {node: '>=6.9.0'}
    dev: true

  /@babel/helpers/7.21.0:
    resolution: {integrity: sha512-XXve0CBtOW0pd7MRzzmoyuSj0e3SEzj8pgyFxnTT1NJZL38BD1MK7yYrm8yefRPIDvNNe14xR4FdbHwpInD4rA==}
    engines: {node: '>=6.9.0'}
    dependencies:
      '@babel/template': 7.20.7
      '@babel/traverse': 7.21.4
      '@babel/types': 7.21.4
    transitivePeerDependencies:
      - supports-color
    dev: true

  /@babel/highlight/7.18.6:
    resolution: {integrity: sha512-u7stbOuYjaPezCuLj29hNW1v64M2Md2qupEKP1fHc7WdOA3DgLh37suiSrZYY7haUB7iBeQZ9P1uiRF359do3g==}
    engines: {node: '>=6.9.0'}
    dependencies:
      '@babel/helper-validator-identifier': 7.19.1
      chalk: 2.4.2
      js-tokens: 4.0.0
    dev: true

  /@babel/parser/7.21.4:
    resolution: {integrity: sha512-alVJj7k7zIxqBZ7BTRhz0IqJFxW1VJbm6N8JbcYhQ186df9ZBPbZBmWSqAMXwHGsCJdYks7z/voa3ibiS5bCIw==}
    engines: {node: '>=6.0.0'}
    hasBin: true
    dependencies:
      '@babel/types': 7.21.4
    dev: true

  /@babel/polyfill/7.12.1:
    resolution: {integrity: sha512-X0pi0V6gxLi6lFZpGmeNa4zxtwEmCs42isWLNjZZDE0Y8yVfgu0T2OAHlzBbdYlqbW/YXVvoBHpATEM+goCj8g==}
    deprecated: 🚨 This package has been deprecated in favor of separate inclusion of a polyfill and regenerator-runtime (when needed). See the @babel/polyfill docs (https://babeljs.io/docs/en/babel-polyfill) for more information.
    dependencies:
      core-js: 2.6.12
      regenerator-runtime: 0.13.11
    dev: true

  /@babel/runtime/7.22.6:
    resolution: {integrity: sha512-wDb5pWm4WDdF6LFUde3Jl8WzPA+3ZbxYqkC6xAXuD3irdEHN1k0NfTRrJD8ZD378SJ61miMLCqIOXYhd8x+AJQ==}
    engines: {node: '>=6.9.0'}
    dependencies:
      regenerator-runtime: 0.13.11
    dev: true

  /@babel/template/7.20.7:
    resolution: {integrity: sha512-8SegXApWe6VoNw0r9JHpSteLKTpTiLZ4rMlGIm9JQ18KiCtyQiAMEazujAHrUS5flrcqYZa75ukev3P6QmUwUw==}
    engines: {node: '>=6.9.0'}
    dependencies:
      '@babel/code-frame': 7.21.4
      '@babel/parser': 7.21.4
      '@babel/types': 7.21.4
    dev: true

  /@babel/traverse/7.21.4:
    resolution: {integrity: sha512-eyKrRHKdyZxqDm+fV1iqL9UAHMoIg0nDaGqfIOd8rKH17m5snv7Gn4qgjBoFfLz9APvjFU/ICT00NVCv1Epp8Q==}
    engines: {node: '>=6.9.0'}
    dependencies:
      '@babel/code-frame': 7.21.4
      '@babel/generator': 7.21.4
      '@babel/helper-environment-visitor': 7.18.9
      '@babel/helper-function-name': 7.21.0
      '@babel/helper-hoist-variables': 7.18.6
      '@babel/helper-split-export-declaration': 7.18.6
      '@babel/parser': 7.21.4
      '@babel/types': 7.21.4
      debug: 4.3.4
      globals: 11.12.0
    transitivePeerDependencies:
      - supports-color
    dev: true

  /@babel/types/7.21.4:
    resolution: {integrity: sha512-rU2oY501qDxE8Pyo7i/Orqma4ziCOrby0/9mvbDUGEfvZjb279Nk9k19e2fiCxHbRRpY2ZyrgW1eq22mvmOIzA==}
    engines: {node: '>=6.9.0'}
    dependencies:
      '@babel/helper-string-parser': 7.19.4
      '@babel/helper-validator-identifier': 7.19.1
      to-fast-properties: 2.0.0
    dev: true

  /@cspotcode/source-map-support/0.8.1:
    resolution: {integrity: sha512-IchNf6dN4tHoMFIn/7OE8LWZ19Y6q/67Bmf6vnGREv8RSbBVb9LPJxEcnwrcwX6ixSvaiGoomAUvu4YSxXrVgw==}
    engines: {node: '>=12'}
    dependencies:
      '@jridgewell/trace-mapping': 0.3.9
    dev: true

  /@es-joy/jsdoccomment/0.33.4:
    resolution: {integrity: sha512-02XyYuvR/Gn+3BT6idHVNQ4SSQlA1X1FeEfeKm2ypv8ANB6Lt9KRFZ2S7y5xjwR+EPQ/Rzb0XFaD+xKyqe4ALw==}
    engines: {node: ^14 || ^16 || ^17 || ^18 || ^19}
    dependencies:
      comment-parser: 1.3.1
      esquery: 1.5.0
      jsdoc-type-pratt-parser: 3.1.0
    dev: true

  /@eslint-community/eslint-utils/4.4.0_eslint@8.6.0:
    resolution: {integrity: sha512-1/sA4dwrzBAyeUoQ6oxahHKmrZvsnLCg4RfxW3ZFGGmQkSNQPFNLV9CUEFQP1x9EYXHTo5p6xdhZM1Ne9p/AfA==}
    engines: {node: ^12.22.0 || ^14.17.0 || >=16.0.0}
    peerDependencies:
      eslint: ^6.0.0 || ^7.0.0 || >=8.0.0
    dependencies:
      eslint: 8.6.0
      eslint-visitor-keys: 3.4.0
    dev: true

  /@eslint-community/regexpp/4.5.1:
    resolution: {integrity: sha512-Z5ba73P98O1KUYCCJTUeVpja9RcGoMdncZ6T49FCUl2lN38JtCJ+3WgIDBv0AuY4WChU5PmtJmOCTlN6FZTFKQ==}
    engines: {node: ^12.0.0 || ^14.0.0 || >=16.0.0}
    dev: true

  /@eslint/eslintrc/1.4.1:
    resolution: {integrity: sha512-XXrH9Uarn0stsyldqDYq8r++mROmWRI1xKMXa640Bb//SY1+ECYX6VzT6Lcx5frD0V30XieqJ0oX9I2Xj5aoMA==}
    engines: {node: ^12.22.0 || ^14.17.0 || >=16.0.0}
    dependencies:
      ajv: 6.12.6
      debug: 4.3.4
      espree: 9.5.1
      globals: 13.20.0
      ignore: 5.2.4
      import-fresh: 3.3.0
      js-yaml: 4.1.0
      minimatch: 3.1.2
      strip-json-comments: 3.1.1
    transitivePeerDependencies:
      - supports-color
    dev: true

  /@fluid-tools/version-tools/0.21.0_bhanhq442dy43ncydsavgi4jfi:
    resolution: {integrity: sha512-oUV/+PretFcSSlINzsS5DFnBMygDcnznJb1FfyflvWpZuuO9OtrGxJZOzAqR0tDqIA669NbqGwNqigVyGccSOQ==}
    engines: {node: '>=14.17.0'}
    hasBin: true
    dependencies:
      '@oclif/core': 2.9.3_bhanhq442dy43ncydsavgi4jfi
      '@oclif/plugin-autocomplete': 2.3.2_bhanhq442dy43ncydsavgi4jfi
      '@oclif/plugin-commands': 2.2.18_bhanhq442dy43ncydsavgi4jfi
      '@oclif/plugin-help': 5.2.13_bhanhq442dy43ncydsavgi4jfi
      '@oclif/plugin-not-found': 2.3.31_bhanhq442dy43ncydsavgi4jfi
      '@oclif/plugin-plugins': 3.1.6_bhanhq442dy43ncydsavgi4jfi
      chalk: 2.4.2
      semver: 7.5.4
      table: 6.8.1
    transitivePeerDependencies:
      - '@swc/core'
      - '@swc/wasm'
      - '@types/node'
      - supports-color
      - typescript
    dev: true

  /@fluidframework/aqueduct/1.3.6_debug@4.3.4:
    resolution: {integrity: sha512-33vWqX1UEwYYTHb3Iv6+1B4ZFFcPNdD3cqfAmYbR7nOwxPYq1uKflUzafUOKW6SMpRyomeebCy/f5/PIoG+yJA==}
    dependencies:
      '@fluidframework/common-definitions': 0.20.1
      '@fluidframework/common-utils': 0.32.2
      '@fluidframework/container-definitions': 1.3.6
      '@fluidframework/container-loader': 1.3.6_debug@4.3.4
      '@fluidframework/container-runtime': 1.3.6_debug@4.3.4
      '@fluidframework/container-runtime-definitions': 1.3.6
      '@fluidframework/core-interfaces': 1.3.6
      '@fluidframework/datastore': 1.3.6_debug@4.3.4
      '@fluidframework/datastore-definitions': 1.3.6
      '@fluidframework/map': 1.3.6_debug@4.3.4
      '@fluidframework/request-handler': 1.3.6
      '@fluidframework/runtime-definitions': 1.3.6
      '@fluidframework/runtime-utils': 1.3.6
      '@fluidframework/synthesize': 1.3.6
      '@fluidframework/view-interfaces': 1.3.6
      uuid: 8.3.2
    transitivePeerDependencies:
      - debug
      - supports-color
    dev: true

  /@fluidframework/build-common/2.0.0:
    resolution: {integrity: sha512-oJsAczo32UpnM+/8LeE2KKOhr1KBxA48Y4umq/t9QfIFRiX0YtgyrLHRAtnGV6l/+4LX/Urmv6bbckeTFaPw7g==}
    hasBin: true
    dev: true

  /@fluidframework/build-tools/0.21.0_bhanhq442dy43ncydsavgi4jfi:
    resolution: {integrity: sha512-NZsCGlkVNmgZnY6+UnzddLcUUnZdBgoRRkuxEsKaFYd0wijaMNY0NKF4fIQyYICDKor2UJml0JygVIfIHOApgA==}
    engines: {node: '>=14.17.0'}
    hasBin: true
    dependencies:
      '@fluid-tools/version-tools': 0.21.0_bhanhq442dy43ncydsavgi4jfi
      '@fluidframework/bundle-size-tools': 0.21.0
      '@manypkg/get-packages': 2.2.0
      '@octokit/core': 4.2.4
      '@rushstack/node-core-library': 3.59.5_@types+node@18.15.11
      async: 3.2.4
      chalk: 2.4.2
      commander: 6.2.1
      cosmiconfig: 8.2.0
      danger: 10.9.0_@octokit+core@4.2.4
      date-fns: 2.30.0
      debug: 4.3.4
      detect-indent: 6.1.0
      execa: 5.1.1
      find-up: 5.0.0
      fs-extra: 9.1.0
      glob: 7.2.3
      ignore: 5.2.4
      json5: 2.2.3
      lodash: 4.17.21
      lodash.isequal: 4.5.0
      lodash.merge: 4.6.2
      minimatch: 7.4.6
      replace-in-file: 6.3.5
      rimraf: 4.4.1
      semver: 7.5.4
      shelljs: 0.8.5
      sort-package-json: 1.57.0
      ts-morph: 17.0.1
      type-fest: 2.19.0
      yaml: 2.3.1
    transitivePeerDependencies:
      - '@swc/core'
      - '@swc/wasm'
      - '@types/node'
      - encoding
      - esbuild
      - supports-color
      - typescript
      - uglify-js
      - webpack-cli
    dev: true

  /@fluidframework/bundle-size-tools/0.21.0:
    resolution: {integrity: sha512-Vj4Ks/FupeaF4p730qHpLDgw0Bf3UViQE2OBu6h/DP/JKb4nI5N85WkVmCp53vOqUg+w3ZMZJTMq94b0Jn7img==}
    dependencies:
      azure-devops-node-api: 11.2.0
      jszip: 3.10.1
      msgpack-lite: 0.1.26
      pako: 2.1.0
      typescript: 4.5.5
      webpack: 5.88.2
    transitivePeerDependencies:
      - '@swc/core'
      - esbuild
      - uglify-js
      - webpack-cli
    dev: true

  /@fluidframework/common-definitions/0.20.1:
    resolution: {integrity: sha512-KaoQ7w2MDH5OeRKVatL5yVOCFg+9wD6bLSLFh1/TV1EZM46l49iBqO7UVjUtPE6BIm0jvvOzJXULGVSpzokX3g==}
    dev: true

  /@fluidframework/common-utils/0.32.2:
    resolution: {integrity: sha512-PoGX7/l0vWKt5JaAxcgFOdGje30Q6qSE06YzFIKh9Ba3oq7B60+TFqu7c2ErQt6sNddmvcAcAiLVNaTGAip3vw==}
    dependencies:
      '@fluidframework/common-definitions': 0.20.1
      '@types/events': 3.0.0
      base64-js: 1.5.1
      buffer: 6.0.3
      events: 3.3.0
      lodash: 4.17.21
      sha.js: 2.4.11
    dev: true

  /@fluidframework/container-definitions/1.3.6:
    resolution: {integrity: sha512-+5fuIUG7jGjKrRHtrH2VgrRI0YUXcP9jSLrHdI4Ks+4kNSDiOlu+UT7j9T9KoBAfHOpnihS3PVeDBJtIeqgDZw==}
    dependencies:
      '@fluidframework/common-definitions': 0.20.1
      '@fluidframework/core-interfaces': 1.3.6
      '@fluidframework/driver-definitions': 1.3.6
      '@fluidframework/protocol-definitions': 0.1028.2000
      events: 3.3.0
    dev: true

  /@fluidframework/container-loader/1.3.6_debug@4.3.4:
    resolution: {integrity: sha512-J7nF7XTHCtL24gGnUhg155kolokX8HRWJqj2XEjaPrBsRmkyiySP+qCnrKY0bgLqaFLHW4WYfmC80lFE3oaELg==}
    dependencies:
      '@fluidframework/common-definitions': 0.20.1
      '@fluidframework/common-utils': 0.32.2
      '@fluidframework/container-definitions': 1.3.6
      '@fluidframework/container-utils': 1.3.6
      '@fluidframework/core-interfaces': 1.3.6
      '@fluidframework/driver-definitions': 1.3.6
      '@fluidframework/driver-utils': 1.3.6_debug@4.3.4
      '@fluidframework/protocol-base': 0.1036.5001
      '@fluidframework/protocol-definitions': 0.1028.2000
      '@fluidframework/telemetry-utils': 1.3.6
      abort-controller: 3.0.0
      double-ended-queue: 2.1.0-0
      events: 3.3.0
      lodash: 4.17.21
      url: 0.11.0
      uuid: 8.3.2
    transitivePeerDependencies:
      - debug
      - supports-color
    dev: true

  /@fluidframework/container-runtime-definitions/1.3.6:
    resolution: {integrity: sha512-cQP/F2F9BjeXKyUNmwQCRRb5qJPoufZ/iIyBSdj8qEYwhTyv3Ogbk+LyHz5cG8wPYlM2ff8IirxwEdgq7VTL/w==}
    dependencies:
      '@fluidframework/common-definitions': 0.20.1
      '@fluidframework/container-definitions': 1.3.6
      '@fluidframework/core-interfaces': 1.3.6
      '@fluidframework/driver-definitions': 1.3.6
      '@fluidframework/protocol-definitions': 0.1028.2000
      '@fluidframework/runtime-definitions': 1.3.6
    dev: true

  /@fluidframework/container-runtime/1.3.6_debug@4.3.4:
    resolution: {integrity: sha512-YC1Bvd8UiO3YID/sU9yxMMibW0FPqpf+sS47Czg1ILf2twK48U2BopDDKNeIHJFDl3yNOqxJniUkJJLNoYWwqg==}
    dependencies:
      '@fluidframework/common-definitions': 0.20.1
      '@fluidframework/common-utils': 0.32.2
      '@fluidframework/container-definitions': 1.3.6
      '@fluidframework/container-runtime-definitions': 1.3.6
      '@fluidframework/container-utils': 1.3.6
      '@fluidframework/core-interfaces': 1.3.6
      '@fluidframework/datastore': 1.3.6_debug@4.3.4
      '@fluidframework/driver-definitions': 1.3.6
      '@fluidframework/driver-utils': 1.3.6_debug@4.3.4
      '@fluidframework/garbage-collector': 1.3.6
      '@fluidframework/protocol-base': 0.1036.5001
      '@fluidframework/protocol-definitions': 0.1028.2000
      '@fluidframework/runtime-definitions': 1.3.6
      '@fluidframework/runtime-utils': 1.3.6
      '@fluidframework/telemetry-utils': 1.3.6
      double-ended-queue: 2.1.0-0
      events: 3.3.0
      uuid: 8.3.2
    transitivePeerDependencies:
      - debug
      - supports-color
    dev: true

  /@fluidframework/container-utils/1.3.6:
    resolution: {integrity: sha512-Hf3kxHuRzQv3a7J+I/3q5OH3WW5lajy3ENucc1HLCuOKYi39MM5AfAMBEfaTl1aI5iMxhHEyDAZJhaGJvvgOew==}
    dependencies:
      '@fluidframework/common-definitions': 0.20.1
      '@fluidframework/common-utils': 0.32.2
      '@fluidframework/container-definitions': 1.3.6
      '@fluidframework/protocol-definitions': 0.1028.2000
      '@fluidframework/telemetry-utils': 1.3.6
    transitivePeerDependencies:
      - supports-color
    dev: true

  /@fluidframework/core-interfaces/1.3.6:
    resolution: {integrity: sha512-6ccflpLJvlPhZ58MiMUUC5XvWF1s5yTmP3dXHsJf514IzuAvS5PCGLdZWUjWCgxA2fPvZKzA4VfWpwyFt1H0LA==}
    dev: true

  /@fluidframework/datastore-definitions/1.3.6:
    resolution: {integrity: sha512-9kgqa5FsIHHuxQPL50cm/FX6FOukBDDHG45ByGEChISbnfkS13xncLrY6mE4FgTC1jW0d7y3CgGT3pn4n9Hc+g==}
    dependencies:
      '@fluidframework/common-definitions': 0.20.1
      '@fluidframework/common-utils': 0.32.2
      '@fluidframework/container-definitions': 1.3.6
      '@fluidframework/core-interfaces': 1.3.6
      '@fluidframework/protocol-definitions': 0.1028.2000
      '@fluidframework/runtime-definitions': 1.3.6
    dev: true

  /@fluidframework/datastore/1.3.6_debug@4.3.4:
    resolution: {integrity: sha512-eQTkB/Z0Sn5JwZ66EvY3r4RflSoZth0Zi7ezD4kbx75c4wmixRSs+qGSMM0xbllFXjyA24ucbL21zduVLxZGcg==}
    dependencies:
      '@fluidframework/common-definitions': 0.20.1
      '@fluidframework/common-utils': 0.32.2
      '@fluidframework/container-definitions': 1.3.6
      '@fluidframework/container-utils': 1.3.6
      '@fluidframework/core-interfaces': 1.3.6
      '@fluidframework/datastore-definitions': 1.3.6
      '@fluidframework/driver-definitions': 1.3.6
      '@fluidframework/driver-utils': 1.3.6_debug@4.3.4
      '@fluidframework/garbage-collector': 1.3.6
      '@fluidframework/protocol-base': 0.1036.5001
      '@fluidframework/protocol-definitions': 0.1028.2000
      '@fluidframework/runtime-definitions': 1.3.6
      '@fluidframework/runtime-utils': 1.3.6
      '@fluidframework/telemetry-utils': 1.3.6
      lodash: 4.17.21
      uuid: 8.3.2
    transitivePeerDependencies:
      - debug
      - supports-color
    dev: true

  /@fluidframework/driver-base/1.3.6_debug@4.3.4:
    resolution: {integrity: sha512-Ini7PyyIP+out9+5eAqq+QYWfxSGprVtxTrtipmoKCjI6XTmgfmSwrs9VPrgdIl6lI52RjEFWQtC/J3vmjAesg==}
    dependencies:
      '@fluidframework/common-definitions': 0.20.1
      '@fluidframework/common-utils': 0.32.2
      '@fluidframework/driver-definitions': 1.3.6
      '@fluidframework/driver-utils': 1.3.6_debug@4.3.4
      '@fluidframework/protocol-definitions': 0.1028.2000
      '@fluidframework/telemetry-utils': 1.3.6
    transitivePeerDependencies:
      - debug
      - supports-color
    dev: true

  /@fluidframework/driver-definitions/1.3.6:
    resolution: {integrity: sha512-5Rvk2NhXxh2bhk8WWnBtcJq/9TgVYhAj4z7DDuqXqJyRUF/XYhyxqOfMuo7IAhTa2oTpp8o7QDwZqsfWKfC9tA==}
    dependencies:
      '@fluidframework/common-definitions': 0.20.1
      '@fluidframework/core-interfaces': 1.3.6
      '@fluidframework/protocol-definitions': 0.1028.2000
    dev: true

  /@fluidframework/driver-utils/1.3.6_debug@4.3.4:
    resolution: {integrity: sha512-yDbuR4eMj0Y+kbIwV0XaXd3kh+U1YxmU1Qgcxa2RgD3MEMsDiCBaQrUCPjjxmBT9diUfBijVxjjOc5vUfm/eBA==}
    dependencies:
      '@fluidframework/common-definitions': 0.20.1
      '@fluidframework/common-utils': 0.32.2
      '@fluidframework/core-interfaces': 1.3.6
      '@fluidframework/driver-definitions': 1.3.6
      '@fluidframework/gitresources': 0.1036.5001
      '@fluidframework/protocol-base': 0.1036.5001
      '@fluidframework/protocol-definitions': 0.1028.2000
      '@fluidframework/telemetry-utils': 1.3.6
      axios: 0.26.1_debug@4.3.4
      uuid: 8.3.2
    transitivePeerDependencies:
      - debug
      - supports-color
    dev: true

  /@fluidframework/eslint-config-fluid/2.0.0_flcvfono3v34oogyclggnmpgme:
    resolution: {integrity: sha512-/az5CybW5XUZUOk9HMH0nUMtKx5AK+CRfHg35UyygTK+V2OmNRes/yCAbmxoQ1J1Vn2iow3Y/Sgw/oJygciugQ==}
    dependencies:
      '@rushstack/eslint-patch': 1.1.4
      '@rushstack/eslint-plugin': 0.8.6_flcvfono3v34oogyclggnmpgme
      '@rushstack/eslint-plugin-security': 0.2.6_flcvfono3v34oogyclggnmpgme
      '@typescript-eslint/eslint-plugin': 5.9.1_gqxeum2xasfwsyr6gk6kd2kr7y
      '@typescript-eslint/parser': 5.9.1_flcvfono3v34oogyclggnmpgme
      eslint-config-prettier: 8.5.0_eslint@8.6.0
      eslint-plugin-editorconfig: 3.2.0_ujiguhysbzcflktgegttpidhr4
      eslint-plugin-eslint-comments: 3.2.0_eslint@8.6.0
      eslint-plugin-import: 2.25.4_gyqcce5u2ijhn2hqkipmk56rmu
      eslint-plugin-jsdoc: 39.3.25_eslint@8.6.0
      eslint-plugin-promise: 6.0.1_eslint@8.6.0
      eslint-plugin-react: 7.28.0_eslint@8.6.0
      eslint-plugin-tsdoc: 0.2.17
      eslint-plugin-unicorn: 40.0.0_eslint@8.6.0
      eslint-plugin-unused-imports: 2.0.0_fhnxgfsp6r3qynjxjvskmntitm
    transitivePeerDependencies:
      - eslint
      - eslint-import-resolver-typescript
      - eslint-import-resolver-webpack
      - supports-color
      - typescript
    dev: true

  /@fluidframework/garbage-collector/1.3.6:
    resolution: {integrity: sha512-uJpvkWNzTsLJAmGwu6LUjR8cVoAzlfmhxoudaGrA3DeWhGheDcGVP/hiKht+pMw3u1CCA4AKOfE+0bIOQXyFBA==}
    dependencies:
      '@fluidframework/common-definitions': 0.20.1
      '@fluidframework/common-utils': 0.32.2
      '@fluidframework/runtime-definitions': 1.3.6
    dev: true

  /@fluidframework/gitresources/0.1036.5001:
    resolution: {integrity: sha512-Beg1A/eR7wCPYYb5u5iqqc092NkWnSvl4XCn2ImA4FDKtnYggD2/KYd9Hp0feM6Z99aU4FYSBidL2NewWlvF7A==}
    dev: true

  /@fluidframework/local-driver/1.3.6_debug@4.3.4:
    resolution: {integrity: sha512-R8KO3gqtWmLYwGrPwWXtWKlTMg2I5MehuGBe7L05U9k1yi/P9CNowrdcYLXCNi5IuQ0dxwxR5wmnahns4gFSHA==}
    dependencies:
      '@fluidframework/common-definitions': 0.20.1
      '@fluidframework/common-utils': 0.32.2
      '@fluidframework/core-interfaces': 1.3.6
      '@fluidframework/driver-base': 1.3.6_debug@4.3.4
      '@fluidframework/driver-definitions': 1.3.6
      '@fluidframework/driver-utils': 1.3.6_debug@4.3.4
      '@fluidframework/protocol-definitions': 0.1028.2000
      '@fluidframework/routerlicious-driver': 1.3.6_debug@4.3.4
      '@fluidframework/server-local-server': 0.1036.5001
      '@fluidframework/server-services-client': 0.1036.5001
      '@fluidframework/server-services-core': 0.1036.5001
      '@fluidframework/server-test-utils': 0.1036.5001
      events: 3.3.0
      jsrsasign: 10.8.2
      url: 0.11.0
      uuid: 8.3.2
    transitivePeerDependencies:
      - bufferutil
      - debug
      - encoding
      - supports-color
      - utf-8-validate
    dev: true

  /@fluidframework/map/1.3.6_debug@4.3.4:
    resolution: {integrity: sha512-CEuDHKLbJGt8SwwyUKoY1ZBkeFcn7Y+XPbm6lqsctYM08Fz2n1IsI6cl7KqppR3xJ2SpGyzDnVzNXeiPyOapfQ==}
    dependencies:
      '@fluidframework/common-definitions': 0.20.1
      '@fluidframework/common-utils': 0.32.2
      '@fluidframework/container-utils': 1.3.6
      '@fluidframework/core-interfaces': 1.3.6
      '@fluidframework/datastore-definitions': 1.3.6
      '@fluidframework/driver-utils': 1.3.6_debug@4.3.4
      '@fluidframework/protocol-definitions': 0.1028.2000
      '@fluidframework/runtime-definitions': 1.3.6
      '@fluidframework/runtime-utils': 1.3.6
      '@fluidframework/shared-object-base': 1.3.6_debug@4.3.4
      path-browserify: 1.0.1
    transitivePeerDependencies:
      - debug
      - supports-color
    dev: true

  /@fluidframework/mocha-test-setup/1.3.6:
    resolution: {integrity: sha512-MfIU2oCCw53nP7ey8rftrvvcoP13IY2Yh23J7RuutU/POTgZ956292vnHgvQgHgmJjWJJBf7iDqVAb6Q8EakUQ==}
    dependencies:
      '@fluidframework/common-definitions': 0.20.1
      '@fluidframework/test-driver-definitions': 1.3.6
      mocha: 10.2.0
    dev: true

  /@fluidframework/protocol-base/0.1036.5001:
    resolution: {integrity: sha512-Btjy2bWVbVsmzNTBxTQZ9l/WXljsjDpGbBgJsn9GLacrTG9aDDtIVMXuwLAcEV1IVkxGcIipXryvfhbPHDYcMg==}
    dependencies:
      '@fluidframework/common-utils': 0.32.2
      '@fluidframework/gitresources': 0.1036.5001
      '@fluidframework/protocol-definitions': 0.1028.2000
      lodash: 4.17.21
    dev: true

  /@fluidframework/protocol-definitions/0.1028.2000:
    resolution: {integrity: sha512-ZUPCmPFcK7UAK4RkfVWfzQPAWFvYNm6ywP51V42YC38gCGye+Epvyr3beA+FSaHPIZGxm5+Uw52+ykTvmDb2UA==}
    dependencies:
      '@fluidframework/common-definitions': 0.20.1
    dev: true

  /@fluidframework/request-handler/1.3.6:
    resolution: {integrity: sha512-4z0XRVuj3mu6ZYceUbTf/DZfRt1u0cClnpVZPthEs26QSk6LJvEpt5UBE3oIGkESoxZ3LHtAnkS2zCEl8jcrFw==}
    dependencies:
      '@fluidframework/common-utils': 0.32.2
      '@fluidframework/container-runtime-definitions': 1.3.6
      '@fluidframework/core-interfaces': 1.3.6
      '@fluidframework/runtime-definitions': 1.3.6
      '@fluidframework/runtime-utils': 1.3.6
    transitivePeerDependencies:
      - supports-color
    dev: true

  /@fluidframework/routerlicious-driver/1.3.6_debug@4.3.4:
    resolution: {integrity: sha512-b9NXLWI7YH4l2dEkgjDuIF9BNb1ggxkzS8ZtZpr+eBtegRN+E+WSbkR7JCPwrDmA+vPa9z0mXNS88ZeCwnQp3A==}
    dependencies:
      '@fluidframework/common-definitions': 0.20.1
      '@fluidframework/common-utils': 0.32.2
      '@fluidframework/driver-base': 1.3.6_debug@4.3.4
      '@fluidframework/driver-definitions': 1.3.6
      '@fluidframework/driver-utils': 1.3.6_debug@4.3.4
      '@fluidframework/gitresources': 0.1036.5001
      '@fluidframework/protocol-base': 0.1036.5001
      '@fluidframework/protocol-definitions': 0.1028.2000
      '@fluidframework/server-services-client': 0.1036.5001
      '@fluidframework/telemetry-utils': 1.3.6
      cross-fetch: 3.1.5
      json-stringify-safe: 5.0.1
      querystring: 0.2.1
      socket.io-client: 4.6.1
      url-parse: 1.5.10
      uuid: 8.3.2
    transitivePeerDependencies:
      - bufferutil
      - debug
      - encoding
      - supports-color
      - utf-8-validate
    dev: true

  /@fluidframework/runtime-definitions/1.3.6:
    resolution: {integrity: sha512-sFCUkN4sCz1ww7XKhIFiiXuaUtrps8Dd4h0VaYLsvzkH9bD/lcbbcvgmaMmqPa3tOy0ROsLAM5QSr5jBYipidw==}
    dependencies:
      '@fluidframework/common-definitions': 0.20.1
      '@fluidframework/common-utils': 0.32.2
      '@fluidframework/container-definitions': 1.3.6
      '@fluidframework/core-interfaces': 1.3.6
      '@fluidframework/driver-definitions': 1.3.6
      '@fluidframework/protocol-definitions': 0.1028.2000
    dev: true

  /@fluidframework/runtime-utils/1.3.6:
    resolution: {integrity: sha512-Yl0oWTcUwgDBWIaW6UsyfHE9D5yhmY11lx5ij3RcEn2Up07mD7+DzFXvxXTjdCioc4B0ssad70vvGJKJOwk6Nw==}
    dependencies:
      '@fluidframework/common-definitions': 0.20.1
      '@fluidframework/common-utils': 0.32.2
      '@fluidframework/container-definitions': 1.3.6
      '@fluidframework/container-runtime-definitions': 1.3.6
      '@fluidframework/core-interfaces': 1.3.6
      '@fluidframework/datastore-definitions': 1.3.6
      '@fluidframework/garbage-collector': 1.3.6
      '@fluidframework/protocol-base': 0.1036.5001
      '@fluidframework/protocol-definitions': 0.1028.2000
      '@fluidframework/runtime-definitions': 1.3.6
      '@fluidframework/telemetry-utils': 1.3.6
    transitivePeerDependencies:
      - supports-color
    dev: true

  /@fluidframework/server-lambdas-driver/0.1036.5001:
    resolution: {integrity: sha512-YD4dDev+2niL7EUtroa6wA6BlkaTpI7TGbBjD/xQcKclGfk52TjwbSJ30caccQNafgHsKXAWNZmFHHMUgmQa9A==}
    dependencies:
      '@fluidframework/common-utils': 0.32.2
      '@fluidframework/server-services-client': 0.1036.5001
      '@fluidframework/server-services-core': 0.1036.5001
      '@fluidframework/server-services-telemetry': 0.1036.5001
      async: 3.2.4
      lodash: 4.17.21
    transitivePeerDependencies:
      - supports-color
    dev: true

  /@fluidframework/server-lambdas/0.1036.5001_debug@4.3.4:
    resolution: {integrity: sha512-0Wc1k7WqLZatUdoV09flzMgmumBWR+8AOKJNqZSDr4XcEOfdyLIpEjDgIelkJm9JFC1RLpcNcVR5k14RuWq2CQ==}
    dependencies:
      '@fluidframework/common-definitions': 0.20.1
      '@fluidframework/common-utils': 0.32.2
      '@fluidframework/gitresources': 0.1036.5001
      '@fluidframework/protocol-base': 0.1036.5001
      '@fluidframework/protocol-definitions': 0.1028.2000
      '@fluidframework/server-lambdas-driver': 0.1036.5001
      '@fluidframework/server-services-client': 0.1036.5001
      '@fluidframework/server-services-core': 0.1036.5001
      '@fluidframework/server-services-telemetry': 0.1036.5001
      '@types/semver': 6.2.3
      async: 3.2.4
      axios: 0.26.1_debug@4.3.4
      double-ended-queue: 2.1.0-0
      json-stringify-safe: 5.0.1
      lodash: 4.17.21
      nconf: 0.12.0
      semver: 6.3.0
      sha.js: 2.4.11
      uuid: 8.3.2
    transitivePeerDependencies:
      - debug
      - supports-color
    dev: true

  /@fluidframework/server-local-server/0.1036.5001:
    resolution: {integrity: sha512-uAhILyeAoLOO6RQHz7hpznSFPpOM0uAfGqg+DxwcGhf4EYoC2LNpnhytptKiZQj7p//Ln5sv0asVYnRgRRaj1w==}
    dependencies:
      '@fluidframework/common-utils': 0.32.2
      '@fluidframework/protocol-definitions': 0.1028.2000
      '@fluidframework/server-lambdas': 0.1036.5001_debug@4.3.4
      '@fluidframework/server-memory-orderer': 0.1036.5001
      '@fluidframework/server-services-client': 0.1036.5001
      '@fluidframework/server-services-core': 0.1036.5001
      '@fluidframework/server-services-telemetry': 0.1036.5001
      '@fluidframework/server-test-utils': 0.1036.5001
      debug: 4.3.4
      jsrsasign: 10.8.2
      uuid: 8.3.2
    transitivePeerDependencies:
      - bufferutil
      - supports-color
      - utf-8-validate
    dev: true

  /@fluidframework/server-memory-orderer/0.1036.5001:
    resolution: {integrity: sha512-sE7+OT8MdriTswZq8BEKzGWqTWpYPKcWaUaxJjFiH3zOZjHrAn39KzFBib7R49aqK3VddvWzDb6w7Vp1B+LTNw==}
    dependencies:
      '@fluidframework/common-utils': 0.32.2
      '@fluidframework/protocol-base': 0.1036.5001
      '@fluidframework/protocol-definitions': 0.1028.2000
      '@fluidframework/server-lambdas': 0.1036.5001_debug@4.3.4
      '@fluidframework/server-services-client': 0.1036.5001
      '@fluidframework/server-services-core': 0.1036.5001
      '@fluidframework/server-services-telemetry': 0.1036.5001
      '@types/debug': 4.1.7
      '@types/double-ended-queue': 2.1.2
      '@types/lodash': 4.14.194
      '@types/node': 14.18.42
      '@types/ws': 6.0.4
      debug: 4.3.4
      double-ended-queue: 2.1.0-0
      lodash: 4.17.21
      sillyname: 0.1.0
      uuid: 8.3.2
      ws: 7.5.9
    transitivePeerDependencies:
      - bufferutil
      - supports-color
      - utf-8-validate
    dev: true

  /@fluidframework/server-services-client/0.1036.5001:
    resolution: {integrity: sha512-e+Zk2uPcds9yqlalAZ0PpfEAKPPUIpIoQb3YSm42ZVpAgQmLYIRqTpXrmTC7qdeQnSGFJUAliW4DfHBEwpSXlQ==}
    dependencies:
      '@fluidframework/common-utils': 0.32.2
      '@fluidframework/gitresources': 0.1036.5001
      '@fluidframework/protocol-base': 0.1036.5001
      '@fluidframework/protocol-definitions': 0.1028.2000
      axios: 0.26.1_debug@4.3.4
      crc-32: 1.2.0
      debug: 4.3.4
      json-stringify-safe: 5.0.1
      jsrsasign: 10.8.2
      jwt-decode: 3.1.2
      querystring: 0.2.1
      sillyname: 0.1.0
      uuid: 8.3.2
    transitivePeerDependencies:
      - supports-color
    dev: true

  /@fluidframework/server-services-core/0.1036.5001:
    resolution: {integrity: sha512-wQ0lt+iZavtR0klU9JFguMok/TqjFQYoCKosxRXdek756TglSIhzQhupKs0YFrYec1Ln2r0mhkTJLfDxkQO4Rg==}
    dependencies:
      '@fluidframework/common-utils': 0.32.2
      '@fluidframework/gitresources': 0.1036.5001
      '@fluidframework/protocol-definitions': 0.1028.2000
      '@fluidframework/server-services-client': 0.1036.5001
      '@fluidframework/server-services-telemetry': 0.1036.5001
      '@types/nconf': 0.10.3
      '@types/node': 14.18.42
      debug: 4.3.4
      nconf: 0.12.0
    transitivePeerDependencies:
      - supports-color
    dev: true

  /@fluidframework/server-services-telemetry/0.1036.5001:
    resolution: {integrity: sha512-uV3KZVij7AIqw4AvPqqdgq73dgACIN6MFxKwQgXQL7zZO4zBd/M/vCujOxPwS6NvHgfBZnn5yAWvLX3MldywYg==}
    dependencies:
      '@fluidframework/common-utils': 0.32.2
      json-stringify-safe: 5.0.1
      path-browserify: 1.0.1
      serialize-error: 8.1.0
      uuid: 8.3.2
    dev: true

  /@fluidframework/server-test-utils/0.1036.5001:
    resolution: {integrity: sha512-kks83OhWF8xRyoQXz7PHBPvXiCEuylCR9J/YKkQ/u0Xo2nvckEDSwWcpED08JIo7b3NXtkvd8H1BfG3UWoof+w==}
    dependencies:
      '@fluidframework/common-utils': 0.32.2
      '@fluidframework/gitresources': 0.1036.5001
      '@fluidframework/protocol-base': 0.1036.5001
      '@fluidframework/protocol-definitions': 0.1028.2000
      '@fluidframework/server-services-client': 0.1036.5001
      '@fluidframework/server-services-core': 0.1036.5001
      '@fluidframework/server-services-telemetry': 0.1036.5001
      debug: 4.3.4
      lodash: 4.17.21
      string-hash: 1.1.3
      uuid: 8.3.2
    transitivePeerDependencies:
      - supports-color
    dev: true

  /@fluidframework/shared-object-base/1.3.6_debug@4.3.4:
    resolution: {integrity: sha512-eUMtIosNBwDJXpw69BJuOLGJw4Lf53f6sU6ZgNKU1l2C5/Ht7gG2iDEBxYnNUvVAMQprTHYt5T1qTwn8uaT+Lw==}
    dependencies:
      '@fluidframework/common-definitions': 0.20.1
      '@fluidframework/common-utils': 0.32.2
      '@fluidframework/container-definitions': 1.3.6
      '@fluidframework/container-runtime': 1.3.6_debug@4.3.4
      '@fluidframework/container-utils': 1.3.6
      '@fluidframework/core-interfaces': 1.3.6
      '@fluidframework/datastore': 1.3.6_debug@4.3.4
      '@fluidframework/datastore-definitions': 1.3.6
      '@fluidframework/protocol-definitions': 0.1028.2000
      '@fluidframework/runtime-definitions': 1.3.6
      '@fluidframework/runtime-utils': 1.3.6
      '@fluidframework/telemetry-utils': 1.3.6
      uuid: 8.3.2
    transitivePeerDependencies:
      - debug
      - supports-color
    dev: true

  /@fluidframework/synthesize/1.3.6:
    resolution: {integrity: sha512-avt0K5uxvOjs1Y6XpisonkMmG3RaI901h5XfIWFlxOhkHSgeN7T3ZmTdAinlpyRv+XKHzVzN1SqaccpGeC0+lw==}
    dev: true

  /@fluidframework/telemetry-utils/1.3.6:
    resolution: {integrity: sha512-9DoLzKwnELWBN2NiCJPgfj2lCER4IiHSgiBMwbLoEZ0qTqGKhWJ1+7m1PupuwGuKX1zbb9HjUNxv2ommokZcqw==}
    dependencies:
      '@fluidframework/common-definitions': 0.20.1
      '@fluidframework/common-utils': 0.32.2
      debug: 4.3.4
      events: 3.3.0
      uuid: 8.3.2
    transitivePeerDependencies:
      - supports-color
    dev: true

  /@fluidframework/test-driver-definitions/1.3.6:
    resolution: {integrity: sha512-GLg2bcNcAFDa2LFJ1P5SqKqfzsYKTP567ZYguhI7OOgEpzL4pVpaWVdDw/nYlBqhOOooXBLt0cR1U3rNaRn36A==}
    dependencies:
      '@fluidframework/common-definitions': 0.20.1
      '@fluidframework/core-interfaces': 1.3.6
      '@fluidframework/driver-definitions': 1.3.6
      '@fluidframework/protocol-definitions': 0.1028.2000
      uuid: 8.3.2
    dev: true

  /@fluidframework/test-runtime-utils/1.3.6_debug@4.3.4:
    resolution: {integrity: sha512-OoYH8Ht2nIqEwcnbz4Cg4sGk0HTkKg0+dNmZ7aP4qzctibKdNwObmypdia3MMmx16hpQRExhzO1d0ut/fRzLkA==}
    dependencies:
      '@fluidframework/common-definitions': 0.20.1
      '@fluidframework/common-utils': 0.32.2
      '@fluidframework/container-definitions': 1.3.6
      '@fluidframework/core-interfaces': 1.3.6
      '@fluidframework/datastore-definitions': 1.3.6
      '@fluidframework/driver-definitions': 1.3.6
      '@fluidframework/driver-utils': 1.3.6_debug@4.3.4
      '@fluidframework/protocol-definitions': 0.1028.2000
      '@fluidframework/routerlicious-driver': 1.3.6_debug@4.3.4
      '@fluidframework/runtime-definitions': 1.3.6
      '@fluidframework/runtime-utils': 1.3.6
      '@fluidframework/telemetry-utils': 1.3.6
      axios: 0.26.1_debug@4.3.4
      events: 3.3.0
      jsrsasign: 10.8.2
      uuid: 8.3.2
    transitivePeerDependencies:
      - bufferutil
      - debug
      - encoding
      - supports-color
      - utf-8-validate
    dev: true

  /@fluidframework/test-utils/1.3.6:
    resolution: {integrity: sha512-lvnFjHqXpBJ+cCWo5Q1yQjeMN/dkFl2vsPT8+95uwuUDtz+p7com7XlMXfhbR+4jrSEvZWXh55J4jRTNGsYZvQ==}
    dependencies:
      '@fluidframework/aqueduct': 1.3.6_debug@4.3.4
      '@fluidframework/common-definitions': 0.20.1
      '@fluidframework/common-utils': 0.32.2
      '@fluidframework/container-definitions': 1.3.6
      '@fluidframework/container-loader': 1.3.6_debug@4.3.4
      '@fluidframework/container-runtime': 1.3.6_debug@4.3.4
      '@fluidframework/container-runtime-definitions': 1.3.6
      '@fluidframework/core-interfaces': 1.3.6
      '@fluidframework/datastore': 1.3.6_debug@4.3.4
      '@fluidframework/datastore-definitions': 1.3.6
      '@fluidframework/driver-definitions': 1.3.6
      '@fluidframework/driver-utils': 1.3.6_debug@4.3.4
      '@fluidframework/local-driver': 1.3.6_debug@4.3.4
      '@fluidframework/map': 1.3.6_debug@4.3.4
      '@fluidframework/protocol-definitions': 0.1028.2000
      '@fluidframework/request-handler': 1.3.6
      '@fluidframework/routerlicious-driver': 1.3.6_debug@4.3.4
      '@fluidframework/runtime-definitions': 1.3.6
      '@fluidframework/runtime-utils': 1.3.6
      '@fluidframework/telemetry-utils': 1.3.6
      '@fluidframework/test-driver-definitions': 1.3.6
      '@fluidframework/test-runtime-utils': 1.3.6_debug@4.3.4
      debug: 4.3.4
      uuid: 8.3.2
    transitivePeerDependencies:
      - bufferutil
      - encoding
      - supports-color
      - utf-8-validate
    dev: true

  /@fluidframework/view-interfaces/1.3.6:
    resolution: {integrity: sha512-QEBEPmJdNCO7BdCjUaFxA32fjH91LePRs2xMV5iK8KRQwkyYnp4kRa3nKD3Iv2ezYKG+MvtAIDmUvfzICwWxUA==}
    dependencies:
      '@fluidframework/core-interfaces': 1.3.6
    dev: true

  /@humanwhocodes/config-array/0.9.5:
    resolution: {integrity: sha512-ObyMyWxZiCu/yTisA7uzx81s40xR2fD5Cg/2Kq7G02ajkNubJf6BopgDTmDyc3U7sXpNKM8cYOw7s7Tyr+DnCw==}
    engines: {node: '>=10.10.0'}
    dependencies:
      '@humanwhocodes/object-schema': 1.2.1
      debug: 4.3.4
      minimatch: 3.1.2
    transitivePeerDependencies:
      - supports-color
    dev: true

  /@humanwhocodes/object-schema/1.2.1:
    resolution: {integrity: sha512-ZnQMnLV4e7hDlUvw8H+U8ASL02SS2Gn6+9Ac3wGGLIe7+je2AeAOxPY+izIPJDfFDb7eDjev0Us8MO1iFRN8hA==}
    dev: true

  /@istanbuljs/load-nyc-config/1.1.0:
    resolution: {integrity: sha512-VjeHSlIzpv/NyD3N0YuHfXOPDIixcA1q2ZV98wsMqcYlPmv2n3Yb2lYP9XMElnaFVXg5A7YLTeLu6V84uQDjmQ==}
    engines: {node: '>=8'}
    dependencies:
      camelcase: 5.3.1
      find-up: 4.1.0
      get-package-type: 0.1.0
      js-yaml: 3.14.1
      resolve-from: 5.0.0
    dev: true

  /@istanbuljs/schema/0.1.3:
    resolution: {integrity: sha512-ZXRY4jNvVgSVQ8DL3LTcakaAtXwTVUxE81hslsyD2AtoXW/wVob10HkOJ1X/pAlcI7D+2YoZKg5do8G/w6RYgA==}
    engines: {node: '>=8'}
    dev: true

  /@jridgewell/gen-mapping/0.3.3:
    resolution: {integrity: sha512-HLhSWOLRi875zjjMG/r+Nv0oCW8umGb0BgEhyX3dDX3egwZtB8PqLnjz3yedt8R5StBrzcg4aBpnh8UA9D1BoQ==}
    engines: {node: '>=6.0.0'}
    dependencies:
      '@jridgewell/set-array': 1.1.2
      '@jridgewell/sourcemap-codec': 1.4.15
      '@jridgewell/trace-mapping': 0.3.18
    dev: true

  /@jridgewell/resolve-uri/3.1.0:
    resolution: {integrity: sha512-F2msla3tad+Mfht5cJq7LSXcdudKTWCVYUgw6pLFOOHSTtZlj6SWNYAp+AhuqLmWdBO2X5hPrLcu8cVP8fy28w==}
    engines: {node: '>=6.0.0'}
    dev: true

  /@jridgewell/resolve-uri/3.1.1:
    resolution: {integrity: sha512-dSYZh7HhCDtCKm4QakX0xFpsRDqjjtZf/kjI/v3T3Nwt5r8/qz/M19F9ySyOqU94SXBmeG9ttTul+YnR4LOxFA==}
    engines: {node: '>=6.0.0'}
    dev: true

  /@jridgewell/set-array/1.1.2:
    resolution: {integrity: sha512-xnkseuNADM0gt2bs+BvhO0p78Mk762YnZdsuzFV018NoG1Sj1SCQvpSqa7XUaTam5vAGasABV9qXASMKnFMwMw==}
    engines: {node: '>=6.0.0'}
    dev: true

  /@jridgewell/source-map/0.3.3:
    resolution: {integrity: sha512-b+fsZXeLYi9fEULmfBrhxn4IrPlINf8fiNarzTof004v3lFdntdwa9PF7vFJqm3mg7s+ScJMxXaE3Acp1irZcg==}
    dependencies:
      '@jridgewell/gen-mapping': 0.3.3
      '@jridgewell/trace-mapping': 0.3.18
    dev: true

  /@jridgewell/sourcemap-codec/1.4.14:
    resolution: {integrity: sha512-XPSJHWmi394fuUuzDnGz1wiKqWfo1yXecHQMRf2l6hztTO+nPru658AyDngaBe7isIxEkRsPR3FZh+s7iVa4Uw==}
    dev: true

  /@jridgewell/sourcemap-codec/1.4.15:
    resolution: {integrity: sha512-eF2rxCRulEKXHTRiDrDy6erMYWqNw4LPdQ8UQA4huuxaQsVeRPFl2oM8oDGxMFhJUWZf9McpLtJasDDZb/Bpeg==}
    dev: true

  /@jridgewell/trace-mapping/0.3.18:
    resolution: {integrity: sha512-w+niJYzMHdd7USdiH2U6869nqhD2nbfZXND5Yp93qIbEmnDNk7PD48o+YchRVpzMU7M6jVCbenTR7PA1FLQ9pA==}
    dependencies:
      '@jridgewell/resolve-uri': 3.1.0
      '@jridgewell/sourcemap-codec': 1.4.14
    dev: true

  /@jridgewell/trace-mapping/0.3.9:
    resolution: {integrity: sha512-3Belt6tdc8bPgAtbcmdtNJlirVoTmEb5e2gC94PnkwEW9jI6CAHUeoG85tjWP5WquqfavoMtMwiG4P926ZKKuQ==}
    dependencies:
      '@jridgewell/resolve-uri': 3.1.1
      '@jridgewell/sourcemap-codec': 1.4.15
    dev: true

  /@manypkg/find-root/2.2.1:
    resolution: {integrity: sha512-34NlypD5mmTY65cFAK7QPgY5Tzt0qXR4ZRXdg97xAlkiLuwXUPBEXy5Hsqzd+7S2acsLxUz6Cs50rlDZQr4xUA==}
    engines: {node: '>=14.18.0'}
    dependencies:
      '@manypkg/tools': 1.1.0
      find-up: 4.1.0
      fs-extra: 8.1.0
    dev: true

  /@manypkg/get-packages/2.2.0:
    resolution: {integrity: sha512-B5p5BXMwhGZKi/syEEAP1eVg5DZ/9LP+MZr0HqfrHLgu9fq0w4ZwH8yVen4JmjrxI2dWS31dcoswYzuphLaRxg==}
    engines: {node: '>=14.18.0'}
    dependencies:
      '@manypkg/find-root': 2.2.1
      '@manypkg/tools': 1.1.0
    dev: true

  /@manypkg/tools/1.1.0:
    resolution: {integrity: sha512-SkAyKAByB9l93Slyg8AUHGuM2kjvWioUTCckT/03J09jYnfEzMO/wSXmEhnKGYs6qx9De8TH4yJCl0Y9lRgnyQ==}
    engines: {node: '>=14.18.0'}
    dependencies:
      fs-extra: 8.1.0
      globby: 11.1.0
      jju: 1.4.0
      read-yaml-file: 1.1.0
    dev: true

  /@microsoft/api-documenter/7.21.7_@types+node@18.15.11:
    resolution: {integrity: sha512-qlCJ9dSefL6Rmuv1FKtxg7i6N7Bv6LUPrA5Bb0dR/9Ffac2xQuXtuSXOJ09seM7G0WkpQOzta2Kc1CPixzDaIw==}
    hasBin: true
    dependencies:
      '@microsoft/api-extractor-model': 7.26.4_@types+node@18.15.11
      '@microsoft/tsdoc': 0.14.2
      '@rushstack/node-core-library': 3.55.2_@types+node@18.15.11
      '@rushstack/ts-command-line': 4.13.2
      colors: 1.2.5
      js-yaml: 3.13.1
      resolve: 1.22.2
    transitivePeerDependencies:
      - '@types/node'
    dev: false

  /@microsoft/api-extractor-model/7.26.4_@types+node@18.15.11:
    resolution: {integrity: sha512-PDCgCzXDo+SLY5bsfl4bS7hxaeEtnXj7XtuzEE+BtALp7B5mK/NrS2kHWU69pohgsRmEALycQdaQPXoyT2i5MQ==}
    dependencies:
      '@microsoft/tsdoc': 0.14.2
      '@microsoft/tsdoc-config': 0.16.2
      '@rushstack/node-core-library': 3.55.2_@types+node@18.15.11
    transitivePeerDependencies:
      - '@types/node'

  /@microsoft/api-extractor/7.34.4_@types+node@18.15.11:
    resolution: {integrity: sha512-HOdcci2nT40ejhwPC3Xja9G+WSJmWhCUKKryRfQYsmE9cD+pxmBaKBKCbuS9jUcl6bLLb4Gz+h7xEN5r0QiXnQ==}
    hasBin: true
    dependencies:
      '@microsoft/api-extractor-model': 7.26.4_@types+node@18.15.11
      '@microsoft/tsdoc': 0.14.2
      '@microsoft/tsdoc-config': 0.16.2
      '@rushstack/node-core-library': 3.55.2_@types+node@18.15.11
      '@rushstack/rig-package': 0.3.18
      '@rushstack/ts-command-line': 4.13.2
      colors: 1.2.5
      lodash: 4.17.21
      resolve: 1.22.2
      semver: 7.3.8
      source-map: 0.6.1
      typescript: 4.8.4
    transitivePeerDependencies:
      - '@types/node'
    dev: true

  /@microsoft/tsdoc-config/0.16.2:
    resolution: {integrity: sha512-OGiIzzoBLgWWR0UdRJX98oYO+XKGf7tiK4Zk6tQ/E4IJqGCe7dvkTvgDZV5cFJUzLGDOjeAXrnZoA6QkVySuxw==}
    dependencies:
      '@microsoft/tsdoc': 0.14.2
      ajv: 6.12.6
      jju: 1.4.0
      resolve: 1.19.0

  /@microsoft/tsdoc/0.14.2:
    resolution: {integrity: sha512-9b8mPpKrfeGRuhFH5iO1iwCLeIIsV6+H1sRfxbkoGXIyQE2BTsPd9zqSqQJ+pv5sJ/hT5M1zvOFL02MnEezFug==}

  /@nodelib/fs.scandir/2.1.5:
    resolution: {integrity: sha512-vq24Bq3ym5HEQm2NKCr3yXDwjc7vTsEThRDnkp2DK9p1uqLR+DHurm/NOTo0KG7HYHU7eppKZj3MyqYuMBf62g==}
    engines: {node: '>= 8'}
    dependencies:
      '@nodelib/fs.stat': 2.0.5
      run-parallel: 1.2.0
    dev: true

  /@nodelib/fs.stat/2.0.5:
    resolution: {integrity: sha512-RkhPPp2zrqDAQA/2jNhnztcPAlv64XdhIp7a7454A5ovI7Bukxgt7MX7udwAu3zg1DcpPU0rz3VV1SeaqvY4+A==}
    engines: {node: '>= 8'}
    dev: true

  /@nodelib/fs.walk/1.2.8:
    resolution: {integrity: sha512-oGB+UxlgWcgQkgwo8GcEGwemoTFt3FIO9ababBmaGwXIoBKZ+GTy0pP185beGg7Llih/NSHSV2XAs1lnznocSg==}
    engines: {node: '>= 8'}
    dependencies:
      '@nodelib/fs.scandir': 2.1.5
      fastq: 1.15.0
    dev: true

  /@oclif/color/1.0.4:
    resolution: {integrity: sha512-HEcVnSzpQkjskqWJyVN3tGgR0H0F8GrBmDjgQ1N0ZwwktYa4y9kfV07P/5vt5BjPXNyslXHc4KAO8Bt7gmErCA==}
    engines: {node: '>=12.0.0'}
    dependencies:
      ansi-styles: 4.3.0
      chalk: 4.1.2
      strip-ansi: 6.0.1
      supports-color: 8.1.1
      tslib: 2.6.0
    dev: true

  /@oclif/color/1.0.8:
    resolution: {integrity: sha512-XD1MLzkVsPzlkTN6OV0DeN/5iK/bv/MpGRnAZ+lCc20LO0Tyjyph6DUdoRNTJ4iMqliJt32uE3FrFK+Qms2Kjg==}
    engines: {node: '>=12.0.0'}
    dependencies:
      ansi-styles: 4.3.0
      chalk: 4.1.2
      strip-ansi: 6.0.1
      supports-color: 8.1.1
      tslib: 2.6.0
    dev: true

  /@oclif/core/2.9.3_bhanhq442dy43ncydsavgi4jfi:
    resolution: {integrity: sha512-0KLiVpXCJivAjLoj/LAXQf85MtGzyforyPkgNJQEP6QQugnuq2kHcG+DojWEQYz0sADXT2259EdPibslEThUMg==}
    engines: {node: '>=14.0.0'}
    dependencies:
      '@types/cli-progress': 3.11.0
      ansi-escapes: 4.3.2
      ansi-styles: 4.3.0
      cardinal: 2.1.1
      chalk: 4.1.2
      clean-stack: 3.0.1
      cli-progress: 3.12.0
      debug: 4.3.4_supports-color@8.1.1
      ejs: 3.1.9
      fs-extra: 9.1.0
      get-package-type: 0.1.0
      globby: 11.1.0
      hyperlinker: 1.0.0
      indent-string: 4.0.0
      is-wsl: 2.2.0
      js-yaml: 3.14.1
      natural-orderby: 2.0.3
      object-treeify: 1.1.33
      password-prompt: 1.1.2
      semver: 7.5.4
      slice-ansi: 4.0.0
      string-width: 4.2.3
      strip-ansi: 6.0.1
      supports-color: 8.1.1
      supports-hyperlinks: 2.3.0
      ts-node: 10.9.1_bhanhq442dy43ncydsavgi4jfi
      tslib: 2.5.0
      widest-line: 3.1.0
      wordwrap: 1.0.0
      wrap-ansi: 7.0.0
    transitivePeerDependencies:
      - '@swc/core'
      - '@swc/wasm'
      - '@types/node'
      - typescript
    dev: true

  /@oclif/plugin-autocomplete/2.3.2_bhanhq442dy43ncydsavgi4jfi:
    resolution: {integrity: sha512-NoGdP7Mw5j2NdRGhJNGpm6CHSupaxR9Rk/wOccQeiar2b1kjDEXBqRg0rSqrX3fwluKGw8UWohGL2oUSv9EMTw==}
    engines: {node: '>=12.0.0'}
    dependencies:
      '@oclif/core': 2.9.3_bhanhq442dy43ncydsavgi4jfi
      chalk: 4.1.2
      debug: 4.3.4
      fs-extra: 9.1.0
    transitivePeerDependencies:
      - '@swc/core'
      - '@swc/wasm'
      - '@types/node'
      - supports-color
      - typescript
    dev: true

  /@oclif/plugin-commands/2.2.18_bhanhq442dy43ncydsavgi4jfi:
    resolution: {integrity: sha512-nY7qQXxhNOUpWL9shKwDD/oEgfp1lVnab5IPB1BPn7Ni5L+5UCgahI8DtyviZbMsi+IUjeBFyX0z5ErNVSlU+Q==}
    engines: {node: '>=12.0.0'}
    dependencies:
      '@oclif/core': 2.9.3_bhanhq442dy43ncydsavgi4jfi
      lodash: 4.17.21
    transitivePeerDependencies:
      - '@swc/core'
      - '@swc/wasm'
      - '@types/node'
      - typescript
    dev: true

  /@oclif/plugin-help/5.2.13_bhanhq442dy43ncydsavgi4jfi:
    resolution: {integrity: sha512-8+uJ9fxZhb76T+NiHDyLQWmHVhu1ONj+e47w3bMLe3+absfuGsWYZm5+W8ApJxQKoLgB5pW810idO0f7iP/4tw==}
    engines: {node: '>=12.0.0'}
    dependencies:
      '@oclif/core': 2.9.3_bhanhq442dy43ncydsavgi4jfi
    transitivePeerDependencies:
      - '@swc/core'
      - '@swc/wasm'
      - '@types/node'
      - typescript
    dev: true

  /@oclif/plugin-not-found/2.3.31_bhanhq442dy43ncydsavgi4jfi:
    resolution: {integrity: sha512-KHBCDJbDrkFc5vuPxg4JZ3wBTrdPPHOQOWp4bLCV4cnVSUHBKnfCqnCg2aXmRb97nbzY3P13/i8Th3KQjArqmg==}
    engines: {node: '>=12.0.0'}
    dependencies:
      '@oclif/color': 1.0.8
      '@oclif/core': 2.9.3_bhanhq442dy43ncydsavgi4jfi
      fast-levenshtein: 3.0.0
    transitivePeerDependencies:
      - '@swc/core'
      - '@swc/wasm'
      - '@types/node'
      - typescript
    dev: true

  /@oclif/plugin-plugins/3.1.6_bhanhq442dy43ncydsavgi4jfi:
    resolution: {integrity: sha512-bri3GHqUs2d9mMoqm0/CIef+u+nJrNDzno5xpnB0cg7x3mAhXM/miuzdNz7D8opupuJeiJMv+A/WSMG2nY2IEw==}
    engines: {node: '>=16'}
    dependencies:
      '@oclif/color': 1.0.4
      '@oclif/core': 2.9.3_bhanhq442dy43ncydsavgi4jfi
      chalk: 4.1.2
      debug: 4.3.4
      fs-extra: 9.1.0
      http-call: 5.3.0
      load-json-file: 5.3.0
      npm: 9.8.0
      npm-run-path: 4.0.1
      semver: 7.5.4
      shelljs: 0.8.5
      tslib: 2.6.0
      validate-npm-package-name: 5.0.0
      yarn: 1.22.19
    transitivePeerDependencies:
      - '@swc/core'
      - '@swc/wasm'
      - '@types/node'
      - supports-color
      - typescript
    dev: true

  /@octokit/auth-token/2.5.0:
    resolution: {integrity: sha512-r5FVUJCOLl19AxiuZD2VRZ/ORjp/4IN98Of6YJoJOkY75CIBuYfmiNHGrDwXr+aLGG55igl9QrxX3hbiXlLb+g==}
    dependencies:
      '@octokit/types': 6.41.0
    dev: true

  /@octokit/auth-token/3.0.3:
    resolution: {integrity: sha512-/aFM2M4HVDBT/jjDBa84sJniv1t9Gm/rLkalaz9htOm+L+8JMj1k9w0CkUdcxNyNxZPlTxKPVko+m1VlM58ZVA==}
    engines: {node: '>= 14'}
    dependencies:
      '@octokit/types': 9.0.0
    dev: true

  /@octokit/core/4.2.4:
    resolution: {integrity: sha512-rYKilwgzQ7/imScn3M9/pFfUf4I1AZEH3KhyJmtPdE2zfaXAn2mFfUy4FbKewzc2We5y/LlKLj36fWJLKC2SIQ==}
    engines: {node: '>= 14'}
    dependencies:
      '@octokit/auth-token': 3.0.3
      '@octokit/graphql': 5.0.5
      '@octokit/request': 6.2.3
      '@octokit/request-error': 3.0.3
      '@octokit/types': 9.0.0
      before-after-hook: 2.2.3
      universal-user-agent: 6.0.0
    transitivePeerDependencies:
      - encoding
    dev: true

  /@octokit/endpoint/6.0.12:
    resolution: {integrity: sha512-lF3puPwkQWGfkMClXb4k/eUT/nZKQfxinRWJrdZaJO85Dqwo/G0yOC434Jr2ojwafWJMYqFGFa5ms4jJUgujdA==}
    dependencies:
      '@octokit/types': 6.41.0
      is-plain-object: 5.0.0
      universal-user-agent: 6.0.0
    dev: true

  /@octokit/endpoint/7.0.5:
    resolution: {integrity: sha512-LG4o4HMY1Xoaec87IqQ41TQ+glvIeTKqfjkCEmt5AIwDZJwQeVZFIEYXrYY6yLwK+pAScb9Gj4q+Nz2qSw1roA==}
    engines: {node: '>= 14'}
    dependencies:
      '@octokit/types': 9.0.0
      is-plain-object: 5.0.0
      universal-user-agent: 6.0.0
    dev: true

  /@octokit/graphql/5.0.5:
    resolution: {integrity: sha512-Qwfvh3xdqKtIznjX9lz2D458r7dJPP8l6r4GQkIdWQouZwHQK0mVT88uwiU2bdTU2OtT1uOlKpRciUWldpG0yQ==}
    engines: {node: '>= 14'}
    dependencies:
      '@octokit/request': 6.2.3
      '@octokit/types': 9.0.0
      universal-user-agent: 6.0.0
    transitivePeerDependencies:
      - encoding
    dev: true

  /@octokit/openapi-types/12.11.0:
    resolution: {integrity: sha512-VsXyi8peyRq9PqIz/tpqiL2w3w80OgVMwBHltTml3LmVvXiphgeqmY9mvBw9Wu7e0QWk/fqD37ux8yP5uVekyQ==}
    dev: true

  /@octokit/openapi-types/16.0.0:
    resolution: {integrity: sha512-JbFWOqTJVLHZSUUoF4FzAZKYtqdxWu9Z5m2QQnOyEa04fOFljvyh7D3GYKbfuaSWisqehImiVIMG4eyJeP5VEA==}
    dev: true

  /@octokit/plugin-paginate-rest/1.1.2:
    resolution: {integrity: sha512-jbsSoi5Q1pj63sC16XIUboklNw+8tL9VOnJsWycWYR78TKss5PVpIPb1TUUcMQ+bBh7cY579cVAWmf5qG+dw+Q==}
    dependencies:
      '@octokit/types': 2.16.2
    dev: true

  /@octokit/plugin-request-log/1.0.4_@octokit+core@4.2.4:
    resolution: {integrity: sha512-mLUsMkgP7K/cnFEw07kWqXGF5LKrOkD+lhCrKvPHXWDywAwuDUeDwWBpc69XK3pNX0uKiVt8g5z96PJ6z9xCFA==}
    peerDependencies:
      '@octokit/core': '>=3'
    dependencies:
      '@octokit/core': 4.2.4
    dev: true

  /@octokit/plugin-rest-endpoint-methods/2.4.0:
    resolution: {integrity: sha512-EZi/AWhtkdfAYi01obpX0DF7U6b1VRr30QNQ5xSFPITMdLSfhcBqjamE3F+sKcxPbD7eZuMHu3Qkk2V+JGxBDQ==}
    dependencies:
      '@octokit/types': 2.16.2
      deprecation: 2.3.1
    dev: true

  /@octokit/request-error/1.2.1:
    resolution: {integrity: sha512-+6yDyk1EES6WK+l3viRDElw96MvwfJxCt45GvmjDUKWjYIb3PJZQkq3i46TwGwoPD4h8NmTrENmtyA1FwbmhRA==}
    dependencies:
      '@octokit/types': 2.16.2
      deprecation: 2.3.1
      once: 1.4.0
    dev: true

  /@octokit/request-error/2.1.0:
    resolution: {integrity: sha512-1VIvgXxs9WHSjicsRwq8PlR2LR2x6DwsJAaFgzdi0JfJoGSO8mYI/cHJQ+9FbN21aa+DrgNLnwObmyeSC8Rmpg==}
    dependencies:
      '@octokit/types': 6.41.0
      deprecation: 2.3.1
      once: 1.4.0
    dev: true

  /@octokit/request-error/3.0.3:
    resolution: {integrity: sha512-crqw3V5Iy2uOU5Np+8M/YexTlT8zxCfI+qu+LxUB7SZpje4Qmx3mub5DfEKSO8Ylyk0aogi6TYdf6kxzh2BguQ==}
    engines: {node: '>= 14'}
    dependencies:
      '@octokit/types': 9.0.0
      deprecation: 2.3.1
      once: 1.4.0
    dev: true

  /@octokit/request/5.6.3:
    resolution: {integrity: sha512-bFJl0I1KVc9jYTe9tdGGpAMPy32dLBXXo1dS/YwSCTL/2nd9XeHsY616RE3HPXDVk+a+dBuzyz5YdlXwcDTr2A==}
    dependencies:
      '@octokit/endpoint': 6.0.12
      '@octokit/request-error': 2.1.0
      '@octokit/types': 6.41.0
      is-plain-object: 5.0.0
      node-fetch: 2.6.9
      universal-user-agent: 6.0.0
    transitivePeerDependencies:
      - encoding
    dev: true

  /@octokit/request/6.2.3:
    resolution: {integrity: sha512-TNAodj5yNzrrZ/VxP+H5HiYaZep0H3GU0O7PaF+fhDrt8FPrnkei9Aal/txsN/1P7V3CPiThG0tIvpPDYUsyAA==}
    engines: {node: '>= 14'}
    dependencies:
      '@octokit/endpoint': 7.0.5
      '@octokit/request-error': 3.0.3
      '@octokit/types': 9.0.0
      is-plain-object: 5.0.0
      node-fetch: 2.6.9
      universal-user-agent: 6.0.0
    transitivePeerDependencies:
      - encoding
    dev: true

  /@octokit/rest/16.43.2_@octokit+core@4.2.4:
    resolution: {integrity: sha512-ngDBevLbBTFfrHZeiS7SAMAZ6ssuVmXuya+F/7RaVvlysgGa1JKJkKWY+jV6TCJYcW0OALfJ7nTIGXcBXzycfQ==}
    dependencies:
      '@octokit/auth-token': 2.5.0
      '@octokit/plugin-paginate-rest': 1.1.2
      '@octokit/plugin-request-log': 1.0.4_@octokit+core@4.2.4
      '@octokit/plugin-rest-endpoint-methods': 2.4.0
      '@octokit/request': 5.6.3
      '@octokit/request-error': 1.2.1
      atob-lite: 2.0.0
      before-after-hook: 2.2.3
      btoa-lite: 1.0.0
      deprecation: 2.3.1
      lodash.get: 4.4.2
      lodash.set: 4.3.2
      lodash.uniq: 4.5.0
      octokit-pagination-methods: 1.1.0
      once: 1.4.0
      universal-user-agent: 4.0.1
    transitivePeerDependencies:
      - '@octokit/core'
      - encoding
    dev: true

  /@octokit/types/2.16.2:
    resolution: {integrity: sha512-O75k56TYvJ8WpAakWwYRN8Bgu60KrmX0z1KqFp1kNiFNkgW+JW+9EBKZ+S33PU6SLvbihqd+3drvPxKK68Ee8Q==}
    dependencies:
      '@types/node': 18.15.11
    dev: true

  /@octokit/types/6.41.0:
    resolution: {integrity: sha512-eJ2jbzjdijiL3B4PrSQaSjuF2sPEQPVCPzBvTHJD9Nz+9dw2SGH4K4xeQJ77YfTq5bRQ+bD8wT11JbeDPmxmGg==}
    dependencies:
      '@octokit/openapi-types': 12.11.0
    dev: true

  /@octokit/types/9.0.0:
    resolution: {integrity: sha512-LUewfj94xCMH2rbD5YJ+6AQ4AVjFYTgpp6rboWM5T7N3IsIF65SBEOVcYMGAEzO/kKNiNaW4LoWtoThOhH06gw==}
    dependencies:
      '@octokit/openapi-types': 16.0.0
    dev: true

  /@rushstack/eslint-patch/1.1.4:
    resolution: {integrity: sha512-LwzQKA4vzIct1zNZzBmRKI9QuNpLgTQMEjsQLf3BXuGYb3QPTP4Yjf6mkdX+X1mYttZ808QpOwAzZjv28kq7DA==}
    dev: true

  /@rushstack/eslint-plugin-security/0.2.6_flcvfono3v34oogyclggnmpgme:
    resolution: {integrity: sha512-gicwYhbc3Q5U43U2qmhePLedfF6+mSEjcQ/D+Bq4zQLP7zo9MGTKAeYPnLTq0M7hqoCEeQUFQZvNav+kjue6Nw==}
    peerDependencies:
      eslint: ^6.0.0 || ^7.0.0 || ^8.0.0
    dependencies:
      '@rushstack/tree-pattern': 0.2.3
      '@typescript-eslint/experimental-utils': 5.6.0_flcvfono3v34oogyclggnmpgme
      eslint: 8.6.0
    transitivePeerDependencies:
      - supports-color
      - typescript
    dev: true

  /@rushstack/eslint-plugin/0.8.6_flcvfono3v34oogyclggnmpgme:
    resolution: {integrity: sha512-R0gbPI3nz1vRUZddOiwpGtBSQ6FXrnsUpKvKoVkADWhkYmtdi6cU/gpQ6amOa5LhLPhSdQNtkhCB+yhUINKgEg==}
    peerDependencies:
      eslint: ^6.0.0 || ^7.0.0 || ^8.0.0
    dependencies:
      '@rushstack/tree-pattern': 0.2.3
      '@typescript-eslint/experimental-utils': 5.6.0_flcvfono3v34oogyclggnmpgme
      eslint: 8.6.0
    transitivePeerDependencies:
      - supports-color
      - typescript
    dev: true

  /@rushstack/node-core-library/3.55.2_@types+node@18.15.11:
    resolution: {integrity: sha512-SaLe/x/Q/uBVdNFK5V1xXvsVps0y7h1sN7aSJllQyFbugyOaxhNRF25bwEDnicARNEjJw0pk0lYnJQ9Kr6ev0A==}
    peerDependencies:
      '@types/node': '*'
    peerDependenciesMeta:
      '@types/node':
        optional: true
    dependencies:
      '@types/node': 18.15.11
      colors: 1.2.5
      fs-extra: 7.0.1
      import-lazy: 4.0.0
      jju: 1.4.0
      resolve: 1.22.2
      semver: 7.3.8
      z-schema: 5.0.5

  /@rushstack/node-core-library/3.59.5_@types+node@18.15.11:
    resolution: {integrity: sha512-1IpV7LufrI1EoVO8hYsb3t6L8L+yp40Sa0OaOV2CIu1zx4e6ZeVNaVIEXFgMXBKdGXkAh21MnCaIzlDNpG6ZQw==}
    peerDependencies:
      '@types/node': '*'
    peerDependenciesMeta:
      '@types/node':
        optional: true
    dependencies:
      '@types/node': 18.15.11
      colors: 1.2.5
      fs-extra: 7.0.1
      import-lazy: 4.0.0
      jju: 1.4.0
      resolve: 1.22.2
      semver: 7.3.8
      z-schema: 5.0.5
    dev: true

  /@rushstack/rig-package/0.3.18:
    resolution: {integrity: sha512-SGEwNTwNq9bI3pkdd01yCaH+gAsHqs0uxfGvtw9b0LJXH52qooWXnrFTRRLG1aL9pf+M2CARdrA9HLHJys3jiQ==}
    dependencies:
      resolve: 1.22.2
      strip-json-comments: 3.1.1
    dev: true

  /@rushstack/tree-pattern/0.2.3:
    resolution: {integrity: sha512-8KWZxzn6XKuy3iKRSAd2CHXSXneRlGCmH9h/qM7jYQDekp+U18oUzub5xqOqHS2PLUC+torOMYZxgAIO/fF86A==}
    dev: true

  /@rushstack/ts-command-line/4.13.2:
    resolution: {integrity: sha512-bCU8qoL9HyWiciltfzg7GqdfODUeda/JpI0602kbN5YH22rzTxyqYvv7aRLENCM7XCQ1VRs7nMkEqgJUOU8Sag==}
    dependencies:
      '@types/argparse': 1.0.38
      argparse: 1.0.10
      colors: 1.2.5
      string-argv: 0.3.1

  /@socket.io/component-emitter/3.1.0:
    resolution: {integrity: sha512-+9jVqKhRSpsc591z5vX+X5Yyw+he/HCB4iQ/RYxw35CEPaY1gnsNE43nf9n9AaYjAQrTiI/mOwKUKdUs9vf7Xg==}
    dev: true

  /@ts-morph/common/0.18.1:
    resolution: {integrity: sha512-RVE+zSRICWRsfrkAw5qCAK+4ZH9kwEFv5h0+/YeHTLieWP7F4wWq4JsKFuNWG+fYh/KF+8rAtgdj5zb2mm+DVA==}
    dependencies:
      fast-glob: 3.2.12
      minimatch: 5.1.6
      mkdirp: 1.0.4
      path-browserify: 1.0.1
    dev: true

  /@tsconfig/node10/1.0.9:
    resolution: {integrity: sha512-jNsYVVxU8v5g43Erja32laIDHXeoNvFEpX33OK4d6hljo3jDhCBDhx5dhCCTMWUojscpAagGiRkBKxpdl9fxqA==}
    dev: true

  /@tsconfig/node12/1.0.11:
    resolution: {integrity: sha512-cqefuRsh12pWyGsIoBKJA9luFu3mRxCA+ORZvA4ktLSzIuCUtWVxGIuXigEwO5/ywWFMZ2QEGKWvkZG1zDMTag==}
    dev: true

  /@tsconfig/node14/1.0.3:
    resolution: {integrity: sha512-ysT8mhdixWK6Hw3i1V2AeRqZ5WfXg1G43mqoYlM2nc6388Fq5jcXyr5mRsqViLx/GJYdoL0bfXD8nmF+Zn/Iow==}
    dev: true

  /@tsconfig/node16/1.0.3:
    resolution: {integrity: sha512-yOlFc+7UtL/89t2ZhjPvvB/DeAr3r+Dq58IgzsFkOAvVC6NMJXmCGjbptdXdR9qsX7pKcTL+s87FtYREi2dEEQ==}
    dev: true

  /@types/argparse/1.0.38:
    resolution: {integrity: sha512-ebDJ9b0e702Yr7pWgB0jzm+CX4Srzz8RcXtLJDJB+BSccqMa36uyH/zUsSYao5+BD1ytv3k3rPYCq4mAE1hsXA==}

  /@types/chai/4.3.4:
    resolution: {integrity: sha512-KnRanxnpfpjUTqTCXslZSEdLfXExwgNxYPdiO2WGUj8+HDjFi8R3k5RVKPeSCzLjCcshCAtVO2QBbVuAV4kTnw==}
    dev: true

  /@types/cli-progress/3.11.0:
    resolution: {integrity: sha512-XhXhBv1R/q2ahF3BM7qT5HLzJNlIL0wbcGyZVjqOTqAybAnsLisd7gy1UCyIqpL+5Iv6XhlSyzjLCnI2sIdbCg==}
    dependencies:
      '@types/node': 18.15.11
    dev: true

  /@types/debug/4.1.7:
    resolution: {integrity: sha512-9AonUzyTjXXhEOa0DnqpzZi6VHlqKMswga9EXjpXnnqxwLtdvPPtlO8evrI5D9S6asFRCQ6v+wpiUKbw+vKqyg==}
    dependencies:
      '@types/ms': 0.7.31
    dev: true

  /@types/double-ended-queue/2.1.2:
    resolution: {integrity: sha512-iAjbBa3X4UQtYxcCsAr0YaZMRwyC79q4KHui0XtEN7GGLJA4fzD116KUYXXZKskaOYSchnaOFT/a8zSlEx3P9Q==}
    dev: true

  /@types/eslint-scope/3.7.4:
    resolution: {integrity: sha512-9K4zoImiZc3HlIp6AVUDE4CWYx22a+lhSZMYNpbjW04+YF0KWj4pJXnEMjdnFTiQibFFmElcsasJXDbdI/EPhA==}
    dependencies:
      '@types/eslint': 8.37.0
      '@types/estree': 1.0.0
    dev: true

  /@types/eslint/8.37.0:
    resolution: {integrity: sha512-Piet7dG2JBuDIfohBngQ3rCt7MgO9xCO4xIMKxBThCq5PNRB91IjlJ10eJVwfoNtvTErmxLzwBZ7rHZtbOMmFQ==}
    dependencies:
      '@types/estree': 1.0.0
      '@types/json-schema': 7.0.11
    dev: true

  /@types/estree/1.0.0:
    resolution: {integrity: sha512-WulqXMDUTYAXCjZnk6JtIHPigp55cVtDgDrO2gHRwhyJto21+1zbVCtOYB2L1F9w4qCQ0rOGWBnBe0FNTiEJIQ==}
    dev: true

  /@types/events/3.0.0:
    resolution: {integrity: sha512-EaObqwIvayI5a8dCzhFrjKzVwKLxjoG9T6Ppd5CEo07LRKfQ8Yokw54r5+Wq7FaBQ+yXRvQAYPrHwya1/UFt9g==}
    dev: true

  /@types/glob/7.2.0:
    resolution: {integrity: sha512-ZUxbzKl0IfJILTS6t7ip5fQQM/J3TJYubDm3nMbgubNNYS62eXeUpoLUC8/7fJNiFYHTrGPQn7hspDUzIHX3UA==}
    dependencies:
      '@types/minimatch': 5.1.2
      '@types/node': 18.15.11
    dev: true

  /@types/json-schema/7.0.11:
    resolution: {integrity: sha512-wOuvG1SN4Us4rez+tylwwwCV1psiNVOkJeM3AUWUNWg/jDQY2+HE/444y5gc+jBmRqASOm2Oeh5c1axHobwRKQ==}
    dev: true

  /@types/json5/0.0.29:
    resolution: {integrity: sha512-dRLjCWHYg4oaA77cxO64oO+7JwCwnIzkZPdrrC71jQmQtlhM556pwKo5bUzqvZndkVbeFLIIi+9TC40JNF5hNQ==}
    dev: true

  /@types/lodash/4.14.194:
    resolution: {integrity: sha512-r22s9tAS7imvBt2lyHC9B8AGwWnXaYb1tY09oyLkXDs4vArpYJzw09nj8MLx5VfciBPGIb+ZwG0ssYnEPJxn/g==}
    dev: true

  /@types/minimatch/5.1.2:
    resolution: {integrity: sha512-K0VQKziLUWkVKiRVrx4a40iPaxTUefQmjtkQofBkYRcoaaL/8rhwDWww9qWbrgicNOgnpIsMxyNIUM4+n6dUIA==}
    dev: true

  /@types/mocha/10.0.1:
    resolution: {integrity: sha512-/fvYntiO1GeICvqbQ3doGDIP97vWmvFt83GKguJ6prmQM2iXZfFcq6YE8KteFyRtX2/h5Hf91BYvPodJKFYv5Q==}
    dev: true

  /@types/ms/0.7.31:
    resolution: {integrity: sha512-iiUgKzV9AuaEkZqkOLDIvlQiL6ltuZd9tGcW3gwpnX8JbuiuhFlEGmmFXEXkN50Cvq7Os88IY2v0dkDqXYWVgA==}
    dev: true

  /@types/nconf/0.10.3:
    resolution: {integrity: sha512-leyIuBk/rMIp9114FlPRkc/cQG+/JzCz1Afx3BD+CwK2ep3ZRxoC843V1rqnE2pC/jRRjANWhuVBEn4clCwlug==}
    dev: true

  /@types/node/14.18.42:
    resolution: {integrity: sha512-xefu+RBie4xWlK8hwAzGh3npDz/4VhF6icY/shU+zv/1fNn+ZVG7T7CRwe9LId9sAYRPxI+59QBPuKL3WpyGRg==}
    dev: true

  /@types/node/18.15.11:
    resolution: {integrity: sha512-E5Kwq2n4SbMzQOn6wnmBjuK9ouqlURrcZDVfbo9ftDDTFt3nk7ZKK4GMOzoYgnpQJKcxwQw+lGaBvvlMo0qN/Q==}

  /@types/normalize-package-data/2.4.1:
    resolution: {integrity: sha512-Gj7cI7z+98M282Tqmp2K5EIsoouUEzbBJhQQzDE3jSIRk6r9gsz0oUokqIUR4u1R3dMHo0pDHM7sNOHyhulypw==}
    dev: true

  /@types/semver/6.2.3:
    resolution: {integrity: sha512-KQf+QAMWKMrtBMsB8/24w53tEsxllMj6TuA80TT/5igJalLI/zm0L3oXRbIAl4Ohfc85gyHX/jhMwsVkmhLU4A==}
    dev: true

  /@types/semver/7.5.0:
    resolution: {integrity: sha512-G8hZ6XJiHnuhQKR7ZmysCeJWE08o8T0AXtk5darsCaTVsYZhhgUrq53jizaR2FvsoeCwJhlmwTjkXBY5Pn/ZHw==}
    dev: true

  /@types/unist/2.0.6:
    resolution: {integrity: sha512-PBjIUxZHOuj0R15/xuwJYjFi+KZdNFrehocChv4g5hu6aFroHue8m0lBP0POdK2nKzbw0cgV1mws8+V/JAcEkQ==}
    dev: true

  /@types/ws/6.0.4:
    resolution: {integrity: sha512-PpPrX7SZW9re6+Ha8ojZG4Se8AZXgf0GK6zmfqEuCsY49LFDNXO3SByp44X3dFEqtB73lkCDAdUazhAjVPiNwg==}
    dependencies:
      '@types/node': 18.15.11
    dev: true

  /@typescript-eslint/eslint-plugin/5.55.0_gqxeum2xasfwsyr6gk6kd2kr7y:
    resolution: {integrity: sha512-IZGc50rtbjk+xp5YQoJvmMPmJEYoC53SiKPXyqWfv15XoD2Y5Kju6zN0DwlmaGJp1Iw33JsWJcQ7nw0lGCGjVg==}
    engines: {node: ^12.22.0 || ^14.17.0 || >=16.0.0}
    peerDependencies:
      '@typescript-eslint/parser': ^5.0.0
      eslint: ^6.0.0 || ^7.0.0 || ^8.0.0
      typescript: '*'
    peerDependenciesMeta:
      typescript:
        optional: true
    dependencies:
      '@eslint-community/regexpp': 4.5.1
      '@typescript-eslint/parser': 5.9.1_flcvfono3v34oogyclggnmpgme
      '@typescript-eslint/scope-manager': 5.55.0
      '@typescript-eslint/type-utils': 5.55.0_flcvfono3v34oogyclggnmpgme
      '@typescript-eslint/utils': 5.55.0_flcvfono3v34oogyclggnmpgme
      debug: 4.3.4
      eslint: 8.6.0
      grapheme-splitter: 1.0.4
      ignore: 5.2.4
      natural-compare-lite: 1.4.0
      semver: 7.5.4
      tsutils: 3.21.0_typescript@5.0.4
      typescript: 5.0.4
    transitivePeerDependencies:
      - supports-color
    dev: true

  /@typescript-eslint/eslint-plugin/5.9.1_gqxeum2xasfwsyr6gk6kd2kr7y:
    resolution: {integrity: sha512-Xv9tkFlyD4MQGpJgTo6wqDqGvHIRmRgah/2Sjz1PUnJTawjHWIwBivUE9x0QtU2WVii9baYgavo/bHjrZJkqTw==}
    engines: {node: ^12.22.0 || ^14.17.0 || >=16.0.0}
    peerDependencies:
      '@typescript-eslint/parser': ^5.0.0
      eslint: ^6.0.0 || ^7.0.0 || ^8.0.0
      typescript: '*'
    peerDependenciesMeta:
      typescript:
        optional: true
    dependencies:
      '@typescript-eslint/experimental-utils': 5.9.1_flcvfono3v34oogyclggnmpgme
      '@typescript-eslint/parser': 5.9.1_flcvfono3v34oogyclggnmpgme
      '@typescript-eslint/scope-manager': 5.9.1
      '@typescript-eslint/type-utils': 5.9.1_flcvfono3v34oogyclggnmpgme
      debug: 4.3.4
      eslint: 8.6.0
      functional-red-black-tree: 1.0.1
      ignore: 5.2.4
      regexpp: 3.2.0
      semver: 7.5.4
      tsutils: 3.21.0_typescript@5.0.4
      typescript: 5.0.4
    transitivePeerDependencies:
      - supports-color
    dev: true

  /@typescript-eslint/experimental-utils/5.6.0_flcvfono3v34oogyclggnmpgme:
    resolution: {integrity: sha512-VDoRf3Qj7+W3sS/ZBXZh3LBzp0snDLEgvp6qj0vOAIiAPM07bd5ojQ3CTzF/QFl5AKh7Bh1ycgj6lFBJHUt/DA==}
    engines: {node: ^12.22.0 || ^14.17.0 || >=16.0.0}
    peerDependencies:
      eslint: '*'
    dependencies:
      '@types/json-schema': 7.0.11
      '@typescript-eslint/scope-manager': 5.6.0
      '@typescript-eslint/types': 5.6.0
      '@typescript-eslint/typescript-estree': 5.6.0_typescript@5.0.4
      eslint: 8.6.0
      eslint-scope: 5.1.1
      eslint-utils: 3.0.0_eslint@8.6.0
    transitivePeerDependencies:
      - supports-color
      - typescript
    dev: true

  /@typescript-eslint/experimental-utils/5.9.1_flcvfono3v34oogyclggnmpgme:
    resolution: {integrity: sha512-cb1Njyss0mLL9kLXgS/eEY53SZQ9sT519wpX3i+U457l2UXRDuo87hgKfgRazmu9/tQb0x2sr3Y0yrU+Zz0y+w==}
    engines: {node: ^12.22.0 || ^14.17.0 || >=16.0.0}
    peerDependencies:
      eslint: ^6.0.0 || ^7.0.0 || ^8.0.0
    dependencies:
      '@types/json-schema': 7.0.11
      '@typescript-eslint/scope-manager': 5.9.1
      '@typescript-eslint/types': 5.9.1
      '@typescript-eslint/typescript-estree': 5.9.1_typescript@5.0.4
      eslint: 8.6.0
      eslint-scope: 5.1.1
      eslint-utils: 3.0.0_eslint@8.6.0
    transitivePeerDependencies:
      - supports-color
      - typescript
    dev: true

  /@typescript-eslint/parser/5.9.1_flcvfono3v34oogyclggnmpgme:
    resolution: {integrity: sha512-PLYO0AmwD6s6n0ZQB5kqPgfvh73p0+VqopQQLuNfi7Lm0EpfKyDalchpVwkE+81k5HeiRrTV/9w1aNHzjD7C4g==}
    engines: {node: ^12.22.0 || ^14.17.0 || >=16.0.0}
    peerDependencies:
      eslint: ^6.0.0 || ^7.0.0 || ^8.0.0
      typescript: '*'
    peerDependenciesMeta:
      typescript:
        optional: true
    dependencies:
      '@typescript-eslint/scope-manager': 5.9.1
      '@typescript-eslint/types': 5.9.1
      '@typescript-eslint/typescript-estree': 5.9.1_typescript@5.0.4
      debug: 4.3.4
      eslint: 8.6.0
      typescript: 5.0.4
    transitivePeerDependencies:
      - supports-color
    dev: true

  /@typescript-eslint/scope-manager/5.55.0:
    resolution: {integrity: sha512-OK+cIO1ZGhJYNCL//a3ROpsd83psf4dUJ4j7pdNVzd5DmIk+ffkuUIX2vcZQbEW/IR41DYsfJTB19tpCboxQuw==}
    engines: {node: ^12.22.0 || ^14.17.0 || >=16.0.0}
    dependencies:
      '@typescript-eslint/types': 5.55.0
      '@typescript-eslint/visitor-keys': 5.55.0
    dev: true

  /@typescript-eslint/scope-manager/5.6.0:
    resolution: {integrity: sha512-1U1G77Hw2jsGWVsO2w6eVCbOg0HZ5WxL/cozVSTfqnL/eB9muhb8THsP0G3w+BB5xAHv9KptwdfYFAUfzcIh4A==}
    engines: {node: ^12.22.0 || ^14.17.0 || >=16.0.0}
    dependencies:
      '@typescript-eslint/types': 5.6.0
      '@typescript-eslint/visitor-keys': 5.6.0
    dev: true

  /@typescript-eslint/scope-manager/5.9.1:
    resolution: {integrity: sha512-8BwvWkho3B/UOtzRyW07ffJXPaLSUKFBjpq8aqsRvu6HdEuzCY57+ffT7QoV4QXJXWSU1+7g3wE4AlgImmQ9pQ==}
    engines: {node: ^12.22.0 || ^14.17.0 || >=16.0.0}
    dependencies:
      '@typescript-eslint/types': 5.9.1
      '@typescript-eslint/visitor-keys': 5.9.1
    dev: true

  /@typescript-eslint/type-utils/5.55.0_flcvfono3v34oogyclggnmpgme:
    resolution: {integrity: sha512-ObqxBgHIXj8rBNm0yh8oORFrICcJuZPZTqtAFh0oZQyr5DnAHZWfyw54RwpEEH+fD8suZaI0YxvWu5tYE/WswA==}
    engines: {node: ^12.22.0 || ^14.17.0 || >=16.0.0}
    peerDependencies:
      eslint: '*'
      typescript: '*'
    peerDependenciesMeta:
      typescript:
        optional: true
    dependencies:
      '@typescript-eslint/typescript-estree': 5.55.0_typescript@5.0.4
      '@typescript-eslint/utils': 5.55.0_flcvfono3v34oogyclggnmpgme
      debug: 4.3.4
      eslint: 8.6.0
      tsutils: 3.21.0_typescript@5.0.4
      typescript: 5.0.4
    transitivePeerDependencies:
      - supports-color
    dev: true

  /@typescript-eslint/type-utils/5.9.1_flcvfono3v34oogyclggnmpgme:
    resolution: {integrity: sha512-tRSpdBnPRssjlUh35rE9ug5HrUvaB9ntREy7gPXXKwmIx61TNN7+l5YKgi1hMKxo5NvqZCfYhA5FvyuJG6X6vg==}
    engines: {node: ^12.22.0 || ^14.17.0 || >=16.0.0}
    peerDependencies:
      eslint: '*'
      typescript: '*'
    peerDependenciesMeta:
      typescript:
        optional: true
    dependencies:
      '@typescript-eslint/experimental-utils': 5.9.1_flcvfono3v34oogyclggnmpgme
      debug: 4.3.4
      eslint: 8.6.0
      tsutils: 3.21.0_typescript@5.0.4
      typescript: 5.0.4
    transitivePeerDependencies:
      - supports-color
    dev: true

  /@typescript-eslint/types/5.55.0:
    resolution: {integrity: sha512-M4iRh4AG1ChrOL6Y+mETEKGeDnT7Sparn6fhZ5LtVJF1909D5O4uqK+C5NPbLmpfZ0XIIxCdwzKiijpZUOvOug==}
    engines: {node: ^12.22.0 || ^14.17.0 || >=16.0.0}
    dev: true

  /@typescript-eslint/types/5.6.0:
    resolution: {integrity: sha512-OIZffked7mXv4mXzWU5MgAEbCf9ecNJBKi+Si6/I9PpTaj+cf2x58h2oHW5/P/yTnPkKaayfjhLvx+crnl5ubA==}
    engines: {node: ^12.22.0 || ^14.17.0 || >=16.0.0}
    dev: true

  /@typescript-eslint/types/5.9.1:
    resolution: {integrity: sha512-SsWegWudWpkZCwwYcKoDwuAjoZXnM1y2EbEerTHho19Hmm+bQ56QG4L4jrtCu0bI5STaRTvRTZmjprWlTw/5NQ==}
    engines: {node: ^12.22.0 || ^14.17.0 || >=16.0.0}
    dev: true

  /@typescript-eslint/typescript-estree/5.55.0_typescript@5.0.4:
    resolution: {integrity: sha512-I7X4A9ovA8gdpWMpr7b1BN9eEbvlEtWhQvpxp/yogt48fy9Lj3iE3ild/1H3jKBBIYj5YYJmS2+9ystVhC7eaQ==}
    engines: {node: ^12.22.0 || ^14.17.0 || >=16.0.0}
    peerDependencies:
      typescript: '*'
    peerDependenciesMeta:
      typescript:
        optional: true
    dependencies:
      '@typescript-eslint/types': 5.55.0
      '@typescript-eslint/visitor-keys': 5.55.0
      debug: 4.3.4
      globby: 11.1.0
      is-glob: 4.0.3
      semver: 7.5.4
      tsutils: 3.21.0_typescript@5.0.4
      typescript: 5.0.4
    transitivePeerDependencies:
      - supports-color
    dev: true

  /@typescript-eslint/typescript-estree/5.6.0_typescript@5.0.4:
    resolution: {integrity: sha512-92vK5tQaE81rK7fOmuWMrSQtK1IMonESR+RJR2Tlc7w4o0MeEdjgidY/uO2Gobh7z4Q1hhS94Cr7r021fMVEeA==}
    engines: {node: ^12.22.0 || ^14.17.0 || >=16.0.0}
    peerDependencies:
      typescript: '*'
    peerDependenciesMeta:
      typescript:
        optional: true
    dependencies:
      '@typescript-eslint/types': 5.6.0
      '@typescript-eslint/visitor-keys': 5.6.0
      debug: 4.3.4
      globby: 11.1.0
      is-glob: 4.0.3
      semver: 7.5.4
      tsutils: 3.21.0_typescript@5.0.4
      typescript: 5.0.4
    transitivePeerDependencies:
      - supports-color
    dev: true

  /@typescript-eslint/typescript-estree/5.9.1_typescript@5.0.4:
    resolution: {integrity: sha512-gL1sP6A/KG0HwrahVXI9fZyeVTxEYV//6PmcOn1tD0rw8VhUWYeZeuWHwwhnewnvEMcHjhnJLOBhA9rK4vmb8A==}
    engines: {node: ^12.22.0 || ^14.17.0 || >=16.0.0}
    peerDependencies:
      typescript: '*'
    peerDependenciesMeta:
      typescript:
        optional: true
    dependencies:
      '@typescript-eslint/types': 5.9.1
      '@typescript-eslint/visitor-keys': 5.9.1
      debug: 4.3.4
      globby: 11.1.0
      is-glob: 4.0.3
      semver: 7.5.4
      tsutils: 3.21.0_typescript@5.0.4
      typescript: 5.0.4
    transitivePeerDependencies:
      - supports-color
    dev: true

  /@typescript-eslint/utils/5.55.0_flcvfono3v34oogyclggnmpgme:
    resolution: {integrity: sha512-FkW+i2pQKcpDC3AY6DU54yl8Lfl14FVGYDgBTyGKB75cCwV3KpkpTMFi9d9j2WAJ4271LR2HeC5SEWF/CZmmfw==}
    engines: {node: ^12.22.0 || ^14.17.0 || >=16.0.0}
    peerDependencies:
      eslint: ^6.0.0 || ^7.0.0 || ^8.0.0
    dependencies:
      '@eslint-community/eslint-utils': 4.4.0_eslint@8.6.0
      '@types/json-schema': 7.0.11
      '@types/semver': 7.5.0
      '@typescript-eslint/scope-manager': 5.55.0
      '@typescript-eslint/types': 5.55.0
      '@typescript-eslint/typescript-estree': 5.55.0_typescript@5.0.4
      eslint: 8.6.0
      eslint-scope: 5.1.1
      semver: 7.5.4
    transitivePeerDependencies:
      - supports-color
      - typescript
    dev: true

  /@typescript-eslint/visitor-keys/5.55.0:
    resolution: {integrity: sha512-q2dlHHwWgirKh1D3acnuApXG+VNXpEY5/AwRxDVuEQpxWaB0jCDe0jFMVMALJ3ebSfuOVE8/rMS+9ZOYGg1GWw==}
    engines: {node: ^12.22.0 || ^14.17.0 || >=16.0.0}
    dependencies:
      '@typescript-eslint/types': 5.55.0
      eslint-visitor-keys: 3.4.0
    dev: true

  /@typescript-eslint/visitor-keys/5.6.0:
    resolution: {integrity: sha512-1p7hDp5cpRFUyE3+lvA74egs+RWSgumrBpzBCDzfTFv0aQ7lIeay80yU0hIxgAhwQ6PcasW35kaOCyDOv6O/Ng==}
    engines: {node: ^12.22.0 || ^14.17.0 || >=16.0.0}
    dependencies:
      '@typescript-eslint/types': 5.6.0
      eslint-visitor-keys: 3.4.0
    dev: true

  /@typescript-eslint/visitor-keys/5.9.1:
    resolution: {integrity: sha512-Xh37pNz9e9ryW4TVdwiFzmr4hloty8cFj8GTWMXh3Z8swGwyQWeCcNgF0hm6t09iZd6eiZmIf4zHedQVP6TVtg==}
    engines: {node: ^12.22.0 || ^14.17.0 || >=16.0.0}
    dependencies:
      '@typescript-eslint/types': 5.9.1
      eslint-visitor-keys: 3.4.0
    dev: true

  /@webassemblyjs/ast/1.11.6:
    resolution: {integrity: sha512-IN1xI7PwOvLPgjcf180gC1bqn3q/QaOCwYUahIOhbYUu8KA/3tw2RT/T0Gidi1l7Hhj5D/INhJxiICObqpMu4Q==}
    dependencies:
      '@webassemblyjs/helper-numbers': 1.11.6
      '@webassemblyjs/helper-wasm-bytecode': 1.11.6
    dev: true

  /@webassemblyjs/floating-point-hex-parser/1.11.6:
    resolution: {integrity: sha512-ejAj9hfRJ2XMsNHk/v6Fu2dGS+i4UaXBXGemOfQ/JfQ6mdQg/WXtwleQRLLS4OvfDhv8rYnVwH27YJLMyYsxhw==}
    dev: true

  /@webassemblyjs/helper-api-error/1.11.6:
    resolution: {integrity: sha512-o0YkoP4pVu4rN8aTJgAyj9hC2Sv5UlkzCHhxqWj8butaLvnpdc2jOwh4ewE6CX0txSfLn/UYaV/pheS2Txg//Q==}
    dev: true

  /@webassemblyjs/helper-buffer/1.11.6:
    resolution: {integrity: sha512-z3nFzdcp1mb8nEOFFk8DrYLpHvhKC3grJD2ardfKOzmbmJvEf/tPIqCY+sNcwZIY8ZD7IkB2l7/pqhUhqm7hLA==}
    dev: true

  /@webassemblyjs/helper-numbers/1.11.6:
    resolution: {integrity: sha512-vUIhZ8LZoIWHBohiEObxVm6hwP034jwmc9kuq5GdHZH0wiLVLIPcMCdpJzG4C11cHoQ25TFIQj9kaVADVX7N3g==}
    dependencies:
      '@webassemblyjs/floating-point-hex-parser': 1.11.6
      '@webassemblyjs/helper-api-error': 1.11.6
      '@xtuc/long': 4.2.2
    dev: true

  /@webassemblyjs/helper-wasm-bytecode/1.11.6:
    resolution: {integrity: sha512-sFFHKwcmBprO9e7Icf0+gddyWYDViL8bpPjJJl0WHxCdETktXdmtWLGVzoHbqUcY4Be1LkNfwTmXOJUFZYSJdA==}
    dev: true

  /@webassemblyjs/helper-wasm-section/1.11.6:
    resolution: {integrity: sha512-LPpZbSOwTpEC2cgn4hTydySy1Ke+XEu+ETXuoyvuyezHO3Kjdu90KK95Sh9xTbmjrCsUwvWwCOQQNta37VrS9g==}
    dependencies:
      '@webassemblyjs/ast': 1.11.6
      '@webassemblyjs/helper-buffer': 1.11.6
      '@webassemblyjs/helper-wasm-bytecode': 1.11.6
      '@webassemblyjs/wasm-gen': 1.11.6
    dev: true

  /@webassemblyjs/ieee754/1.11.6:
    resolution: {integrity: sha512-LM4p2csPNvbij6U1f19v6WR56QZ8JcHg3QIJTlSwzFcmx6WSORicYj6I63f9yU1kEUtrpG+kjkiIAkevHpDXrg==}
    dependencies:
      '@xtuc/ieee754': 1.2.0
    dev: true

  /@webassemblyjs/leb128/1.11.6:
    resolution: {integrity: sha512-m7a0FhE67DQXgouf1tbN5XQcdWoNgaAuoULHIfGFIEVKA6tu/edls6XnIlkmS6FrXAquJRPni3ZZKjw6FSPjPQ==}
    dependencies:
      '@xtuc/long': 4.2.2
    dev: true

  /@webassemblyjs/utf8/1.11.6:
    resolution: {integrity: sha512-vtXf2wTQ3+up9Zsg8sa2yWiQpzSsMyXj0qViVP6xKGCUT8p8YJ6HqI7l5eCnWx1T/FYdsv07HQs2wTFbbof/RA==}
    dev: true

  /@webassemblyjs/wasm-edit/1.11.6:
    resolution: {integrity: sha512-Ybn2I6fnfIGuCR+Faaz7YcvtBKxvoLV3Lebn1tM4o/IAJzmi9AWYIPWpyBfU8cC+JxAO57bk4+zdsTjJR+VTOw==}
    dependencies:
      '@webassemblyjs/ast': 1.11.6
      '@webassemblyjs/helper-buffer': 1.11.6
      '@webassemblyjs/helper-wasm-bytecode': 1.11.6
      '@webassemblyjs/helper-wasm-section': 1.11.6
      '@webassemblyjs/wasm-gen': 1.11.6
      '@webassemblyjs/wasm-opt': 1.11.6
      '@webassemblyjs/wasm-parser': 1.11.6
      '@webassemblyjs/wast-printer': 1.11.6
    dev: true

  /@webassemblyjs/wasm-gen/1.11.6:
    resolution: {integrity: sha512-3XOqkZP/y6B4F0PBAXvI1/bky7GryoogUtfwExeP/v7Nzwo1QLcq5oQmpKlftZLbT+ERUOAZVQjuNVak6UXjPA==}
    dependencies:
      '@webassemblyjs/ast': 1.11.6
      '@webassemblyjs/helper-wasm-bytecode': 1.11.6
      '@webassemblyjs/ieee754': 1.11.6
      '@webassemblyjs/leb128': 1.11.6
      '@webassemblyjs/utf8': 1.11.6
    dev: true

  /@webassemblyjs/wasm-opt/1.11.6:
    resolution: {integrity: sha512-cOrKuLRE7PCe6AsOVl7WasYf3wbSo4CeOk6PkrjS7g57MFfVUF9u6ysQBBODX0LdgSvQqRiGz3CXvIDKcPNy4g==}
    dependencies:
      '@webassemblyjs/ast': 1.11.6
      '@webassemblyjs/helper-buffer': 1.11.6
      '@webassemblyjs/wasm-gen': 1.11.6
      '@webassemblyjs/wasm-parser': 1.11.6
    dev: true

  /@webassemblyjs/wasm-parser/1.11.6:
    resolution: {integrity: sha512-6ZwPeGzMJM3Dqp3hCsLgESxBGtT/OeCvCZ4TA1JUPYgmhAx38tTPR9JaKy0S5H3evQpO/h2uWs2j6Yc/fjkpTQ==}
    dependencies:
      '@webassemblyjs/ast': 1.11.6
      '@webassemblyjs/helper-api-error': 1.11.6
      '@webassemblyjs/helper-wasm-bytecode': 1.11.6
      '@webassemblyjs/ieee754': 1.11.6
      '@webassemblyjs/leb128': 1.11.6
      '@webassemblyjs/utf8': 1.11.6
    dev: true

  /@webassemblyjs/wast-printer/1.11.6:
    resolution: {integrity: sha512-JM7AhRcE+yW2GWYaKeHL5vt4xqee5N2WcezptmgyhNS+ScggqcT1OtXykhAb13Sn5Yas0j2uv9tHgrjwvzAP4A==}
    dependencies:
      '@webassemblyjs/ast': 1.11.6
      '@xtuc/long': 4.2.2
    dev: true

  /@xtuc/ieee754/1.2.0:
    resolution: {integrity: sha512-DX8nKgqcGwsc0eJSqYt5lwP4DH5FlHnmuWWBRy7X0NcaGR0ZtuyeESgMwTYVEtxmsNGY+qit4QYT/MIYTOTPeA==}
    dev: true

  /@xtuc/long/4.2.2:
    resolution: {integrity: sha512-NuHqBY1PB/D8xU6s/thBgOAiAP7HOYDQ32+BFZILJ8ivkUkAHQnWfn6WhL79Owj1qmUnoN/YPhktdIoucipkAQ==}
    dev: true

  /abort-controller/3.0.0:
    resolution: {integrity: sha512-h8lQ8tacZYnR3vNQTgibj+tODHI5/+l06Au2Pcriv/Gmet0eaj4TwWH41sO9wnHDiQsEj19q0drzdWdeAHtweg==}
    engines: {node: '>=6.5'}
    dependencies:
      event-target-shim: 5.0.1
    dev: true

  /acorn-import-assertions/1.9.0_acorn@8.8.2:
    resolution: {integrity: sha512-cmMwop9x+8KFhxvKrKfPYmN6/pKTYYHBqLa0DfvVZcKMJWNyWLnaqND7dx/qn66R7ewM1UX5XMaDVP5wlVTaVA==}
    peerDependencies:
      acorn: ^8
    dependencies:
      acorn: 8.8.2
    dev: true

  /acorn-jsx/5.3.2_acorn@8.8.2:
    resolution: {integrity: sha512-rq9s+JNhf0IChjtDXxllJ7g41oZk5SlXtp0LHwyA5cejwn7vKmKp4pPri6YEePv2PU65sAsegbXtIinmDFDXgQ==}
    peerDependencies:
      acorn: ^6.0.0 || ^7.0.0 || ^8.0.0
    dependencies:
      acorn: 8.8.2
    dev: true

  /acorn-walk/8.2.0:
    resolution: {integrity: sha512-k+iyHEuPgSw6SbuDpGQM+06HQUa04DZ3o+F6CSzXMvvI5KMvnaEqXe+YVe555R9nn6GPt404fos4wcgpw12SDA==}
    engines: {node: '>=0.4.0'}
    dev: true

  /acorn/8.8.2:
    resolution: {integrity: sha512-xjIYgE8HBrkpd/sJqOGNspf8uHG+NOHGOw6a/Urj8taM2EXfdNAH2oFcPeIFfsv3+kz/mJrS5VuMqbNLjCa2vw==}
    engines: {node: '>=0.4.0'}
    hasBin: true
    dev: true

  /agent-base/4.3.0:
    resolution: {integrity: sha512-salcGninV0nPrwpGNn4VTXBb1SOuXQBiqbrNXoeizJsHrsL6ERFM2Ne3JUSBWRE6aeNJI2ROP/WEEIDUiDe3cg==}
    engines: {node: '>= 4.0.0'}
    dependencies:
      es6-promisify: 5.0.0
    dev: true

  /aggregate-error/3.1.0:
    resolution: {integrity: sha512-4I7Td01quW/RpocfNayFdFVk1qSuoh0E7JrbRJ16nH01HhKFQ88INq9Sd+nd72zqRySlr9BmDA8xlEJ6vJMrYA==}
    engines: {node: '>=8'}
    dependencies:
      clean-stack: 2.2.0
      indent-string: 4.0.0
    dev: true

  /ajv-keywords/3.5.2_ajv@6.12.6:
    resolution: {integrity: sha512-5p6WTN0DdTGVQk6VjcEju19IgaHudalcfabD7yhDGeA6bcQnmL+CpveLJq/3hvfwd1aof6L386Ougkx6RfyMIQ==}
    peerDependencies:
      ajv: ^6.9.1
    dependencies:
      ajv: 6.12.6
    dev: true

  /ajv/6.12.6:
    resolution: {integrity: sha512-j3fVLgvTo527anyYyJOGTYJbG+vnnQYvE0m5mmkc1TK+nxAppkCLMIL0aZ4dblVCNoGShhm+kzE4ZUykBoMg4g==}
    dependencies:
      fast-deep-equal: 3.1.3
      fast-json-stable-stringify: 2.1.0
      json-schema-traverse: 0.4.1
      uri-js: 4.4.1

  /ajv/8.12.0:
    resolution: {integrity: sha512-sRu1kpcO9yLtYxBKvqfTeh9KzZEwO3STyX1HT+4CaDzC6HpTGYhIhPIzj9XuKU7KYDwnaeh5hcOwjy1QuJzBPA==}
    dependencies:
      fast-deep-equal: 3.1.3
      json-schema-traverse: 1.0.0
      require-from-string: 2.0.2
      uri-js: 4.4.1
    dev: true

  /ansi-colors/4.1.1:
    resolution: {integrity: sha512-JoX0apGbHaUJBNl6yF+p6JAFYZ666/hhCGKN5t9QFjbJQKUU/g8MNbFDbvfrgKXvI1QpZplPOnwIo99lX/AAmA==}
    engines: {node: '>=6'}
    dev: true

  /ansi-colors/4.1.3:
    resolution: {integrity: sha512-/6w/C21Pm1A7aZitlI5Ni/2J6FFQN8i1Cvz3kHABAAbw93v/NlvKdVOqz7CCWz/3iv/JplRSEEZ83XION15ovw==}
    engines: {node: '>=6'}
    dev: true

  /ansi-escapes/3.2.0:
    resolution: {integrity: sha512-cBhpre4ma+U0T1oM5fXg7Dy1Jw7zzwv7lt/GoCpr+hDQJoYnKVPLL4dCvSEFMmQurOQvSrwT7SL/DAlhBI97RQ==}
    engines: {node: '>=4'}
    dev: true

  /ansi-escapes/4.3.2:
    resolution: {integrity: sha512-gKXj5ALrKWQLsYG9jlTRmR/xKluxHV+Z9QEwNIgCfM1/uwPMCuzVVnh5mwTd+OuBZcwSIMbqssNWRm1lE51QaQ==}
    engines: {node: '>=8'}
    dependencies:
      type-fest: 0.21.3
    dev: true

  /ansi-regex/5.0.1:
    resolution: {integrity: sha512-quJQXlTSUGL2LH9SUXo8VwsY4soanhgo6LNSm84E1LBcE8s3O0wpdiRzyR9z/ZZJMlMWv37qOOb9pdJlMUEKFQ==}
    engines: {node: '>=8'}
    dev: true

  /ansi-styles/3.2.1:
    resolution: {integrity: sha512-VT0ZI6kZRdTh8YyJw3SMbYm/u+NqfsAxEpWO0Pf9sq8/e94WxxOpPKx9FR1FlyCtOVDNOQ+8ntlqFxiRc+r5qA==}
    engines: {node: '>=4'}
    dependencies:
      color-convert: 1.9.3
    dev: true

  /ansi-styles/4.3.0:
    resolution: {integrity: sha512-zbB9rCJAT1rbjiVDb2hqKFHNYLxgtk8NURxZ3IZwD3F6NtxbXZQCnnSi1Lkx+IDohdPlFp222wVALIheZJQSEg==}
    engines: {node: '>=8'}
    dependencies:
      color-convert: 2.0.1

  /ansicolors/0.3.2:
    resolution: {integrity: sha512-QXu7BPrP29VllRxH8GwB7x5iX5qWKAAMLqKQGWTeLWVlNHNOpVMJ91dsxQAIWXpjuW5wqvxu3Jd/nRjrJ+0pqg==}
    dev: true

  /anymatch/3.1.3:
    resolution: {integrity: sha512-KMReFUr0B4t+D+OBkjR3KYqvocp2XaSzO55UcB6mgQMd3KbcE+mWTyvVV7D/zsdEbNnV6acZUutkiHQXvTr1Rw==}
    engines: {node: '>= 8'}
    dependencies:
      normalize-path: 3.0.0
      picomatch: 2.3.1
    dev: true

  /append-transform/2.0.0:
    resolution: {integrity: sha512-7yeyCEurROLQJFv5Xj4lEGTy0borxepjFv1g22oAdqFu//SrAlDl1O1Nxx15SH1RoliUml6p8dwJW9jvZughhg==}
    engines: {node: '>=8'}
    dependencies:
      default-require-extensions: 3.0.1
    dev: true

  /archy/1.0.0:
    resolution: {integrity: sha512-Xg+9RwCg/0p32teKdGMPTPnVXKD0w3DfHnFTficozsAgsvq2XenPJq/MYpzzQ/v8zrOyJn6Ds39VA4JIDwFfqw==}
    dev: true

  /arg/4.1.3:
    resolution: {integrity: sha512-58S9QDqG0Xx27YwPSt9fJxivjYl432YCwfDMfZ+71RAqUrZef7LrKQZ3LHLOwCS4FLNBplP533Zx895SeOCHvA==}
    dev: true

  /argparse/1.0.10:
    resolution: {integrity: sha512-o5Roy6tNG4SL/FOkCAN6RzjiakZS25RLYFrcMttJqbdd8BWrnA+fGz57iN5Pb06pvBGvl5gQ0B48dJlslXvoTg==}
    dependencies:
      sprintf-js: 1.0.3

  /argparse/2.0.1:
    resolution: {integrity: sha512-8+9WqebbFzpX9OR+Wa6O29asIogeRMzcGtAINdpMHHyAg10f05aSFVBbcEqGf/PXw1EjAZ+q2/bEBg3DvurK3Q==}
    dev: true

  /array-buffer-byte-length/1.0.0:
    resolution: {integrity: sha512-LPuwb2P+NrQw3XhxGc36+XSvuBPopovXYTR9Ew++Du9Yb/bx5AzBfrIsBoj0EZUifjQU+sHL21sseZ3jerWO/A==}
    dependencies:
      call-bind: 1.0.2
      is-array-buffer: 3.0.2
    dev: true

  /array-includes/3.1.6:
    resolution: {integrity: sha512-sgTbLvL6cNnw24FnbaDyjmvddQ2ML8arZsgaJhoABMoplz/4QRhtrYS+alr1BUM1Bwp6dhx8vVCBSLG+StwOFw==}
    engines: {node: '>= 0.4'}
    dependencies:
      call-bind: 1.0.2
      define-properties: 1.2.0
      es-abstract: 1.21.2
      get-intrinsic: 1.2.0
      is-string: 1.0.7
    dev: true

  /array-union/2.1.0:
    resolution: {integrity: sha512-HGyxoOTYUyCM6stUe6EJgnd4EoewAI7zMdfqO+kGjnlZmBDz/cR5pf8r/cR4Wq60sL/p0IkcjUEEPwS3GFrIyw==}
    engines: {node: '>=8'}
    dev: true

  /array.prototype.flat/1.3.1:
    resolution: {integrity: sha512-roTU0KWIOmJ4DRLmwKd19Otg0/mT3qPNt0Qb3GWW8iObuZXxrjB/pzn0R3hqpRSWg4HCwqx+0vwOnWnvlOyeIA==}
    engines: {node: '>= 0.4'}
    dependencies:
      call-bind: 1.0.2
      define-properties: 1.2.0
      es-abstract: 1.21.2
      es-shim-unscopables: 1.0.0
    dev: true

  /array.prototype.flatmap/1.3.1:
    resolution: {integrity: sha512-8UGn9O1FDVvMNB0UlLv4voxRMze7+FpHyF5mSMRjWHUMlpoDViniy05870VlxhfgTnLbpuwTzvD76MTtWxB/mQ==}
    engines: {node: '>= 0.4'}
    dependencies:
      call-bind: 1.0.2
      define-properties: 1.2.0
      es-abstract: 1.21.2
      es-shim-unscopables: 1.0.0
    dev: true

  /assertion-error/1.1.0:
    resolution: {integrity: sha512-jgsaNduz+ndvGyFt3uSuWqvy4lCnIJiovtouQN5JZHOKCS2QuhEdbcQHFhVksz2N2U9hXJo8odG7ETyWlEeuDw==}
    dev: true

  /astral-regex/2.0.0:
    resolution: {integrity: sha512-Z7tMw1ytTXt5jqMcOP+OQteU1VuNK9Y02uuJtKQ1Sv69jXQKKg5cibLwGJow8yzZP+eAc18EmLGPal0bp36rvQ==}
    engines: {node: '>=8'}
    dev: true

  /async-retry/1.2.3:
    resolution: {integrity: sha512-tfDb02Th6CE6pJUF2gjW5ZVjsgwlucVXOEQMvEX9JgSJMs9gAX+Nz3xRuJBKuUYjTSYORqvDBORdAQ3LU59g7Q==}
    dependencies:
      retry: 0.12.0
    dev: true

  /async/3.2.4:
    resolution: {integrity: sha512-iAB+JbDEGXhyIUavoDl9WP/Jj106Kz9DEn1DPgYw5ruDn0e3Wgi3sKFm55sASdGBNOQB8F59d9qQ7deqrHA8wQ==}
    dev: true

  /asynckit/0.4.0:
    resolution: {integrity: sha512-Oei9OH4tRh0YqU3GxhX79dM/mwVgvbZJaSNaRk+bshkj0S5cfHcgYakreBjrHwatXKbz+IoIdYLxrKim2MjW0Q==}
    dev: true

  /at-least-node/1.0.0:
    resolution: {integrity: sha512-+q/t7Ekv1EDY2l6Gda6LLiX14rU9TV20Wa3ofeQmwPFZbOMo9DXrLbOjFaaclkXKWidIaopwAObQDqwWtGUjqg==}
    engines: {node: '>= 4.0.0'}
    dev: true

  /atob-lite/2.0.0:
    resolution: {integrity: sha512-LEeSAWeh2Gfa2FtlQE1shxQ8zi5F9GHarrGKz08TMdODD5T4eH6BMsvtnhbWZ+XQn+Gb6om/917ucvRu7l7ukw==}
    dev: true

  /available-typed-arrays/1.0.5:
    resolution: {integrity: sha512-DMD0KiN46eipeziST1LPP/STfDU0sufISXmjSgvVsoU2tqxctQeASejWcfNtxYKqETM1UxQ8sp2OrSBWpHY6sw==}
    engines: {node: '>= 0.4'}
    dev: true

  /axios/0.26.1_debug@4.3.4:
    resolution: {integrity: sha512-fPwcX4EvnSHuInCMItEhAGnaSEXRBjtzh9fOtsE6E1G6p7vl7edEeZe11QHf18+6+9gR5PbKV/sGKNaD8YaMeA==}
    dependencies:
      follow-redirects: 1.15.2_debug@4.3.4
    transitivePeerDependencies:
      - debug
    dev: true

  /azure-devops-node-api/11.2.0:
    resolution: {integrity: sha512-XdiGPhrpaT5J8wdERRKs5g8E0Zy1pvOYTli7z9E8nmOn3YGp4FhtjhrOyFmX/8veWCwdI69mCHKJw6l+4J/bHA==}
    dependencies:
      tunnel: 0.0.6
      typed-rest-client: 1.8.9
    dev: true

  /balanced-match/1.0.2:
    resolution: {integrity: sha512-3oSeUO0TMV67hN1AmbXsK4yaqU7tjiHlbxRDZOpH0KW9+CeX4bRAaX0Anxt0tx2MrpRpWwQaPwIlISEJhYU5Pw==}
    dev: true

  /base64-js/1.5.1:
    resolution: {integrity: sha512-AKpaYlHn8t4SVbOHCy+b5+KKgvR4vrsD8vbvrbiQJps7fKDTkjkDry6ji0rUJjC0kzbNePLwzxq8iypo41qeWA==}
    dev: true

  /before-after-hook/2.2.3:
    resolution: {integrity: sha512-NzUnlZexiaH/46WDhANlyR2bXRopNg4F/zuSA3OpZnllCUgRaOF2znDioDWrmbNVsuZk6l9pMquQB38cfBZwkQ==}
    dev: true

  /binary-extensions/2.2.0:
    resolution: {integrity: sha512-jDctJ/IVQbZoJykoeHbhXpOlNBqGNcwXJKJog42E5HDPUwQTSdjCHdihjj0DlnheQ7blbT6dHOafNAiS8ooQKA==}
    engines: {node: '>=8'}
    dev: true

  /brace-expansion/1.1.11:
    resolution: {integrity: sha512-iCuPHDFgrHX7H2vEI/5xpz07zSHB00TpugqhmYtVmMO6518mCuRMoOYFldEBl0g187ufozdaHgWKcYFb61qGiA==}
    dependencies:
      balanced-match: 1.0.2
      concat-map: 0.0.1
    dev: true

  /brace-expansion/2.0.1:
    resolution: {integrity: sha512-XnAIvQ8eM+kC6aULx6wuQiwVsnzsi9d3WxzV3FpWTGA19F621kwdbsAcFKXgKUHZWsy+mY6iL1sHTxWEFCytDA==}
    dependencies:
      balanced-match: 1.0.2
    dev: true

  /braces/3.0.2:
    resolution: {integrity: sha512-b8um+L1RzM3WDSzvhm6gIz1yfTbBt6YTlcEKAvsmqCZZFw46z626lVj9j1yEPW33H5H+lBQpZMP1k8l+78Ha0A==}
    engines: {node: '>=8'}
    dependencies:
      fill-range: 7.0.1
    dev: true

  /browser-stdout/1.3.1:
    resolution: {integrity: sha512-qhAVI1+Av2X7qelOfAIYwXONood6XlZE/fXaBSmW/T5SzLAmCgzi+eiWE7fUvbHaeNBQH13UftjpXxsfLkMpgw==}
    dev: true

  /browserslist/4.21.5:
    resolution: {integrity: sha512-tUkiguQGW7S3IhB7N+c2MV/HZPSCPAAiYBZXLsBhFB/PCy6ZKKsZrmBayHV9fdGV/ARIfJ14NkxKzRDjvp7L6w==}
    engines: {node: ^6 || ^7 || ^8 || ^9 || ^10 || ^11 || ^12 || >=13.7}
    hasBin: true
    dependencies:
      caniuse-lite: 1.0.30001480
      electron-to-chromium: 1.4.365
      node-releases: 2.0.10
      update-browserslist-db: 1.0.11_browserslist@4.21.5
    dev: true

  /btoa-lite/1.0.0:
    resolution: {integrity: sha512-gvW7InbIyF8AicrqWoptdW08pUxuhq8BEgowNajy9RhiE86fmGAGl+bLKo6oB8QP0CkqHLowfN0oJdKC/J6LbA==}
    dev: true

  /buffer-equal-constant-time/1.0.1:
    resolution: {integrity: sha512-zRpUiDwd/xk6ADqPMATG8vc9VPrkck7T07OIx0gnjmJAnHnTVXNQG3vfvWNuiZIkwu9KrKdA1iJKfsfTVxE6NA==}
    dev: true

  /buffer-from/1.1.2:
    resolution: {integrity: sha512-E+XQCRwSbaaiChtv6k6Dwgc+bx+Bs6vuKJHHl5kox/BaKbhiXzqQOwK4cO22yElGp2OCmjwVhT3HmxgyPGnJfQ==}
    dev: true

  /buffer/6.0.3:
    resolution: {integrity: sha512-FTiCpNxtwiZZHEZbcbTIcZjERVICn9yq/pDFkTl95/AxzD1naBctN7YO68riM/gLSDY7sdrMby8hofADYuuqOA==}
    dependencies:
      base64-js: 1.5.1
      ieee754: 1.2.1
    dev: true

  /builtin-modules/3.3.0:
    resolution: {integrity: sha512-zhaCDicdLuWN5UbN5IMnFqNMhNfo919sH85y2/ea+5Yg9TsTkeZxpL+JLbp6cgYFS4sRLp3YV4S6yDuqVWHYOw==}
    engines: {node: '>=6'}
    dev: true

  /builtins/5.0.1:
    resolution: {integrity: sha512-qwVpFEHNfhYJIzNRBvd2C1kyo6jz3ZSMPyyuR47OPdiKWlbYnZNyDWuyR175qDnAJLiCo5fBBqPb3RiXgWlkOQ==}
    dependencies:
      semver: 7.5.4
    dev: true

  /caching-transform/4.0.0:
    resolution: {integrity: sha512-kpqOvwXnjjN44D89K5ccQC+RUrsy7jB/XLlRrx0D7/2HNcTPqzsb6XgYoErwko6QsV184CA2YgS1fxDiiDZMWA==}
    engines: {node: '>=8'}
    dependencies:
      hasha: 5.2.2
      make-dir: 3.1.0
      package-hash: 4.0.0
      write-file-atomic: 3.0.3
    dev: true

  /call-bind/1.0.2:
    resolution: {integrity: sha512-7O+FbCihrB5WGbFYesctwmTKae6rOiIzmz1icreWJ+0aA7LJfuqhEso2T9ncpcFtzMQtzXf2QGGueWJGTYsqrA==}
    dependencies:
      function-bind: 1.1.1
      get-intrinsic: 1.2.0
    dev: true

  /callsites/3.1.0:
    resolution: {integrity: sha512-P8BjAsXvZS+VIDUI11hHCQEv74YT67YUi5JJFNWIqL235sBmjX4+qx9Muvls5ivyNENctx46xQLQ3aTuE7ssaQ==}
    engines: {node: '>=6'}
    dev: true

  /camelcase/5.3.1:
    resolution: {integrity: sha512-L28STB170nwWS63UjtlEOE3dldQApaJXZkOI1uMFfzf3rRuPegHaHesyee+YxQ+W6SvRDQV6UrdOdRiR153wJg==}
    engines: {node: '>=6'}
    dev: true

  /camelcase/6.3.0:
    resolution: {integrity: sha512-Gmy6FhYlCY7uOElZUSbxo2UCDH8owEk996gkbrpsgGtrJLM3J7jGxl9Ic7Qwwj4ivOE5AWZWRMecDdF7hqGjFA==}
    engines: {node: '>=10'}
    dev: true

  /caniuse-lite/1.0.30001480:
    resolution: {integrity: sha512-q7cpoPPvZYgtyC4VaBSN0Bt+PJ4c4EYRf0DrduInOz2SkFpHD5p3LnvEpqBp7UnJn+8x1Ogl1s38saUxe+ihQQ==}
    dev: true

  /cardinal/2.1.1:
    resolution: {integrity: sha512-JSr5eOgoEymtYHBjNWyjrMqet9Am2miJhlfKNdqLp6zoeAh0KN5dRAcxlecj5mAJrmQomgiOBj35xHLrFjqBpw==}
    hasBin: true
    dependencies:
      ansicolors: 0.3.2
      redeyed: 2.1.1
    dev: true

  /chai/4.3.7:
    resolution: {integrity: sha512-HLnAzZ2iupm25PlN0xFreAlBA5zaBSv3og0DdeGA4Ar6h6rJ3A0rolRUKJhSF2V10GZKDgWF/VmAEsNWjCRB+A==}
    engines: {node: '>=4'}
    dependencies:
      assertion-error: 1.1.0
      check-error: 1.0.2
      deep-eql: 4.1.3
      get-func-name: 2.0.0
      loupe: 2.3.6
      pathval: 1.1.1
      type-detect: 4.0.8
    dev: true

  /chalk/2.4.2:
    resolution: {integrity: sha512-Mti+f9lpJNcwF4tWV8/OrTTtF1gZi+f8FqlyAdouralcFWFQWF2+NgCHShjkCb+IFBLq9buZwE1xckQU4peSuQ==}
    engines: {node: '>=4'}
    dependencies:
      ansi-styles: 3.2.1
      escape-string-regexp: 1.0.5
      supports-color: 5.5.0
    dev: true

  /chalk/4.1.2:
    resolution: {integrity: sha512-oKnbhFyRIXpUuez8iBMmyEa4nbj4IOQyuhc/wy9kY7/WVPcwIO9VA668Pu8RkO7+0G76SLROeyw9CpQ061i4mA==}
    engines: {node: '>=10'}
    dependencies:
      ansi-styles: 4.3.0
      supports-color: 7.2.0

  /check-error/1.0.2:
    resolution: {integrity: sha512-BrgHpW9NURQgzoNyjfq0Wu6VFO6D7IZEmJNdtgNqpzGG8RuNFHt2jQxWlAs4HMe119chBnv+34syEZtc6IhLtA==}
    dev: true

  /chokidar/3.5.3:
    resolution: {integrity: sha512-Dr3sfKRP6oTcjf2JmUmFJfeVMvXBdegxB0iVQ5eb2V10uFJUCAS8OByZdVAyVb8xXNz3GjjTgj9kLWsZTqE6kw==}
    engines: {node: '>= 8.10.0'}
    dependencies:
      anymatch: 3.1.3
      braces: 3.0.2
      glob-parent: 5.1.2
      is-binary-path: 2.1.0
      is-glob: 4.0.3
      normalize-path: 3.0.0
      readdirp: 3.6.0
    optionalDependencies:
      fsevents: 2.3.2
    dev: true

  /chrome-trace-event/1.0.3:
    resolution: {integrity: sha512-p3KULyQg4S7NIHixdwbGX+nFHkoBiA4YQmyWtjb8XngSKV124nJmRysgAeujbUVb15vh+RvFUfCPqU7rXk+hZg==}
    engines: {node: '>=6.0'}
    dev: true

  /ci-info/3.8.0:
    resolution: {integrity: sha512-eXTggHWSooYhq49F2opQhuHWgzucfF2YgODK4e1566GQs5BIfP30B0oenwBJHfWxAs2fyPB1s7Mg949zLf61Yw==}
    engines: {node: '>=8'}
    dev: true

  /clean-regexp/1.0.0:
    resolution: {integrity: sha512-GfisEZEJvzKrmGWkvfhgzcz/BllN1USeqD2V6tg14OAOgaCD2Z/PUEuxnAZ/nPvmaHRG7a8y77p1T/IRQ4D1Hw==}
    engines: {node: '>=4'}
    dependencies:
      escape-string-regexp: 1.0.5
    dev: true

  /clean-stack/2.2.0:
    resolution: {integrity: sha512-4diC9HaTE+KRAMWhDhrGOECgWZxoevMc5TlkObMqNSsVU62PYzXZ/SMTjzyGAFF1YusgxGcSWTEXBhp0CPwQ1A==}
    engines: {node: '>=6'}
    dev: true

  /clean-stack/3.0.1:
    resolution: {integrity: sha512-lR9wNiMRcVQjSB3a7xXGLuz4cr4wJuuXlaAEbRutGowQTmlp7R72/DOgN21e8jdwblMWl9UOJMJXarX94pzKdg==}
    engines: {node: '>=10'}
    dependencies:
      escape-string-regexp: 4.0.0
    dev: true

  /cli-progress/3.12.0:
    resolution: {integrity: sha512-tRkV3HJ1ASwm19THiiLIXLO7Im7wlTuKnvkYaTkyoAPefqjNg7W7DHKUlGRxy9vxDvbyCYQkQozvptuMkGCg8A==}
    engines: {node: '>=4'}
    dependencies:
      string-width: 4.2.3
    dev: true

  /cliui/6.0.0:
    resolution: {integrity: sha512-t6wbgtoCXvAzst7QgXxJYqPt0usEfbgQdftEPbLL/cvv6HPE5VgvqCuAIDR0NgU52ds6rFwqrgakNLrHEjCbrQ==}
    dependencies:
      string-width: 4.2.3
      strip-ansi: 6.0.1
      wrap-ansi: 6.2.0
    dev: true

  /cliui/7.0.4:
    resolution: {integrity: sha512-OcRE68cOsVMXp1Yvonl/fzkQOyjLSu/8bhPDfQt0e0/Eb283TKP20Fs2MqoPsr9SwA595rRCA+QMzYc9nBP+JQ==}
    dependencies:
      string-width: 4.2.3
      strip-ansi: 6.0.1
      wrap-ansi: 7.0.0
    dev: true

  /cliui/8.0.1:
    resolution: {integrity: sha512-BSeNnyus75C4//NQ9gQt1/csTXyo/8Sb+afLAkzAptFuMsod9HFokGNudZpi/oQV73hnVK+sR+5PVRMd+Dr7YQ==}
    engines: {node: '>=12'}
    dependencies:
      string-width: 4.2.3
      strip-ansi: 6.0.1
      wrap-ansi: 7.0.0
    dev: true

  /code-block-writer/11.0.3:
    resolution: {integrity: sha512-NiujjUFB4SwScJq2bwbYUtXbZhBSlY6vYzm++3Q6oC+U+injTqfPYFK8wS9COOmb2lueqp0ZRB4nK1VYeHgNyw==}
    dev: true

  /color-convert/1.9.3:
    resolution: {integrity: sha512-QfAUtd+vFdAtFQcC8CCyYt1fYWxSqAiK2cSD6zDB8N3cpsEBAvRxp9zOGg6G/SHHJYAT88/az/IuDGALsNVbGg==}
    dependencies:
      color-name: 1.1.3
    dev: true

  /color-convert/2.0.1:
    resolution: {integrity: sha512-RRECPsj7iu/xb5oKYcsFHSppFNnsj/52OVTRKb4zP5onXwVF3zVmmToNcOfGC+CRDpfK/U584fMg38ZHCaElKQ==}
    engines: {node: '>=7.0.0'}
    dependencies:
      color-name: 1.1.4

  /color-name/1.1.3:
    resolution: {integrity: sha512-72fSenhMw2HZMTVHeCA9KCmpEIbzWiQsjN+BHcBbS9vr1mtt+vJjPdksIBNUmKAW8TFUDPJK5SUU3QhE9NEXDw==}
    dev: true

  /color-name/1.1.4:
    resolution: {integrity: sha512-dOy+3AuW3a2wNbZHIuMZpTcgjGuLU/uBL/ubcZF9OXbDo8ff4O8yVp5Bf0efS8uEoYo5q4Fx7dY9OgQGXgAsQA==}

  /colors/1.2.5:
    resolution: {integrity: sha512-erNRLao/Y3Fv54qUa0LBB+//Uf3YwMUmdJinN20yMXm9zdKKqH9wt7R9IIVZ+K7ShzfpLV/Zg8+VyrBJYB4lpg==}
    engines: {node: '>=0.1.90'}

  /colors/1.4.0:
    resolution: {integrity: sha512-a+UqTh4kgZg/SlGvfbzDHpgRu7AAQOmmqRHJnxhRZICKFUT91brVhNNt58CMWU9PsBbv3PDCZUHbVxuDiH2mtA==}
    engines: {node: '>=0.1.90'}
    dev: true

  /combined-stream/1.0.8:
    resolution: {integrity: sha512-FQN4MRfuJeHf7cBbBMJFXhKSDq+2kAArBlmRBvcvFE5BB1HZKXtSFASDhdlz9zOYwxh8lDdnvmMOe/+5cdoEdg==}
    engines: {node: '>= 0.8'}
    dependencies:
      delayed-stream: 1.0.0
    dev: true

  /commander/2.20.3:
    resolution: {integrity: sha512-GpVkmM8vF2vQUkj2LvZmD35JxeJOLCwJ9cUkugyk2nuhbv3+mJvpLYYt+0+USMxE+oj+ey/lJEnhZw75x/OMcQ==}
    dev: true

  /commander/6.2.1:
    resolution: {integrity: sha512-U7VdrJFnJgo4xjrHpTzu0yrHPGImdsmD95ZlgYSEajAn2JKzDhDTPG9kBTefmObL2w/ngeZnilk+OV9CG3d7UA==}
    engines: {node: '>= 6'}
    dev: true

  /commander/9.5.0:
    resolution: {integrity: sha512-KRs7WVDKg86PWiuAqhDrAQnTXZKraVcCc6vFdL14qrZ/DcWwuRo7VoiYXalXO7S5GKpqYiVEwCbgFDfxNHKJBQ==}
    engines: {node: ^12.20.0 || >=14}
    requiresBuild: true
    optional: true

  /comment-parser/1.3.1:
    resolution: {integrity: sha512-B52sN2VNghyq5ofvUsqZjmk6YkihBX5vMSChmSK9v4ShjKf3Vk5Xcmgpw4o+iIgtrnM/u5FiMpz9VKb8lpBveA==}
    engines: {node: '>= 12.0.0'}
    dev: true

  /commondir/1.0.1:
    resolution: {integrity: sha512-W9pAhw0ja1Edb5GVdIF1mjZw/ASI0AlShXM83UUGe2DVr5TdAPEA1OA8m/g8zWp9x6On7gqufY+FatDbC3MDQg==}
    dev: true

  /concat-map/0.0.1:
    resolution: {integrity: sha512-/Srv4dswyQNBfohGpz9o6Yb3Gz3SrUDqBH5rTuhGR7ahtlbYKnVxw2bCFMRljaA7EXHaXZ8wsHdodFvbkhKmqg==}
    dev: true

  /concurrently/8.0.1:
    resolution: {integrity: sha512-Sh8bGQMEL0TAmAm2meAXMjcASHZa7V0xXQVDBLknCPa9TPtkY9yYs+0cnGGgfdkW0SV1Mlg+hVGfXcoI8d3MJA==}
    engines: {node: ^14.13.0 || >=16.0.0}
    hasBin: true
    dependencies:
      chalk: 4.1.2
      date-fns: 2.29.3
      lodash: 4.17.21
      rxjs: 7.8.0
      shell-quote: 1.8.1
      spawn-command: 0.0.2-1
      supports-color: 8.1.1
      tree-kill: 1.2.2
      yargs: 17.7.1
    dev: true

  /content-type/1.0.5:
    resolution: {integrity: sha512-nTjqfcBFEipKdXCv4YDQWCfmcLZKm81ldF0pAopTvyrFGVbcR6P/VAAd5G7N+0tTr8QqiU0tFadD6FK4NtJwOA==}
    engines: {node: '>= 0.6'}
    dev: true

  /convert-source-map/1.9.0:
    resolution: {integrity: sha512-ASFBup0Mz1uyiIjANan1jzLQami9z1PoYSZCiiYW2FczPbenXc45FZdBZLzOT+r6+iciuEModtmCti+hjaAk0A==}
    dev: true

  /copyfiles/2.4.1:
    resolution: {integrity: sha512-fereAvAvxDrQDOXybk3Qu3dPbOoKoysFMWtkY3mv5BsL8//OSZVL5DCLYqgRfY5cWirgRzlC+WSrxp6Bo3eNZg==}
    hasBin: true
    dependencies:
      glob: 7.2.3
      minimatch: 3.1.2
      mkdirp: 1.0.4
      noms: 0.0.0
      through2: 2.0.5
      untildify: 4.0.0
      yargs: 16.2.0
    dev: true

  /core-js/2.6.12:
    resolution: {integrity: sha512-Kb2wC0fvsWfQrgk8HU5lW6U/Lcs8+9aaYcy4ZFc6DDlo4nZ7n70dEgE5rtR0oG6ufKDUnrwfWL1mXR5ljDatrQ==}
    deprecated: core-js@<3.23.3 is no longer maintained and not recommended for usage due to the number of issues. Because of the V8 engine whims, feature detection in old core-js versions could cause a slowdown up to 100x even if nothing is polyfilled. Some versions have web compatibility issues. Please, upgrade your dependencies to the actual version of core-js.
    requiresBuild: true
    dev: true

  /core-util-is/1.0.3:
    resolution: {integrity: sha512-ZQBvi1DcpJ4GDqanjucZ2Hj3wEO5pZDS89BWbkcrvdxksJorwUDDZamX9ldFkp9aw2lmBDLgkObEA4DWNJ9FYQ==}
    dev: true

  /cosmiconfig/8.2.0:
    resolution: {integrity: sha512-3rTMnFJA1tCOPwRxtgF4wd7Ab2qvDbL8jX+3smjIbS4HlZBagTlpERbdN7iAbWlrfxE3M8c27kTwTawQ7st+OQ==}
    engines: {node: '>=14'}
    dependencies:
      import-fresh: 3.3.0
      js-yaml: 4.1.0
      parse-json: 5.2.0
      path-type: 4.0.0
    dev: true

  /crc-32/1.2.0:
    resolution: {integrity: sha512-1uBwHxF+Y/4yF5G48fwnKq6QsIXheor3ZLPT80yGBV1oEUwpPojlEhQbWKVw1VwcTQyMGHK1/XMmTjmlsmTTGA==}
    engines: {node: '>=0.8'}
    hasBin: true
    dependencies:
      exit-on-epipe: 1.0.1
      printj: 1.1.2
    dev: true

  /create-require/1.1.1:
    resolution: {integrity: sha512-dcKFX3jn0MpIaXjisoRvexIJVEKzaq7z2rZKxf+MSr9TkdmHmsU4m2lcLojrj/FHl8mk5VxMmYA+ftRkP/3oKQ==}
    dev: true

  /cross-env/7.0.3:
    resolution: {integrity: sha512-+/HKd6EgcQCJGh2PSjZuUitQBQynKor4wrFbRg4DtAgS1aWO+gU52xpH7M9ScGgXSYmAVS9bIJ8EzuaGw0oNAw==}
    engines: {node: '>=10.14', npm: '>=6', yarn: '>=1'}
    hasBin: true
    dependencies:
      cross-spawn: 7.0.3
    dev: true

  /cross-fetch/3.1.5:
    resolution: {integrity: sha512-lvb1SBsI0Z7GDwmuid+mU3kWVBwTVUbe7S0H52yaaAdQOXq2YktTCZdlAcNKFzE6QtRz0snpw9bNiPeOIkkQvw==}
    dependencies:
      node-fetch: 2.6.7
    transitivePeerDependencies:
      - encoding
    dev: true

  /cross-spawn/6.0.5:
    resolution: {integrity: sha512-eTVLrBSt7fjbDygz805pMnstIs2VTBNkRm0qxZd+M7A5XDdxVRWO5MxGBXZhjY4cqLYLdtrGqRf8mBPmzwSpWQ==}
    engines: {node: '>=4.8'}
    dependencies:
      nice-try: 1.0.5
      path-key: 2.0.1
      semver: 5.7.1
      shebang-command: 1.2.0
      which: 1.3.1
    dev: true

  /cross-spawn/7.0.3:
    resolution: {integrity: sha512-iRDPJKUPVEND7dHPO8rkbOnPpyDygcDFtWjpeWNCgy8WP2rXcxXL8TskReQl6OrB2G7+UJrags1q15Fudc7G6w==}
    engines: {node: '>= 8'}
    dependencies:
      path-key: 3.1.1
      shebang-command: 2.0.0
      which: 2.0.2
    dev: true

  /danger/10.9.0_@octokit+core@4.2.4:
    resolution: {integrity: sha512-eEWQAaIPfWSfzlQiFx+w9fWuP3jwq8VAV9W22EZRxfmCBnkdDa5aN0Akr7lzfCKudzy+4uEmIGUtxnYeFgTthQ==}
    hasBin: true
    dependencies:
      '@babel/polyfill': 7.12.1
      '@octokit/rest': 16.43.2_@octokit+core@4.2.4
      async-retry: 1.2.3
      chalk: 2.4.2
      commander: 2.20.3
      debug: 4.3.4
      fast-json-patch: 3.1.1
      get-stdin: 6.0.0
      gitlab: 10.2.1
      http-proxy-agent: 2.1.0
      https-proxy-agent: 2.2.4
      hyperlinker: 1.0.0
      json5: 2.2.3
      jsonpointer: 5.0.1
      jsonwebtoken: 8.5.1
      lodash.find: 4.6.0
      lodash.includes: 4.3.0
      lodash.isobject: 3.0.2
      lodash.keys: 4.2.0
      lodash.mapvalues: 4.6.0
      lodash.memoize: 4.1.2
      memfs-or-file-map-to-github-branch: 1.2.1_@octokit+core@4.2.4
      micromatch: 4.0.5
      node-cleanup: 2.1.2
      node-fetch: 2.6.9
      override-require: 1.1.1
      p-limit: 2.3.0
      parse-diff: 0.7.1
      parse-git-config: 2.0.3
      parse-github-url: 1.0.2
      parse-link-header: 2.0.0
      pinpoint: 1.1.0
      prettyjson: 1.2.5
      readline-sync: 1.4.10
      require-from-string: 2.0.2
      supports-hyperlinks: 1.0.1
    transitivePeerDependencies:
      - '@octokit/core'
      - encoding
      - supports-color
    dev: true

  /date-fns/2.29.3:
    resolution: {integrity: sha512-dDCnyH2WnnKusqvZZ6+jA1O51Ibt8ZMRNkDZdyAyK4YfbDwa/cEmuztzG5pk6hqlp9aSBPYcjOlktquahGwGeA==}
    engines: {node: '>=0.11'}
    dev: true

  /date-fns/2.30.0:
    resolution: {integrity: sha512-fnULvOpxnC5/Vg3NCiWelDsLiUc9bRwAPs/+LfTLNvetFCtCTN+yQz15C/fs4AwX1R9K5GLtLfn8QW+dWisaAw==}
    engines: {node: '>=0.11'}
    dependencies:
      '@babel/runtime': 7.22.6
    dev: true

  /debug/2.6.9:
    resolution: {integrity: sha512-bC7ElrdJaJnPbAP+1EotYvqZsb3ecl5wi6Bfi6BJTUcNowp6cvspg0jXznRTKDjm/E7AdgFBVeAPVMNcKGsHMA==}
    peerDependencies:
      supports-color: '*'
    peerDependenciesMeta:
      supports-color:
        optional: true
    dependencies:
      ms: 2.0.0
    dev: true

  /debug/3.1.0:
    resolution: {integrity: sha512-OX8XqP7/1a9cqkxYw2yXss15f26NKWBpDXQd0/uK/KPqdQhxbPa994hnzjcE2VqQpDslf55723cKPUOGSmMY3g==}
    peerDependencies:
      supports-color: '*'
    peerDependenciesMeta:
      supports-color:
        optional: true
    dependencies:
      ms: 2.0.0
    dev: true

  /debug/3.2.7:
    resolution: {integrity: sha512-CFjzYYAi4ThfiQvizrFQevTTXHtnCqWfe7x1AhgEscTz6ZbLbfoLRLPugTQyBth6f8ZERVUSyWHFD/7Wu4t1XQ==}
    peerDependencies:
      supports-color: '*'
    peerDependenciesMeta:
      supports-color:
        optional: true
    dependencies:
      ms: 2.1.3
    dev: true

  /debug/4.3.4:
    resolution: {integrity: sha512-PRWFHuSU3eDtQJPvnNY7Jcket1j0t5OuOsFzPPzsekD52Zl8qUfFIPEiswXqIvHWGVHOgX+7G/vCNNhehwxfkQ==}
    engines: {node: '>=6.0'}
    peerDependencies:
      supports-color: '*'
    peerDependenciesMeta:
      supports-color:
        optional: true
    dependencies:
      ms: 2.1.2
    dev: true

  /debug/4.3.4_supports-color@8.1.1:
    resolution: {integrity: sha512-PRWFHuSU3eDtQJPvnNY7Jcket1j0t5OuOsFzPPzsekD52Zl8qUfFIPEiswXqIvHWGVHOgX+7G/vCNNhehwxfkQ==}
    engines: {node: '>=6.0'}
    peerDependencies:
      supports-color: '*'
    peerDependenciesMeta:
      supports-color:
        optional: true
    dependencies:
      ms: 2.1.2
      supports-color: 8.1.1
    dev: true

  /decamelize/1.2.0:
    resolution: {integrity: sha512-z2S+W9X73hAUUki+N+9Za2lBlun89zigOyGrsax+KUQ6wKW4ZoWpEYBkGhQjwAjjDCkWxhY0VKEhk8wzY7F5cA==}
    engines: {node: '>=0.10.0'}
    dev: true

  /decamelize/4.0.0:
    resolution: {integrity: sha512-9iE1PgSik9HeIIw2JO94IidnE3eBoQrFJ3w7sFuzSX4DpmZ3v5sZpUiV5Swcf6mQEF+Y0ru8Neo+p+nyh2J+hQ==}
    engines: {node: '>=10'}
    dev: true

  /decode-uri-component/0.2.2:
    resolution: {integrity: sha512-FqUYQ+8o158GyGTrMFJms9qh3CqTKvAqgqsTnkLI8sKu0028orqBhxNMFkFen0zGyg6epACD32pjVk58ngIErQ==}
    engines: {node: '>=0.10'}
    dev: true

  /deep-eql/4.1.3:
    resolution: {integrity: sha512-WaEtAOpRA1MQ0eohqZjpGD8zdI0Ovsm8mmFhaDN8dvDZzyoUMcYDnf5Y6iu7HTXxf8JDS23qWa4a+hKCDyOPzw==}
    engines: {node: '>=6'}
    dependencies:
      type-detect: 4.0.8
    dev: true

  /deep-is/0.1.4:
    resolution: {integrity: sha512-oIPzksmTg4/MriiaYGO+okXDT7ztn/w3Eptv/+gSIdMdKsJo0u4CfYNFJPy+4SKMuCqGw2wxnA+URMg3t8a/bQ==}
    dev: true

  /default-require-extensions/3.0.1:
    resolution: {integrity: sha512-eXTJmRbm2TIt9MgWTsOH1wEuhew6XGZcMeGKCtLedIg/NCsg1iBePXkceTdK4Fii7pzmN9tGsZhKzZ4h7O/fxw==}
    engines: {node: '>=8'}
    dependencies:
      strip-bom: 4.0.0
    dev: true

  /define-properties/1.2.0:
    resolution: {integrity: sha512-xvqAVKGfT1+UAvPwKTVw/njhdQ8ZhXK4lI0bCIuCMrp2up9nPnaDftrLtmpTazqd1o+UY4zgzU+avtMbDP+ldA==}
    engines: {node: '>= 0.4'}
    dependencies:
      has-property-descriptors: 1.0.0
      object-keys: 1.1.1
    dev: true

  /delayed-stream/1.0.0:
    resolution: {integrity: sha512-ZySD7Nf91aLB0RxL4KGrKHBXl7Eds1DAmEdcoVawXnLD7SDhpNgtuII2aAkg7a7QS41jxPSZ17p4VdGnMHk3MQ==}
    engines: {node: '>=0.4.0'}
    dev: true

  /deprecation/2.3.1:
    resolution: {integrity: sha512-xmHIy4F3scKVwMsQ4WnVaS8bHOx0DmVwRywosKhaILI0ywMDWPtBSku2HNxRvF7jtwDRsoEwYQSfbxj8b7RlJQ==}
    dev: true

  /detect-indent/6.1.0:
    resolution: {integrity: sha512-reYkTUJAZb9gUuZ2RvVCNhVHdg62RHnJ7WJl8ftMi4diZ6NWlciOzQN88pUhSELEwflJht4oQDv0F0BMlwaYtA==}
    engines: {node: '>=8'}
    dev: true

  /detect-newline/3.1.0:
    resolution: {integrity: sha512-TLz+x/vEXm/Y7P7wn1EJFNLxYpUD4TgMosxY6fAVJUnJMbupHBOncxyWUG9OpTaH9EBD7uFI5LfEgmMOc54DsA==}
    engines: {node: '>=8'}
    dev: true

  /diff/4.0.2:
    resolution: {integrity: sha512-58lmxKSA4BNyLz+HHMUzlOEpg09FV+ev6ZMe3vJihgdxzgcwZ8VoEEPmALCZG9LmqfVoNMMKpttIYTVG6uDY7A==}
    engines: {node: '>=0.3.1'}
    dev: true

  /diff/5.0.0:
    resolution: {integrity: sha512-/VTCrvm5Z0JGty/BWHljh+BAiw3IK+2j87NGMu8Nwc/f48WoDAC395uomO9ZD117ZOBaHmkX1oyLvkVM/aIT3w==}
    engines: {node: '>=0.3.1'}
    dev: true

  /dir-compare/4.0.0:
    resolution: {integrity: sha512-wC7thVKL3V656tO61rbEDE4LTeeYrUC2pAUL00AaXYghBhjjVNRyBlpH6POzb44ZuK23OSrqF6TbSC/QYeqfAg==}
    dependencies:
      minimatch: 3.1.2
      p-limit: 3.1.0
    dev: true

  /dir-glob/3.0.1:
    resolution: {integrity: sha512-WkrWp9GR4KXfKGYzOLmTuGVi1UWFfws377n9cc55/tb6DuqyF6pcQ5AbiHEshaDpY9v6oaSr2XCDidGmMwdzIA==}
    engines: {node: '>=8'}
    dependencies:
      path-type: 4.0.0
    dev: true

  /doctrine/2.1.0:
    resolution: {integrity: sha512-35mSku4ZXK0vfCuHEDAwt55dg2jNajHZ1odvF+8SSr82EsZY4QmXfuWso8oEd8zRhVObSN18aM0CjSdoBX7zIw==}
    engines: {node: '>=0.10.0'}
    dependencies:
      esutils: 2.0.3
    dev: true

  /doctrine/3.0.0:
    resolution: {integrity: sha512-yS+Q5i3hBf7GBkd4KG8a7eBNNWNGLTaEwwYWUijIYM7zrlYDM0BFXHjjPWlWZ1Rg7UaddZeIDmi9jF3HmqiQ2w==}
    engines: {node: '>=6.0.0'}
    dependencies:
      esutils: 2.0.3
    dev: true

  /double-ended-queue/2.1.0-0:
    resolution: {integrity: sha512-+BNfZ+deCo8hMNpDqDnvT+c0XpJ5cUa6mqYq89bho2Ifze4URTqRkcwR399hWoTrTkbZ/XJYDgP6rc7pRgffEQ==}
    dev: true

  /ecdsa-sig-formatter/1.0.11:
    resolution: {integrity: sha512-nagl3RYrbNv6kQkeJIpt6NJZy8twLB/2vtz6yN9Z4vRKHN4/QZJIEbqohALSgwKdnksuY3k5Addp5lg8sVoVcQ==}
    dependencies:
      safe-buffer: 5.2.1
    dev: true

  /editorconfig/0.15.3:
    resolution: {integrity: sha512-M9wIMFx96vq0R4F+gRpY3o2exzb8hEj/n9S8unZtHSvYjibBp/iMufSzvmOcV/laG0ZtuTVGtiJggPOSW2r93g==}
    hasBin: true
    dependencies:
      commander: 2.20.3
      lru-cache: 4.1.5
      semver: 5.7.1
      sigmund: 1.0.1
    dev: true

  /ejs/3.1.9:
    resolution: {integrity: sha512-rC+QVNMJWv+MtPgkt0y+0rVEIdbtxVADApW9JXrUVlzHetgcyczP/E7DJmWJ4fJCZF2cPcBk0laWO9ZHMG3DmQ==}
    engines: {node: '>=0.10.0'}
    hasBin: true
    dependencies:
      jake: 10.8.5
    dev: true

  /electron-to-chromium/1.4.365:
    resolution: {integrity: sha512-FRHZO+1tUNO4TOPXmlxetkoaIY8uwHzd1kKopK/Gx2SKn1L47wJXWD44wxP5CGRyyP98z/c8e1eBzJrgPeiBOg==}
    dev: true

  /emoji-regex/8.0.0:
    resolution: {integrity: sha512-MSjYzcWNOA0ewAHpz0MxpYFvwg6yjy1NG3xteoqz644VCo/RPgnr1/GGt+ic3iJTzQ8Eu3TdM14SawnVUmGE6A==}
    dev: true

  /end-of-stream/1.4.4:
    resolution: {integrity: sha512-+uw1inIHVPQoaVuHzRyXd21icM+cnt4CzD5rW+NC1wjOUSTOs+Te7FOv7AhN7vS9x/oIyhLP5PR1H+phQAHu5Q==}
    dependencies:
      once: 1.4.0
    dev: true

  /engine.io-client/6.4.0:
    resolution: {integrity: sha512-GyKPDyoEha+XZ7iEqam49vz6auPnNJ9ZBfy89f+rMMas8AuiMWOZ9PVzu8xb9ZC6rafUqiGHSCfu22ih66E+1g==}
    dependencies:
      '@socket.io/component-emitter': 3.1.0
      debug: 4.3.4
      engine.io-parser: 5.0.6
      ws: 8.11.0
      xmlhttprequest-ssl: 2.0.0
    transitivePeerDependencies:
      - bufferutil
      - supports-color
      - utf-8-validate
    dev: true

  /engine.io-parser/5.0.6:
    resolution: {integrity: sha512-tjuoZDMAdEhVnSFleYPCtdL2GXwVTGtNjoeJd9IhIG3C1xs9uwxqRNEu5WpnDZCaozwVlK/nuQhpodhXSIMaxw==}
    engines: {node: '>=10.0.0'}
    dev: true

  /enhanced-resolve/5.15.0:
    resolution: {integrity: sha512-LXYT42KJ7lpIKECr2mAXIaMldcNCh/7E0KBKOu4KSfkHmP+mZmSs+8V5gBAqisWBy0OO4W5Oyys0GO1Y8KtdKg==}
    engines: {node: '>=10.13.0'}
    dependencies:
      graceful-fs: 4.2.11
      tapable: 2.2.1
    dev: true

  /enquirer/2.3.6:
    resolution: {integrity: sha512-yjNnPr315/FjS4zIsUxYguYUPP2e1NK4d7E7ZOLiyYCcbFBiTMyID+2wvm2w6+pZ/odMA7cRkjhsPbltwBOrLg==}
    engines: {node: '>=8.6'}
    dependencies:
      ansi-colors: 4.1.3
    dev: true

  /error-ex/1.3.2:
    resolution: {integrity: sha512-7dFHNmqeFSEt2ZBsCriorKnn3Z2pj+fd9kmI6QoWw4//DL+icEBfc0U7qJCisqrTsKTjw4fNFy2pW9OqStD84g==}
    dependencies:
      is-arrayish: 0.2.1
    dev: true

  /es-abstract/1.21.2:
    resolution: {integrity: sha512-y/B5POM2iBnIxCiernH1G7rC9qQoM77lLIMQLuob0zhp8C56Po81+2Nj0WFKnd0pNReDTnkYryc+zhOzpEIROg==}
    engines: {node: '>= 0.4'}
    dependencies:
      array-buffer-byte-length: 1.0.0
      available-typed-arrays: 1.0.5
      call-bind: 1.0.2
      es-set-tostringtag: 2.0.1
      es-to-primitive: 1.2.1
      function.prototype.name: 1.1.5
      get-intrinsic: 1.2.0
      get-symbol-description: 1.0.0
      globalthis: 1.0.3
      gopd: 1.0.1
      has: 1.0.3
      has-property-descriptors: 1.0.0
      has-proto: 1.0.1
      has-symbols: 1.0.3
      internal-slot: 1.0.5
      is-array-buffer: 3.0.2
      is-callable: 1.2.7
      is-negative-zero: 2.0.2
      is-regex: 1.1.4
      is-shared-array-buffer: 1.0.2
      is-string: 1.0.7
      is-typed-array: 1.1.10
      is-weakref: 1.0.2
      object-inspect: 1.12.3
      object-keys: 1.1.1
      object.assign: 4.1.4
      regexp.prototype.flags: 1.5.0
      safe-regex-test: 1.0.0
      string.prototype.trim: 1.2.7
      string.prototype.trimend: 1.0.6
      string.prototype.trimstart: 1.0.6
      typed-array-length: 1.0.4
      unbox-primitive: 1.0.2
      which-typed-array: 1.1.9
    dev: true

  /es-module-lexer/1.2.1:
    resolution: {integrity: sha512-9978wrXM50Y4rTMmW5kXIC09ZdXQZqkE4mxhwkd8VbzsGkXGPgV4zWuqQJgCEzYngdo2dYDa0l8xhX4fkSwJSg==}
    dev: true

  /es-set-tostringtag/2.0.1:
    resolution: {integrity: sha512-g3OMbtlwY3QewlqAiMLI47KywjWZoEytKr8pf6iTC8uJq5bIAH52Z9pnQ8pVL6whrCto53JZDuUIsifGeLorTg==}
    engines: {node: '>= 0.4'}
    dependencies:
      get-intrinsic: 1.2.0
      has: 1.0.3
      has-tostringtag: 1.0.0
    dev: true

  /es-shim-unscopables/1.0.0:
    resolution: {integrity: sha512-Jm6GPcCdC30eMLbZ2x8z2WuRwAws3zTBBKuusffYVUrNj/GVSUAZ+xKMaUpfNDR5IbyNA5LJbaecoUVbmUcB1w==}
    dependencies:
      has: 1.0.3
    dev: true

  /es-to-primitive/1.2.1:
    resolution: {integrity: sha512-QCOllgZJtaUo9miYBcLChTUaHNjJF3PYs1VidD7AwiEj1kYxKeQTctLAezAOH5ZKRH0g2IgPn6KwB4IT8iRpvA==}
    engines: {node: '>= 0.4'}
    dependencies:
      is-callable: 1.2.7
      is-date-object: 1.0.5
      is-symbol: 1.0.4
    dev: true

  /es6-error/4.1.1:
    resolution: {integrity: sha512-Um/+FxMr9CISWh0bi5Zv0iOD+4cFh5qLeks1qhAopKVAJw3drgKbKySikp7wGhDL0HPeaja0P5ULZrxLkniUVg==}
    dev: true

  /es6-promise/4.2.8:
    resolution: {integrity: sha512-HJDGx5daxeIvxdBxvG2cb9g4tEvwIk3i8+nhX0yGrYmZUzbkdg8QbDevheDB8gd0//uPj4c1EQua8Q+MViT0/w==}
    dev: true

  /es6-promisify/5.0.0:
    resolution: {integrity: sha512-C+d6UdsYDk0lMebHNR4S2NybQMMngAOnOwYBQjTOiv0MkoJMP0Myw2mgpDLBcpfCmRLxyFqYhS/CfOENq4SJhQ==}
    dependencies:
      es6-promise: 4.2.8
    dev: true

  /escalade/3.1.1:
    resolution: {integrity: sha512-k0er2gUkLf8O0zKJiAhmkTnJlTvINGv7ygDNPbeIsX/TJjGJZHuh9B2UxbsaEkmlEo9MfhrSzmhIlhRlI2GXnw==}
    engines: {node: '>=6'}
    dev: true

  /escape-string-regexp/1.0.5:
    resolution: {integrity: sha512-vbRorB5FUQWvla16U8R/qgaFIya2qGzwDrNmCZuYKrbdSUMG6I1ZCGQRefkRVhuOkIGVne7BQ35DSfo1qvJqFg==}
    engines: {node: '>=0.8.0'}
    dev: true

  /escape-string-regexp/4.0.0:
    resolution: {integrity: sha512-TtpcNJ3XAzx3Gq8sWRzJaVajRs0uVxA2YAkdb1jm2YkPz4G6egUFAyA3n5vtEIZefPk5Wa4UXbKuS5fKkJWdgA==}
    engines: {node: '>=10'}
    dev: true

  /eslint-config-prettier/8.5.0_eslint@8.6.0:
    resolution: {integrity: sha512-obmWKLUNCnhtQRKc+tmnYuQl0pFU1ibYJQ5BGhTVB08bHe9wC8qUeG7c08dj9XX+AuPj1YSGSQIHl1pnDHZR0Q==}
    hasBin: true
    peerDependencies:
      eslint: '>=7.0.0'
    dependencies:
      eslint: 8.6.0
    dev: true

  /eslint-import-resolver-node/0.3.7:
    resolution: {integrity: sha512-gozW2blMLJCeFpBwugLTGyvVjNoeo1knonXAcatC6bjPBZitotxdWf7Gimr25N4c0AAOo4eOUfaG82IJPDpqCA==}
    dependencies:
      debug: 3.2.7
      is-core-module: 2.12.0
      resolve: 1.22.2
    transitivePeerDependencies:
      - supports-color
    dev: true

  /eslint-module-utils/2.8.0_iwcyz3q5swh44qq6nyzz4rzmcq:
    resolution: {integrity: sha512-aWajIYfsqCKRDgUfjEXNN/JlrzauMuSEy5sbd7WXbtW3EH6A6MpwEh42c7qD+MqQo9QMJ6fWLAeIJynx0g6OAw==}
    engines: {node: '>=4'}
    peerDependencies:
      '@typescript-eslint/parser': '*'
      eslint: '*'
      eslint-import-resolver-node: '*'
      eslint-import-resolver-typescript: '*'
      eslint-import-resolver-webpack: '*'
    peerDependenciesMeta:
      '@typescript-eslint/parser':
        optional: true
      eslint:
        optional: true
      eslint-import-resolver-node:
        optional: true
      eslint-import-resolver-typescript:
        optional: true
      eslint-import-resolver-webpack:
        optional: true
    dependencies:
      '@typescript-eslint/parser': 5.9.1_flcvfono3v34oogyclggnmpgme
      debug: 3.2.7
      eslint: 8.6.0
      eslint-import-resolver-node: 0.3.7
    transitivePeerDependencies:
      - supports-color
    dev: true

  /eslint-plugin-chai-expect/3.0.0_eslint@8.6.0:
    resolution: {integrity: sha512-NS0YBcToJl+BRKBSMCwRs/oHJIX67fG5Gvb4tGked+9Wnd1/PzKijd82B2QVKcSSOwRe+pp4RAJ2AULeck4eQw==}
    engines: {node: 10.* || 12.* || >= 14.*}
    peerDependencies:
      eslint: '>=2.0.0 <= 8.x'
    dependencies:
      eslint: 8.6.0
    dev: true

  /eslint-plugin-chai-friendly/0.7.2_eslint@8.6.0:
    resolution: {integrity: sha512-LOIfGx5sZZ5FwM1shr2GlYAWV9Omdi+1/3byuVagvQNoGUuU0iHhp7AfjA1uR+4dJ4Isfb4+FwBJgQajIw9iAg==}
    engines: {node: '>=0.10.0'}
    peerDependencies:
      eslint: '>=3.0.0'
    dependencies:
      eslint: 8.6.0
    dev: true

  /eslint-plugin-editorconfig/3.2.0_ujiguhysbzcflktgegttpidhr4:
    resolution: {integrity: sha512-XiUg69+qgv6BekkPCjP8+2DMODzPqtLV5i0Q9FO1v40P62pfodG1vjIihVbw/338hS5W26S+8MTtXaAlrg37QQ==}
    dependencies:
      '@typescript-eslint/eslint-plugin': 5.55.0_gqxeum2xasfwsyr6gk6kd2kr7y
      editorconfig: 0.15.3
      eslint: 8.6.0
      klona: 2.0.6
    transitivePeerDependencies:
      - '@typescript-eslint/parser'
      - supports-color
      - typescript
    dev: true

  /eslint-plugin-eslint-comments/3.2.0_eslint@8.6.0:
    resolution: {integrity: sha512-0jkOl0hfojIHHmEHgmNdqv4fmh7300NdpA9FFpF7zaoLvB/QeXOGNLIo86oAveJFrfB1p05kC8hpEMHM8DwWVQ==}
    engines: {node: '>=6.5.0'}
    peerDependencies:
      eslint: '>=4.19.1'
    dependencies:
      escape-string-regexp: 1.0.5
      eslint: 8.6.0
      ignore: 5.2.4
    dev: true

  /eslint-plugin-import/2.25.4_gyqcce5u2ijhn2hqkipmk56rmu:
    resolution: {integrity: sha512-/KJBASVFxpu0xg1kIBn9AUa8hQVnszpwgE7Ld0lKAlx7Ie87yzEzCgSkekt+le/YVhiaosO4Y14GDAOc41nfxA==}
    engines: {node: '>=4'}
    peerDependencies:
      '@typescript-eslint/parser': '*'
      eslint: ^2 || ^3 || ^4 || ^5 || ^6 || ^7.2.0 || ^8
    peerDependenciesMeta:
      '@typescript-eslint/parser':
        optional: true
    dependencies:
      '@typescript-eslint/parser': 5.9.1_flcvfono3v34oogyclggnmpgme
      array-includes: 3.1.6
      array.prototype.flat: 1.3.1
      debug: 2.6.9
      doctrine: 2.1.0
      eslint: 8.6.0
      eslint-import-resolver-node: 0.3.7
      eslint-module-utils: 2.8.0_iwcyz3q5swh44qq6nyzz4rzmcq
      has: 1.0.3
      is-core-module: 2.12.0
      is-glob: 4.0.3
      minimatch: 3.1.2
      object.values: 1.1.6
      resolve: 1.22.2
      tsconfig-paths: 3.14.2
    transitivePeerDependencies:
      - eslint-import-resolver-typescript
      - eslint-import-resolver-webpack
      - supports-color
    dev: true

  /eslint-plugin-jsdoc/39.3.25_eslint@8.6.0:
    resolution: {integrity: sha512-7JiFOOaipz7Z7lNQ9sMJ6cdvclmVUwNYtFWGS3a0k0uEFcdZPPD64WOfENuyNHpl86C0AKIEPgOpZby5kd+pew==}
    engines: {node: ^14 || ^16 || ^17 || ^18 || ^19}
    peerDependencies:
      eslint: ^7.0.0 || ^8.0.0
    dependencies:
      '@es-joy/jsdoccomment': 0.33.4
      comment-parser: 1.3.1
      debug: 4.3.4
      escape-string-regexp: 4.0.0
      eslint: 8.6.0
      esquery: 1.5.0
      semver: 7.5.4
      spdx-expression-parse: 3.0.1
    transitivePeerDependencies:
      - supports-color
    dev: true

  /eslint-plugin-promise/6.0.1_eslint@8.6.0:
    resolution: {integrity: sha512-uM4Tgo5u3UWQiroOyDEsYcVMOo7re3zmno0IZmB5auxoaQNIceAbXEkSt8RNrKtaYehARHG06pYK6K1JhtP0Zw==}
    engines: {node: ^12.22.0 || ^14.17.0 || >=16.0.0}
    peerDependencies:
      eslint: ^7.0.0 || ^8.0.0
    dependencies:
      eslint: 8.6.0
    dev: true

  /eslint-plugin-react/7.28.0_eslint@8.6.0:
    resolution: {integrity: sha512-IOlFIRHzWfEQQKcAD4iyYDndHwTQiCMcJVJjxempf203jnNLUnW34AXLrV33+nEXoifJE2ZEGmcjKPL8957eSw==}
    engines: {node: '>=4'}
    peerDependencies:
      eslint: ^3 || ^4 || ^5 || ^6 || ^7 || ^8
    dependencies:
      array-includes: 3.1.6
      array.prototype.flatmap: 1.3.1
      doctrine: 2.1.0
      eslint: 8.6.0
      estraverse: 5.3.0
      jsx-ast-utils: 3.3.3
      minimatch: 3.1.2
      object.entries: 1.1.6
      object.fromentries: 2.0.6
      object.hasown: 1.1.2
      object.values: 1.1.6
      prop-types: 15.8.1
      resolve: 2.0.0-next.4
      semver: 6.3.0
      string.prototype.matchall: 4.0.8
    dev: true

  /eslint-plugin-tsdoc/0.2.17:
    resolution: {integrity: sha512-xRmVi7Zx44lOBuYqG8vzTXuL6IdGOeF9nHX17bjJ8+VE6fsxpdGem0/SBTmAwgYMKYB1WBkqRJVQ+n8GK041pA==}
    dependencies:
      '@microsoft/tsdoc': 0.14.2
      '@microsoft/tsdoc-config': 0.16.2
    dev: true

  /eslint-plugin-unicorn/40.0.0_eslint@8.6.0:
    resolution: {integrity: sha512-5GRXISfBk8jMmYk1eeNDw8zSRnWTxBjWkzx2Prre6E2/yLu2twozZ3EomLWCBu9nWms/ZE361BItyMQwfnG1qA==}
    engines: {node: '>=12'}
    peerDependencies:
      eslint: '>=7.32.0'
    dependencies:
      '@babel/helper-validator-identifier': 7.19.1
      ci-info: 3.8.0
      clean-regexp: 1.0.0
      eslint: 8.6.0
      eslint-utils: 3.0.0_eslint@8.6.0
      esquery: 1.5.0
      indent-string: 4.0.0
      is-builtin-module: 3.2.1
      lodash: 4.17.21
      pluralize: 8.0.0
      read-pkg-up: 7.0.1
      regexp-tree: 0.1.27
      safe-regex: 2.1.1
      semver: 7.5.4
      strip-indent: 3.0.0
    dev: true

  /eslint-plugin-unused-imports/2.0.0_fhnxgfsp6r3qynjxjvskmntitm:
    resolution: {integrity: sha512-3APeS/tQlTrFa167ThtP0Zm0vctjr4M44HMpeg1P4bK6wItarumq0Ma82xorMKdFsWpphQBlRPzw/pxiVELX1A==}
    engines: {node: ^12.22.0 || ^14.17.0 || >=16.0.0}
    peerDependencies:
      '@typescript-eslint/eslint-plugin': ^5.0.0
      eslint: ^8.0.0
    peerDependenciesMeta:
      '@typescript-eslint/eslint-plugin':
        optional: true
    dependencies:
      '@typescript-eslint/eslint-plugin': 5.9.1_gqxeum2xasfwsyr6gk6kd2kr7y
      eslint: 8.6.0
      eslint-rule-composer: 0.3.0
    dev: true

  /eslint-rule-composer/0.3.0:
    resolution: {integrity: sha512-bt+Sh8CtDmn2OajxvNO+BX7Wn4CIWMpTRm3MaiKPCQcnnlm0CS2mhui6QaoeQugs+3Kj2ESKEEGJUdVafwhiCg==}
    engines: {node: '>=4.0.0'}
    dev: true

  /eslint-scope/5.1.1:
    resolution: {integrity: sha512-2NxwbF/hZ0KpepYN0cNbo+FN6XoK7GaHlQhgx/hIZl6Va0bF45RQOOwhLIy8lQDbuCiadSLCBnH2CFYquit5bw==}
    engines: {node: '>=8.0.0'}
    dependencies:
      esrecurse: 4.3.0
      estraverse: 4.3.0
    dev: true

  /eslint-scope/7.2.0:
    resolution: {integrity: sha512-DYj5deGlHBfMt15J7rdtyKNq/Nqlv5KfU4iodrQ019XESsRnwXH9KAE0y3cwtUHDo2ob7CypAnCqefh6vioWRw==}
    engines: {node: ^12.22.0 || ^14.17.0 || >=16.0.0}
    dependencies:
      esrecurse: 4.3.0
      estraverse: 5.3.0
    dev: true

  /eslint-utils/3.0.0_eslint@8.6.0:
    resolution: {integrity: sha512-uuQC43IGctw68pJA1RgbQS8/NP7rch6Cwd4j3ZBtgo4/8Flj4eGE7ZYSZRN3iq5pVUv6GPdW5Z1RFleo84uLDA==}
    engines: {node: ^10.0.0 || ^12.0.0 || >= 14.0.0}
    peerDependencies:
      eslint: '>=5'
    dependencies:
      eslint: 8.6.0
      eslint-visitor-keys: 2.1.0
    dev: true

  /eslint-visitor-keys/2.1.0:
    resolution: {integrity: sha512-0rSmRBzXgDzIsD6mGdJgevzgezI534Cer5L/vyMX0kHzT/jiB43jRhd9YUlMGYLQy2zprNmoT8qasCGtY+QaKw==}
    engines: {node: '>=10'}
    dev: true

  /eslint-visitor-keys/3.4.0:
    resolution: {integrity: sha512-HPpKPUBQcAsZOsHAFwTtIKcYlCje62XB7SEAcxjtmW6TD1WVpkS6i6/hOVtTZIl4zGj/mBqpFVGvaDneik+VoQ==}
    engines: {node: ^12.22.0 || ^14.17.0 || >=16.0.0}
    dev: true

  /eslint/8.6.0:
    resolution: {integrity: sha512-UvxdOJ7mXFlw7iuHZA4jmzPaUqIw54mZrv+XPYKNbKdLR0et4rf60lIZUU9kiNtnzzMzGWxMV+tQ7uG7JG8DPw==}
    engines: {node: ^12.22.0 || ^14.17.0 || >=16.0.0}
    hasBin: true
    dependencies:
      '@eslint/eslintrc': 1.4.1
      '@humanwhocodes/config-array': 0.9.5
      ajv: 6.12.6
      chalk: 4.1.2
      cross-spawn: 7.0.3
      debug: 4.3.4
      doctrine: 3.0.0
      enquirer: 2.3.6
      escape-string-regexp: 4.0.0
      eslint-scope: 7.2.0
      eslint-utils: 3.0.0_eslint@8.6.0
      eslint-visitor-keys: 3.4.0
      espree: 9.5.1
      esquery: 1.5.0
      esutils: 2.0.3
      fast-deep-equal: 3.1.3
      file-entry-cache: 6.0.1
      functional-red-black-tree: 1.0.1
      glob-parent: 6.0.2
      globals: 13.20.0
      ignore: 4.0.6
      import-fresh: 3.3.0
      imurmurhash: 0.1.4
      is-glob: 4.0.3
      js-yaml: 4.1.0
      json-stable-stringify-without-jsonify: 1.0.1
      levn: 0.4.1
      lodash.merge: 4.6.2
      minimatch: 3.1.2
      natural-compare: 1.4.0
      optionator: 0.9.1
      progress: 2.0.3
      regexpp: 3.2.0
      semver: 7.5.0
      strip-ansi: 6.0.1
      strip-json-comments: 3.1.1
      text-table: 0.2.0
      v8-compile-cache: 2.3.0
    transitivePeerDependencies:
      - supports-color
    dev: true

  /espree/9.5.1:
    resolution: {integrity: sha512-5yxtHSZXRSW5pvv3hAlXM5+/Oswi1AUFqBmbibKb5s6bp3rGIDkyXU6xCoyuuLhijr4SFwPrXRoZjz0AZDN9tg==}
    engines: {node: ^12.22.0 || ^14.17.0 || >=16.0.0}
    dependencies:
      acorn: 8.8.2
      acorn-jsx: 5.3.2_acorn@8.8.2
      eslint-visitor-keys: 3.4.0
    dev: true

  /esprima/4.0.1:
    resolution: {integrity: sha512-eGuFFw7Upda+g4p+QHvnW0RyTX/SVeJBDM/gCtMARO0cLuT2HcEKnTPvhjV6aGeqrCB/sbNop0Kszm0jsaWU4A==}
    engines: {node: '>=4'}
    hasBin: true

  /esquery/1.5.0:
    resolution: {integrity: sha512-YQLXUplAwJgCydQ78IMJywZCceoqk1oH01OERdSAJc/7U2AylwjhSCLDEtqwg811idIS/9fIU5GjG73IgjKMVg==}
    engines: {node: '>=0.10'}
    dependencies:
      estraverse: 5.3.0
    dev: true

  /esrecurse/4.3.0:
    resolution: {integrity: sha512-KmfKL3b6G+RXvP8N1vr3Tq1kL/oCFgn2NYXEtqP8/L3pKapUA4G8cFVaoF3SU323CD4XypR/ffioHmkti6/Tag==}
    engines: {node: '>=4.0'}
    dependencies:
      estraverse: 5.3.0
    dev: true

  /estraverse/4.3.0:
    resolution: {integrity: sha512-39nnKffWz8xN1BU/2c79n9nB9HDzo0niYUqx6xyqUnyoAnQyyWpOTdZEeiCch8BBu515t4wp9ZmgVfVhn9EBpw==}
    engines: {node: '>=4.0'}
    dev: true

  /estraverse/5.3.0:
    resolution: {integrity: sha512-MMdARuVEQziNTeJD8DgMqmhwR11BRQ/cBP+pLtYdSTnf3MIO8fFeiINEbX36ZdNlfU/7A9f3gUw49B3oQsvwBA==}
    engines: {node: '>=4.0'}
    dev: true

  /esutils/2.0.3:
    resolution: {integrity: sha512-kVscqXk4OCp68SZ0dkgEKVi6/8ij300KBWTJq32P/dYeWTSwK41WyTxalN1eRmA5Z9UU/LX9D7FWSmV9SAYx6g==}
    engines: {node: '>=0.10.0'}
    dev: true

  /event-lite/0.1.3:
    resolution: {integrity: sha512-8qz9nOz5VeD2z96elrEKD2U433+L3DWdUdDkOINLGOJvx1GsMBbMn0aCeu28y8/e85A6mCigBiFlYMnTBEGlSw==}
    dev: true

  /event-target-shim/5.0.1:
    resolution: {integrity: sha512-i/2XbnSz/uxRCU6+NdVJgKWDTM427+MqYbkQzD321DuCQJUqOuJKIA0IM2+W2xtYHdKOmZ4dR6fExsd4SXL+WQ==}
    engines: {node: '>=6'}
    dev: true

  /events/3.3.0:
    resolution: {integrity: sha512-mQw+2fkQbALzQ7V0MY0IqdnXNOeTtP4r0lN9z7AAawCXgqea7bDii20AYrIBrFd/Hx0M2Ocz6S111CaFkUcb0Q==}
    engines: {node: '>=0.8.x'}
    dev: true

  /execa/1.0.0:
    resolution: {integrity: sha512-adbxcyWV46qiHyvSp50TKt05tB4tK3HcmF7/nxfAdhnox83seTDbwnaqKO4sXRy7roHAIFqJP/Rw/AuEbX61LA==}
    engines: {node: '>=6'}
    dependencies:
      cross-spawn: 6.0.5
      get-stream: 4.1.0
      is-stream: 1.1.0
      npm-run-path: 2.0.2
      p-finally: 1.0.0
      signal-exit: 3.0.7
      strip-eof: 1.0.0
    dev: true

  /execa/5.1.1:
    resolution: {integrity: sha512-8uSpZZocAZRBAPIEINJj3Lo9HyGitllczc27Eh5YYojjMFMn8yHMDMaUHE2Jqfq05D/wucwI4JGURyXt1vchyg==}
    engines: {node: '>=10'}
    dependencies:
      cross-spawn: 7.0.3
      get-stream: 6.0.1
      human-signals: 2.1.0
      is-stream: 2.0.1
      merge-stream: 2.0.0
      npm-run-path: 4.0.1
      onetime: 5.1.2
      signal-exit: 3.0.7
      strip-final-newline: 2.0.0
    dev: true

  /exit-on-epipe/1.0.1:
    resolution: {integrity: sha512-h2z5mrROTxce56S+pnvAV890uu7ls7f1kEvVGJbw1OlFH3/mlJ5bkXu0KRyW94v37zzHPiUd55iLn3DA7TjWpw==}
    engines: {node: '>=0.8'}
    dev: true

  /expand-tilde/2.0.2:
    resolution: {integrity: sha512-A5EmesHW6rfnZ9ysHQjPdJRni0SRar0tjtG5MNtm9n5TUvsYU8oozprtRD4AqHxcZWWlVuAmQo2nWKfN9oyjTw==}
    engines: {node: '>=0.10.0'}
    dependencies:
      homedir-polyfill: 1.0.3
    dev: true

  /extend-shallow/2.0.1:
    resolution: {integrity: sha512-zCnTtlxNoAiDc3gqY2aYAWFx7XWWiasuF2K8Me5WbN8otHKTUKBwjPtNpRs/rbUZm7KxWAaNj7P1a/p52GbVug==}
    engines: {node: '>=0.10.0'}
    dependencies:
      is-extendable: 0.1.1
    dev: true

  /fast-deep-equal/3.1.3:
    resolution: {integrity: sha512-f3qQ9oQy9j2AhBe/H9VC91wLmKBCCU/gDOnKNAYG5hswO7BLKj09Hc5HYNz9cGI++xlpDCIgDaitVs03ATR84Q==}

  /fast-glob/3.2.12:
    resolution: {integrity: sha512-DVj4CQIYYow0BlaelwK1pHl5n5cRSJfM60UA0zK891sVInoPri2Ekj7+e1CT3/3qxXenpI+nBBmQAcJPJgaj4w==}
    engines: {node: '>=8.6.0'}
    dependencies:
      '@nodelib/fs.stat': 2.0.5
      '@nodelib/fs.walk': 1.2.8
      glob-parent: 5.1.2
      merge2: 1.4.1
      micromatch: 4.0.5
    dev: true

  /fast-json-patch/3.1.1:
    resolution: {integrity: sha512-vf6IHUX2SBcA+5/+4883dsIjpBTqmfBjmYiWK1savxQmFk4JfBMLa7ynTYOs1Rolp/T1betJxHiGD3g1Mn8lUQ==}
    dev: true

  /fast-json-stable-stringify/2.1.0:
    resolution: {integrity: sha512-lhd/wF+Lk98HZoTCtlVraHtfh5XYijIjalXck7saUtuanSDyLMxnHhSXEDJqHxD7msR8D0uCmqlkwjCV8xvwHw==}

  /fast-levenshtein/2.0.6:
    resolution: {integrity: sha512-DCXu6Ifhqcks7TZKY3Hxp3y6qphY5SJZmrWMDrKcERSOXWQdMhU9Ig/PYrzyw/ul9jOIyh0N4M0tbC5hodg8dw==}
    dev: true

  /fast-levenshtein/3.0.0:
    resolution: {integrity: sha512-hKKNajm46uNmTlhHSyZkmToAc56uZJwYq7yrciZjqOxnlfQwERDQJmHPUp7m1m9wx8vgOe8IaCKZ5Kv2k1DdCQ==}
    dependencies:
      fastest-levenshtein: 1.0.16
    dev: true

  /fastest-levenshtein/1.0.16:
    resolution: {integrity: sha512-eRnCtTTtGZFpQCwhJiUOuxPQWRXVKYDn0b2PeHfXL6/Zi53SLAzAHfVhVWK2AryC/WH05kGfxhFIPvTF0SXQzg==}
    engines: {node: '>= 4.9.1'}
    dev: true

  /fastq/1.15.0:
    resolution: {integrity: sha512-wBrocU2LCXXa+lWBt8RoIRD89Fi8OdABODa/kEnyeyjS5aZO5/GNvI5sEINADqP/h8M29UHTHUb53sUu5Ihqdw==}
    dependencies:
      reusify: 1.0.4
    dev: true

  /file-entry-cache/6.0.1:
    resolution: {integrity: sha512-7Gps/XWymbLk2QLYK4NzpMOrYjMhdIxXuIvy2QBsLE6ljuodKvdkWs/cpyJJ3CVIVpH0Oi1Hvg1ovbMzLdFBBg==}
    engines: {node: ^10.12.0 || >=12.0.0}
    dependencies:
      flat-cache: 3.0.4
    dev: true

  /filelist/1.0.4:
    resolution: {integrity: sha512-w1cEuf3S+DrLCQL7ET6kz+gmlJdbq9J7yXCSjK/OZCPA+qEN1WyF4ZAf0YYJa4/shHJra2t/d/r8SV4Ji+x+8Q==}
    dependencies:
      minimatch: 5.1.6
    dev: true

  /fill-range/7.0.1:
    resolution: {integrity: sha512-qOo9F+dMUmC2Lcb4BbVvnKJxTPjCm+RRpe4gDuGrzkL7mEVl/djYSu2OdQ2Pa302N4oqkSg9ir6jaLWJ2USVpQ==}
    engines: {node: '>=8'}
    dependencies:
      to-regex-range: 5.0.1
    dev: true

  /filter-obj/1.1.0:
    resolution: {integrity: sha512-8rXg1ZnX7xzy2NGDVkBVaAy+lSlPNwad13BtgSlLuxfIslyt5Vg64U7tFcCt4WS1R0hvtnQybT/IyCkGZ3DpXQ==}
    engines: {node: '>=0.10.0'}
    dev: true

  /find-cache-dir/3.3.2:
    resolution: {integrity: sha512-wXZV5emFEjrridIgED11OoUKLxiYjAcqot/NJdAkOhlJ+vGzwhOAfcG5OX1jP+S0PcjEn8bdMJv+g2jwQ3Onig==}
    engines: {node: '>=8'}
    dependencies:
      commondir: 1.0.1
      make-dir: 3.1.0
      pkg-dir: 4.2.0
    dev: true

  /find-up/4.1.0:
    resolution: {integrity: sha512-PpOwAdQ/YlXQ2vj8a3h8IipDuYRi3wceVQQGYWxNINccq40Anw7BlsEXCMbt1Zt+OLA6Fq9suIpIWD0OsnISlw==}
    engines: {node: '>=8'}
    dependencies:
      locate-path: 5.0.0
      path-exists: 4.0.0
    dev: true

  /find-up/5.0.0:
    resolution: {integrity: sha512-78/PXT1wlLLDgTzDs7sjq9hzz0vXD+zn+7wypEe4fXQxCmdmqfGsEPQxmiCSQI3ajFV91bVSsvNtrJRiW6nGng==}
    engines: {node: '>=10'}
    dependencies:
      locate-path: 6.0.0
      path-exists: 4.0.0
    dev: true

  /flat-cache/3.0.4:
    resolution: {integrity: sha512-dm9s5Pw7Jc0GvMYbshN6zchCA9RgQlzzEZX3vylR9IqFfS8XciblUXOKfW6SiuJ0e13eDYZoZV5wdrev7P3Nwg==}
    engines: {node: ^10.12.0 || >=12.0.0}
    dependencies:
      flatted: 3.2.7
      rimraf: 3.0.2
    dev: true

  /flat/5.0.2:
    resolution: {integrity: sha512-b6suED+5/3rTpUBdG1gupIl8MPFCAMA0QXwmljLhvCUKcUvdE4gWky9zpuGCcXHOsz4J9wPGNWq6OKpmIzz3hQ==}
    hasBin: true
    dev: true

  /flatted/3.2.7:
    resolution: {integrity: sha512-5nqDSxl8nn5BSNxyR3n4I6eDmbolI6WT+QqR547RwxQapgjQBmtktdP+HTBb/a/zLsbzERTONyUB5pefh5TtjQ==}
    dev: true

  /follow-redirects/1.15.2_debug@4.3.4:
    resolution: {integrity: sha512-VQLG33o04KaQ8uYi2tVNbdrWp1QWxNNea+nmIB4EVM28v0hmP17z7aG1+wAkNzVq4KeXTq3221ye5qTJP91JwA==}
    engines: {node: '>=4.0'}
    peerDependencies:
      debug: '*'
    peerDependenciesMeta:
      debug:
        optional: true
    dependencies:
      debug: 4.3.4
    dev: true

  /for-each/0.3.3:
    resolution: {integrity: sha512-jqYfLp7mo9vIyQf8ykW2v7A+2N4QjeCeI5+Dz9XraiO1ign81wjiH7Fb9vSOWvQfNtmSa4H2RoQTrrXivdUZmw==}
    dependencies:
      is-callable: 1.2.7
    dev: true

  /foreground-child/2.0.0:
    resolution: {integrity: sha512-dCIq9FpEcyQyXKCkyzmlPTFNgrCzPudOe+mhvJU5zAtlBnGVy2yKxtfsxK2tQBThwq225jcvBjpw1Gr40uzZCA==}
    engines: {node: '>=8.0.0'}
    dependencies:
      cross-spawn: 7.0.3
      signal-exit: 3.0.7
    dev: true

  /form-data/2.5.1:
    resolution: {integrity: sha512-m21N3WOmEEURgk6B9GLOE4RuWOFf28Lhh9qGYeNlGq4VDXUlJy2th2slBNU8Gp8EzloYZOibZJ7t5ecIrFSjVA==}
    engines: {node: '>= 0.12'}
    dependencies:
      asynckit: 0.4.0
      combined-stream: 1.0.8
      mime-types: 2.1.35
    dev: true

  /fromentries/1.3.2:
    resolution: {integrity: sha512-cHEpEQHUg0f8XdtZCc2ZAhrHzKzT0MrFUTcvx+hfxYu7rGMDc5SKoXFh+n4YigxsHXRzc6OrCshdR1bWH6HHyg==}
    dev: true

  /fs-exists-sync/0.1.0:
    resolution: {integrity: sha512-cR/vflFyPZtrN6b38ZyWxpWdhlXrzZEBawlpBQMq7033xVY7/kg0GDMBK5jg8lDYQckdJ5x/YC88lM3C7VMsLg==}
    engines: {node: '>=0.10.0'}
    dev: true

  /fs-extra/7.0.1:
    resolution: {integrity: sha512-YJDaCJZEnBmcbw13fvdAM9AwNOJwOzrE4pqMqBq5nFiEqXUqHwlK4B+3pUw6JNvfSPtX05xFHtYy/1ni01eGCw==}
    engines: {node: '>=6 <7 || >=8'}
    dependencies:
      graceful-fs: 4.2.11
      jsonfile: 4.0.0
      universalify: 0.1.2

  /fs-extra/8.1.0:
    resolution: {integrity: sha512-yhlQgA6mnOJUKOsRUFsgJdQCvkKhcz8tlZG5HBQfReYZy46OwLcY+Zia0mtdHsOo9y/hP+CxMN0TU9QxoOtG4g==}
    engines: {node: '>=6 <7 || >=8'}
    dependencies:
      graceful-fs: 4.2.11
      jsonfile: 4.0.0
      universalify: 0.1.2
    dev: true

  /fs-extra/9.1.0:
    resolution: {integrity: sha512-hcg3ZmepS30/7BSFqRvoo3DOMQu7IjqxO5nCDt+zM9XWjb33Wg7ziNT+Qvqbuc3+gWpzO02JubVyk2G4Zvo1OQ==}
    engines: {node: '>=10'}
    dependencies:
      at-least-node: 1.0.0
      graceful-fs: 4.2.11
      jsonfile: 6.1.0
      universalify: 2.0.0
    dev: true

  /fs.realpath/1.0.0:
    resolution: {integrity: sha512-OO0pH2lK6a0hZnAdau5ItzHPI6pUlvI7jMVnxUQRtw4owF2wk8lOSabtGDCTP4Ggrg2MbGnWO9X8K1t4+fGMDw==}
    dev: true

  /fsevents/2.3.2:
    resolution: {integrity: sha512-xiqMQR4xAeHTuB9uWm+fFRcIOgKBMiOBP+eXiyT7jsgVCq1bkVygt00oASowB7EdtpOHaaPgKt812P9ab+DDKA==}
    engines: {node: ^8.16.0 || ^10.6.0 || >=11.0.0}
    os: [darwin]
    requiresBuild: true
    dev: true
    optional: true

  /function-bind/1.1.1:
    resolution: {integrity: sha512-yIovAzMX49sF8Yl58fSCWJ5svSLuaibPxXQJFLmBObTuCr0Mf1KiPopGM9NiFjiYBCbfaa2Fh6breQ6ANVTI0A==}

  /function.prototype.name/1.1.5:
    resolution: {integrity: sha512-uN7m/BzVKQnCUF/iW8jYea67v++2u7m5UgENbHRtdDVclOUP+FMPlCNdmk0h/ysGyo2tavMJEDqJAkJdRa1vMA==}
    engines: {node: '>= 0.4'}
    dependencies:
      call-bind: 1.0.2
      define-properties: 1.2.0
      es-abstract: 1.21.2
      functions-have-names: 1.2.3
    dev: true

  /functional-red-black-tree/1.0.1:
    resolution: {integrity: sha512-dsKNQNdj6xA3T+QlADDA7mOSlX0qiMINjn0cgr+eGHGsbSHzTabcIogz2+p/iqP1Xs6EP/sS2SbqH+brGTbq0g==}
    dev: true

  /functions-have-names/1.2.3:
    resolution: {integrity: sha512-xckBUXyTIqT97tq2x2AMb+g163b5JFysYk0x4qxNFwbfQkmNZoiRHb6sPzI9/QV33WeuvVYBUIiD4NzNIyqaRQ==}
    dev: true

  /gensync/1.0.0-beta.2:
    resolution: {integrity: sha512-3hN7NaskYvMDLQY55gnW3NQ+mesEAepTqlg+VEbj7zzqEMBVNhzcGYYeqFo/TlYz6eQiFcp1HcsCZO+nGgS8zg==}
    engines: {node: '>=6.9.0'}
    dev: true

  /get-caller-file/2.0.5:
    resolution: {integrity: sha512-DyFP3BM/3YHTQOCUL/w0OZHR0lpKeGrxotcHWcqNEdnltqFwXVfhEBQ94eIo34AfQpo0rGki4cyIiftY06h2Fg==}
    engines: {node: 6.* || 8.* || >= 10.*}
    dev: true

  /get-func-name/2.0.0:
    resolution: {integrity: sha512-Hm0ixYtaSZ/V7C8FJrtZIuBBI+iSgL+1Aq82zSu8VQNB4S3Gk8e7Qs3VwBDJAhmRZcFqkl3tQu36g/Foh5I5ig==}
    dev: true

  /get-intrinsic/1.2.0:
    resolution: {integrity: sha512-L049y6nFOuom5wGyRc3/gdTLO94dySVKRACj1RmJZBQXlbTMhtNIgkWkUHq+jYmZvKf14EW1EoJnnjbmoHij0Q==}
    dependencies:
      function-bind: 1.1.1
      has: 1.0.3
      has-symbols: 1.0.3
    dev: true

  /get-package-type/0.1.0:
    resolution: {integrity: sha512-pjzuKtY64GYfWizNAJ0fr9VqttZkNiK2iS430LtIHzjBEr6bX8Am2zm4sW4Ro5wjWW5cAlRL1qAMTcXbjNAO2Q==}
    engines: {node: '>=8.0.0'}
    dev: true

  /get-stdin/6.0.0:
    resolution: {integrity: sha512-jp4tHawyV7+fkkSKyvjuLZswblUtz+SQKzSWnBbii16BuZksJlU1wuBYXY75r+duh/llF1ur6oNwi+2ZzjKZ7g==}
    engines: {node: '>=4'}
    dev: true

  /get-stream/4.1.0:
    resolution: {integrity: sha512-GMat4EJ5161kIy2HevLlr4luNjBgvmj413KaQA7jt4V8B4RDsfpHk7WQ9GVqfYyyx8OS/L66Kox+rJRNklLK7w==}
    engines: {node: '>=6'}
    dependencies:
      pump: 3.0.0
    dev: true

  /get-stream/6.0.1:
    resolution: {integrity: sha512-ts6Wi+2j3jQjqi70w5AlN8DFnkSwC+MqmxEzdEALB2qXZYV3X/b1CTfgPLGJNMeAWxdPfU8FO1ms3NUfaHCPYg==}
    engines: {node: '>=10'}
    dev: true

  /get-symbol-description/1.0.0:
    resolution: {integrity: sha512-2EmdH1YvIQiZpltCNgkuiUnyukzxM/R6NDJX31Ke3BG1Nq5b0S2PhX59UKi9vZpPDQVdqn+1IcaAwnzTT5vCjw==}
    engines: {node: '>= 0.4'}
    dependencies:
      call-bind: 1.0.2
      get-intrinsic: 1.2.0
    dev: true

  /git-config-path/1.0.1:
    resolution: {integrity: sha512-KcJ2dlrrP5DbBnYIZ2nlikALfRhKzNSX0stvv3ImJ+fvC4hXKoV+U+74SV0upg+jlQZbrtQzc0bu6/Zh+7aQbg==}
    engines: {node: '>=0.10.0'}
    dependencies:
      extend-shallow: 2.0.1
      fs-exists-sync: 0.1.0
      homedir-polyfill: 1.0.3
    dev: true

  /git-hooks-list/1.0.3:
    resolution: {integrity: sha512-Y7wLWcrLUXwk2noSka166byGCvhMtDRpgHdzCno1UQv/n/Hegp++a2xBWJL1lJarnKD3SWaljD+0z1ztqxuKyQ==}
    dev: true

  /gitlab/10.2.1:
    resolution: {integrity: sha512-z+DxRF1C9uayVbocs9aJkJz+kGy14TSm1noB/rAIEBbXOkOYbjKxyuqJzt+0zeFpXFdgA0yq6DVVbvM7HIfGwg==}
    engines: {node: '>=10.0.0'}
    deprecated: 'The gitlab package has found a new home in the @gitbeaker organization. For the latest gitlab node library, check out @gitbeaker/node. A full list of the features can be found here: https://github.com/jdalrymple/gitbeaker#readme'
    dependencies:
      form-data: 2.5.1
      humps: 2.0.1
      ky: 0.12.0
      ky-universal: 0.3.0_ky@0.12.0
      li: 1.3.0
      query-string: 6.14.1
      universal-url: 2.0.0
    transitivePeerDependencies:
      - encoding
    dev: true

  /glob-parent/5.1.2:
    resolution: {integrity: sha512-AOIgSQCepiJYwP3ARnGx+5VnTu2HBYdzbGP45eLw1vr3zB3vZLeyed1sC9hnbcOc9/SrMyM5RPQrkGz4aS9Zow==}
    engines: {node: '>= 6'}
    dependencies:
      is-glob: 4.0.3
    dev: true

  /glob-parent/6.0.2:
    resolution: {integrity: sha512-XxwI8EOhVQgWp6iDL+3b0r86f4d6AX6zSU55HfB4ydCEuXLXc5FcYeOu+nnGftS4TEju/11rt4KJPTMgbfmv4A==}
    engines: {node: '>=10.13.0'}
    dependencies:
      is-glob: 4.0.3
    dev: true

  /glob-to-regexp/0.4.1:
    resolution: {integrity: sha512-lkX1HJXwyMcprw/5YUZc2s7DrpAiHB21/V+E1rHUrVNokkvB6bqMzT0VfV6/86ZNabt1k14YOIaT7nDvOX3Iiw==}
    dev: true

  /glob/10.1.0:
    resolution: {integrity: sha512-daGobsYuT0G4hng24B5LbeLNvwKZYRhWyDl3RvqqAGZjJnCopWWK6PWnAGBY1M/vdA63QE+jddhZcYp+74Bq6Q==}
    engines: {node: '>=16 || 14 >=14.17'}
    dependencies:
      fs.realpath: 1.0.0
      minimatch: 9.0.0
      minipass: 5.0.0
      path-scurry: 1.7.0
    dev: true

  /glob/7.2.0:
    resolution: {integrity: sha512-lmLf6gtyrPq8tTjSmrO94wBeQbFR3HbLHbuyD69wuyQkImp2hWqMGB47OX65FBkPffO641IP9jWa1z4ivqG26Q==}
    dependencies:
      fs.realpath: 1.0.0
      inflight: 1.0.6
      inherits: 2.0.4
      minimatch: 3.1.2
      once: 1.4.0
      path-is-absolute: 1.0.1
    dev: true

  /glob/7.2.3:
    resolution: {integrity: sha512-nFR0zLpU2YCaRxwoCJvL6UvCH2JFyFVIvwTLsIf21AuHlMskA1hhTdk+LlYJtOlYt9v6dvszD2BGRqBL+iQK9Q==}
    dependencies:
      fs.realpath: 1.0.0
      inflight: 1.0.6
      inherits: 2.0.4
      minimatch: 3.1.2
      once: 1.4.0
      path-is-absolute: 1.0.1
    dev: true

  /glob/9.3.5:
    resolution: {integrity: sha512-e1LleDykUz2Iu+MTYdkSsuWX8lvAjAcs0Xef0lNIu0S2wOAzuTxCJtcd9S3cijlwYF18EsU3rzb8jPVobxDh9Q==}
    engines: {node: '>=16 || 14 >=14.17'}
    dependencies:
      fs.realpath: 1.0.0
      minimatch: 8.0.4
      minipass: 4.2.8
      path-scurry: 1.7.0
    dev: true

  /globals/11.12.0:
    resolution: {integrity: sha512-WOBp/EEGUiIsJSp7wcv/y6MO+lV9UoncWqxuFfm8eBwzWNgyfBd6Gz+IeKQ9jCmyhoH99g15M3T+QaVHFjizVA==}
    engines: {node: '>=4'}
    dev: true

  /globals/13.20.0:
    resolution: {integrity: sha512-Qg5QtVkCy/kv3FUSlu4ukeZDVf9ee0iXLAUYX13gbR17bnejFTzr4iS9bY7kwCf1NztRNm1t91fjOiyx4CSwPQ==}
    engines: {node: '>=8'}
    dependencies:
      type-fest: 0.20.2
    dev: true

  /globalthis/1.0.3:
    resolution: {integrity: sha512-sFdI5LyBiNTHjRd7cGPWapiHWMOXKyuBNX/cWJ3NfzrZQVa8GI/8cofCl74AOVqq9W5kNmguTIzJ/1s2gyI9wA==}
    engines: {node: '>= 0.4'}
    dependencies:
      define-properties: 1.2.0
    dev: true

  /globby/10.0.0:
    resolution: {integrity: sha512-3LifW9M4joGZasyYPz2A1U74zbC/45fvpXUvO/9KbSa+VV0aGZarWkfdgKyR9sExNP0t0x0ss/UMJpNpcaTspw==}
    engines: {node: '>=8'}
    dependencies:
      '@types/glob': 7.2.0
      array-union: 2.1.0
      dir-glob: 3.0.1
      fast-glob: 3.2.12
      glob: 7.2.3
      ignore: 5.2.4
      merge2: 1.4.1
      slash: 3.0.0
    dev: true

  /globby/11.1.0:
    resolution: {integrity: sha512-jhIXaOzy1sb8IyocaruWSn1TjmnBVs8Ayhcy83rmxNJ8q2uWKCAj3CnJY+KpGSXCueAPc0i05kVvVKtP1t9S3g==}
    engines: {node: '>=10'}
    dependencies:
      array-union: 2.1.0
      dir-glob: 3.0.1
      fast-glob: 3.2.12
      ignore: 5.2.4
      merge2: 1.4.1
      slash: 3.0.0
    dev: true

  /gopd/1.0.1:
    resolution: {integrity: sha512-d65bNlIadxvpb/A2abVdlqKqV563juRnZ1Wtk6s1sIR8uNsXR70xqIzVqxVf1eTqDunwT2MkczEeaezCKTZhwA==}
    dependencies:
      get-intrinsic: 1.2.0
    dev: true

  /graceful-fs/4.2.11:
    resolution: {integrity: sha512-RbJ5/jmFcNNCcDV5o9eTnBLJ/HszWV0P73bc+Ff4nS/rJj+YaS6IGyiOL0VoBYX+l1Wrl3k63h/KrH+nhJ0XvQ==}

  /grapheme-splitter/1.0.4:
    resolution: {integrity: sha512-bzh50DW9kTPM00T8y4o8vQg89Di9oLJVLW/KaOGIXJWP/iqCN6WKYkbNOF04vFLJhwcpYUh9ydh/+5vpOqV4YQ==}
    dev: true

  /has-bigints/1.0.2:
    resolution: {integrity: sha512-tSvCKtBr9lkF0Ex0aQiP9N+OpV4zi2r/Nee5VkRDbaqv35RLYMzbwQfFSZZH0kR+Rd6302UJZ2p/bJCEoR3VoQ==}
    dev: true

  /has-flag/2.0.0:
    resolution: {integrity: sha512-P+1n3MnwjR/Epg9BBo1KT8qbye2g2Ou4sFumihwt6I4tsUX7jnLcX4BTOSKg/B1ZrIYMN9FcEnG4x5a7NB8Eng==}
    engines: {node: '>=0.10.0'}
    dev: true

  /has-flag/3.0.0:
    resolution: {integrity: sha512-sKJf1+ceQBr4SMkvQnBDNDtf4TXpVhVGateu0t918bl30FnbE2m4vNLX+VWe/dpjlb+HugGYzW7uQXH98HPEYw==}
    engines: {node: '>=4'}
    dev: true

  /has-flag/4.0.0:
    resolution: {integrity: sha512-EykJT/Q1KjTWctppgIAgfSO0tKVuZUjhgMr17kqTumMl6Afv3EISleU7qZUzoXDFTAHTDC4NOoG/ZxU3EvlMPQ==}
    engines: {node: '>=8'}

  /has-property-descriptors/1.0.0:
    resolution: {integrity: sha512-62DVLZGoiEBDHQyqG4w9xCuZ7eJEwNmJRWw2VY84Oedb7WFcA27fiEVe8oUQx9hAUJ4ekurquucTGwsyO1XGdQ==}
    dependencies:
      get-intrinsic: 1.2.0
    dev: true

  /has-proto/1.0.1:
    resolution: {integrity: sha512-7qE+iP+O+bgF9clE5+UoBFzE65mlBiVj3tKCrlNQ0Ogwm0BjpT/gK4SlLYDMybDh5I3TCTKnPPa0oMG7JDYrhg==}
    engines: {node: '>= 0.4'}
    dev: true

  /has-symbols/1.0.3:
    resolution: {integrity: sha512-l3LCuF6MgDNwTDKkdYGEihYjt5pRPbEg46rtlmnSPlUbgmB8LOIrKJbYYFBSbnPaJexMKtiPO8hmeRjRz2Td+A==}
    engines: {node: '>= 0.4'}
    dev: true

  /has-tostringtag/1.0.0:
    resolution: {integrity: sha512-kFjcSNhnlGV1kyoGk7OXKSawH5JOb/LzUc5w9B02hOTO0dfFRjbHQKvg1d6cf3HbeUmtU9VbbV3qzZ2Teh97WQ==}
    engines: {node: '>= 0.4'}
    dependencies:
      has-symbols: 1.0.3
    dev: true

  /has/1.0.3:
    resolution: {integrity: sha512-f2dvO0VU6Oej7RkWJGrehjbzMAjFp5/VKPp5tTpWIV4JHHZK1/BxbFRtf/siA2SWTe09caDmVtYYzWEIbBS4zw==}
    engines: {node: '>= 0.4.0'}
    dependencies:
      function-bind: 1.1.1

  /hasha/5.2.2:
    resolution: {integrity: sha512-Hrp5vIK/xr5SkeN2onO32H0MgNZ0f17HRNH39WfL0SYUNOTZ5Lz1TJ8Pajo/87dYGEFlLMm7mIc/k/s6Bvz9HQ==}
    engines: {node: '>=8'}
    dependencies:
      is-stream: 2.0.1
      type-fest: 0.8.1
    dev: true

  /hasurl/1.0.0:
    resolution: {integrity: sha512-43ypUd3DbwyCT01UYpA99AEZxZ4aKtRxWGBHEIbjcOsUghd9YUON0C+JF6isNjaiwC/UF5neaUudy6JS9jZPZQ==}
    engines: {node: '>= 4'}
    dev: true

  /he/1.2.0:
    resolution: {integrity: sha512-F/1DnUGPopORZi0ni+CvrCgHQ5FyEAHRLSApuYWMmrbSwoN2Mn/7k+Gl38gJnR7yyDZk6WLXwiGod1JOWNDKGw==}
    hasBin: true
    dev: true

  /homedir-polyfill/1.0.3:
    resolution: {integrity: sha512-eSmmWE5bZTK2Nou4g0AI3zZ9rswp7GRKoKXS1BLUkvPviOqs4YTN1djQIqrXy9k5gEtdLPy86JjRwsNM9tnDcA==}
    engines: {node: '>=0.10.0'}
    dependencies:
      parse-passwd: 1.0.0
    dev: true

  /hosted-git-info/2.8.9:
    resolution: {integrity: sha512-mxIDAb9Lsm6DoOJ7xH+5+X4y1LU/4Hi50L9C5sIswK3JzULS4bwk1FvjdBgvYR4bzT4tuUQiC15FE2f5HbLvYw==}
    dev: true

  /html-escaper/2.0.2:
    resolution: {integrity: sha512-H2iMtd0I4Mt5eYiapRdIDjp+XzelXQ0tFE4JS7YFwFevXXMmOp9myNrUvCg0D6ws8iqkRPBfKHgbwig1SmlLfg==}
    dev: true

  /http-call/5.3.0:
    resolution: {integrity: sha512-ahwimsC23ICE4kPl9xTBjKB4inbRaeLyZeRunC/1Jy/Z6X8tv22MEAjK+KBOMSVLaqXPTTmd8638waVIKLGx2w==}
    engines: {node: '>=8.0.0'}
    dependencies:
      content-type: 1.0.5
      debug: 4.3.4
      is-retry-allowed: 1.2.0
      is-stream: 2.0.1
      parse-json: 4.0.0
      tunnel-agent: 0.6.0
    transitivePeerDependencies:
      - supports-color
    dev: true

  /http-proxy-agent/2.1.0:
    resolution: {integrity: sha512-qwHbBLV7WviBl0rQsOzH6o5lwyOIvwp/BdFnvVxXORldu5TmjFfjzBcWUWS5kWAZhmv+JtiDhSuQCp4sBfbIgg==}
    engines: {node: '>= 4.5.0'}
    dependencies:
      agent-base: 4.3.0
      debug: 3.1.0
    transitivePeerDependencies:
      - supports-color
    dev: true

  /https-proxy-agent/2.2.4:
    resolution: {integrity: sha512-OmvfoQ53WLjtA9HeYP9RNrWMJzzAz1JGaSFr1nijg0PVR1JaD/xbJq1mdEIIlxGpXp9eSe/O2LgU9DJmTPd0Eg==}
    engines: {node: '>= 4.5.0'}
    dependencies:
      agent-base: 4.3.0
      debug: 3.2.7
    transitivePeerDependencies:
      - supports-color
    dev: true

  /human-signals/2.1.0:
    resolution: {integrity: sha512-B4FFZ6q/T2jhhksgkbEW3HBvWIfDW85snkQgawt07S7J5QXTk6BkNV+0yAeZrM5QpMAdYlocGoljn0sJ/WQkFw==}
    engines: {node: '>=10.17.0'}
    dev: true

  /humps/2.0.1:
    resolution: {integrity: sha512-E0eIbrFWUhwfXJmsbdjRQFQPrl5pTEoKlz163j1mTqqUnU9PgR4AgB8AIITzuB3vLBdxZXyZ9TDIrwB2OASz4g==}
    dev: true

  /hyperlinker/1.0.0:
    resolution: {integrity: sha512-Ty8UblRWFEcfSuIaajM34LdPXIhbs1ajEX/BBPv24J+enSVaEVY63xQ6lTO9VRYS5LAoghIG0IDJ+p+IPzKUQQ==}
    engines: {node: '>=4'}
    dev: true

  /ieee754/1.2.1:
    resolution: {integrity: sha512-dcyqhDvX1C46lXZcVqCpK+FtMRQVdIMN6/Df5js2zouUsqG7I6sFxitIC+7KYK29KdXOLHdu9zL4sFnoVQnqaA==}
    dev: true

  /ignore/4.0.6:
    resolution: {integrity: sha512-cyFDKrqc/YdcWFniJhzI42+AzS+gNwmUzOSFcRCQYwySuBBBy/KjuxWLZ/FHEH6Moq1NizMOBWyTcv8O4OZIMg==}
    engines: {node: '>= 4'}
    dev: true

  /ignore/5.2.4:
    resolution: {integrity: sha512-MAb38BcSbH0eHNBxn7ql2NH/kX33OkB3lZ1BNdh7ENeRChHTYsTvWrMubiIAMNS2llXEEgZ1MUOBtXChP3kaFQ==}
    engines: {node: '>= 4'}
    dev: true

  /immediate/3.0.6:
    resolution: {integrity: sha512-XXOFtyqDjNDAQxVfYxuF7g9Il/IbWmmlQg2MYKOH8ExIT1qg6xc4zyS3HaEEATgs1btfzxq15ciUiY7gjSXRGQ==}
    dev: true

  /import-fresh/3.3.0:
    resolution: {integrity: sha512-veYYhQa+D1QBKznvhUHxb8faxlrwUnxseDAbAp457E0wLNio2bOSKnjYDhMj+YiAq61xrMGhQk9iXVk5FzgQMw==}
    engines: {node: '>=6'}
    dependencies:
      parent-module: 1.0.1
      resolve-from: 4.0.0
    dev: true

  /import-lazy/4.0.0:
    resolution: {integrity: sha512-rKtvo6a868b5Hu3heneU+L4yEQ4jYKLtjpnPeUdK7h0yzXGmyBTypknlkCvHFBqfX9YlorEiMM6Dnq/5atfHkw==}
    engines: {node: '>=8'}

  /imurmurhash/0.1.4:
    resolution: {integrity: sha512-JmXMZ6wuvDmLiHEml9ykzqO6lwFbof0GG4IkcGaENdCRDDmMVnny7s5HsIgHCbaq0w2MyPhDqkhTUgS2LU2PHA==}
    engines: {node: '>=0.8.19'}
    dev: true

  /indent-string/4.0.0:
    resolution: {integrity: sha512-EdDDZu4A2OyIK7Lr/2zG+w5jmbuk1DVBnEwREQvBzspBJkCEbRa8GxU1lghYcaGJCnRWibjDXlq779X1/y5xwg==}
    engines: {node: '>=8'}
    dev: true

  /inflight/1.0.6:
    resolution: {integrity: sha512-k92I/b08q4wvFscXCLvqfsHCrjrF7yiXsQuIVvVE7N82W3+aqpzuUdBbfhWcy/FZR3/4IgflMgKLOsvPDrGCJA==}
    dependencies:
      once: 1.4.0
      wrappy: 1.0.2
    dev: true

  /inherits/2.0.4:
    resolution: {integrity: sha512-k/vGaX4/Yla3WzyMCvTQOXYeIHvqOKtnqBduzTHpzpQZzAskKMhZ2K+EnBiSM9zGSoIFeMpXKxa4dYeZIQqewQ==}
    dev: true

  /ini/1.3.8:
    resolution: {integrity: sha512-JV/yugV2uzW5iMRSiZAyDtQd+nxtUnjeLt0acNdw98kKLrvuRVyB80tsREOE7yvGVgalhZ6RNXCmEHkUKBKxew==}
    dev: true

  /ini/2.0.0:
    resolution: {integrity: sha512-7PnF4oN3CvZF23ADhA5wRaYEQpJ8qygSkbtTXWBeXWXmEVRXK+1ITciHWwHhsjv1TmW0MgacIv6hEi5pX5NQdA==}
    engines: {node: '>=10'}
    dev: true

  /int64-buffer/0.1.10:
    resolution: {integrity: sha512-v7cSY1J8ydZ0GyjUHqF+1bshJ6cnEVLo9EnjB8p+4HDRPZc9N5jjmvUV7NvEsqQOKyH0pmIBFWXVQbiS0+OBbA==}
    dev: true

  /internal-slot/1.0.5:
    resolution: {integrity: sha512-Y+R5hJrzs52QCG2laLn4udYVnxsfny9CpOhNhUvk/SSSVyF6T27FzRbF0sroPidSu3X8oEAkOn2K804mjpt6UQ==}
    engines: {node: '>= 0.4'}
    dependencies:
      get-intrinsic: 1.2.0
      has: 1.0.3
      side-channel: 1.0.4
    dev: true

  /interpret/1.4.0:
    resolution: {integrity: sha512-agE4QfB2Lkp9uICn7BAqoscw4SZP9kTE2hxiFI3jBPmXJfdqiahTbUuKGsMoN2GtqL9AxhYioAcVvgsb1HvRbA==}
    engines: {node: '>= 0.10'}
    dev: true

  /is-array-buffer/3.0.2:
    resolution: {integrity: sha512-y+FyyR/w8vfIRq4eQcM1EYgSTnmHXPqaF+IgzgraytCFq5Xh8lllDVmAZolPJiZttZLeFSINPYMaEJ7/vWUa1w==}
    dependencies:
      call-bind: 1.0.2
      get-intrinsic: 1.2.0
      is-typed-array: 1.1.10
    dev: true

  /is-arrayish/0.2.1:
    resolution: {integrity: sha512-zz06S8t0ozoDXMG+ube26zeCTNXcKIPJZJi8hBrF4idCLms4CG9QtK7qBl1boi5ODzFpjswb5JPmHCbMpjaYzg==}
    dev: true

  /is-bigint/1.0.4:
    resolution: {integrity: sha512-zB9CruMamjym81i2JZ3UMn54PKGsQzsJeo6xvN3HJJ4CAsQNB6iRutp2To77OfCNuoxspsIhzaPoO1zyCEhFOg==}
    dependencies:
      has-bigints: 1.0.2
    dev: true

  /is-binary-path/2.1.0:
    resolution: {integrity: sha512-ZMERYes6pDydyuGidse7OsHxtbI7WVeUEozgR/g7rd0xUimYNlvZRE/K2MgZTjWy725IfelLeVcEM97mmtRGXw==}
    engines: {node: '>=8'}
    dependencies:
      binary-extensions: 2.2.0
    dev: true

  /is-boolean-object/1.1.2:
    resolution: {integrity: sha512-gDYaKHJmnj4aWxyj6YHyXVpdQawtVLHU5cb+eztPGczf6cjuTdwve5ZIEfgXqH4e57An1D1AKf8CZ3kYrQRqYA==}
    engines: {node: '>= 0.4'}
    dependencies:
      call-bind: 1.0.2
      has-tostringtag: 1.0.0
    dev: true

  /is-builtin-module/3.2.1:
    resolution: {integrity: sha512-BSLE3HnV2syZ0FK0iMA/yUGplUeMmNz4AW5fnTunbCIqZi4vG3WjJT9FHMy5D69xmAYBHXQhJdALdpwVxV501A==}
    engines: {node: '>=6'}
    dependencies:
      builtin-modules: 3.3.0
    dev: true

  /is-callable/1.2.7:
    resolution: {integrity: sha512-1BC0BVFhS/p0qtw6enp8e+8OD0UrK0oFLztSjNzhcKA3WDuJxxAPXzPuPtKkjEY9UUoEWlX/8fgKeu2S8i9JTA==}
    engines: {node: '>= 0.4'}
    dev: true

  /is-core-module/2.12.0:
    resolution: {integrity: sha512-RECHCBCd/viahWmwj6enj19sKbHfJrddi/6cBDsNTKbNq0f7VeaUkBo60BqzvPqo/W54ChS62Z5qyun7cfOMqQ==}
    dependencies:
      has: 1.0.3

  /is-date-object/1.0.5:
    resolution: {integrity: sha512-9YQaSxsAiSwcvS33MBk3wTCVnWK+HhF8VZR2jRxehM16QcVOdHqPn4VPHmRK4lSr38n9JriurInLcP90xsYNfQ==}
    engines: {node: '>= 0.4'}
    dependencies:
      has-tostringtag: 1.0.0
    dev: true

  /is-docker/2.2.1:
    resolution: {integrity: sha512-F+i2BKsFrH66iaUFc0woD8sLy8getkwTwtOBjvs56Cx4CgJDeKQeqfz8wAYiSb8JOprWhHH5p77PbmYCvvUuXQ==}
    engines: {node: '>=8'}
    hasBin: true
    dev: true

  /is-extendable/0.1.1:
    resolution: {integrity: sha512-5BMULNob1vgFX6EjQw5izWDxrecWK9AM72rugNr0TFldMOi0fj6Jk+zeKIt0xGj4cEfQIJth4w3OKWOJ4f+AFw==}
    engines: {node: '>=0.10.0'}
    dev: true

  /is-extglob/2.1.1:
    resolution: {integrity: sha512-SbKbANkN603Vi4jEZv49LeVJMn4yGwsbzZworEoyEiutsN3nJYdbO36zfhGJ6QEDpOZIFkDtnq5JRxmvl3jsoQ==}
    engines: {node: '>=0.10.0'}
    dev: true

  /is-fullwidth-code-point/3.0.0:
    resolution: {integrity: sha512-zymm5+u+sCsSWyD9qNaejV3DFvhCKclKdizYaJUuHA83RLjb7nSuGnddCHGv0hk+KY7BMAlsWeK4Ueg6EV6XQg==}
    engines: {node: '>=8'}
    dev: true

  /is-glob/4.0.3:
    resolution: {integrity: sha512-xelSayHH36ZgE7ZWhli7pW34hNbNl8Ojv5KVmkJD4hBdD3th8Tfk9vYasLM+mXWOZhFkgZfxhLSnrwRr4elSSg==}
    engines: {node: '>=0.10.0'}
    dependencies:
      is-extglob: 2.1.1
    dev: true

  /is-negative-zero/2.0.2:
    resolution: {integrity: sha512-dqJvarLawXsFbNDeJW7zAz8ItJ9cd28YufuuFzh0G8pNHjJMnY08Dv7sYX2uF5UpQOwieAeOExEYAWWfu7ZZUA==}
    engines: {node: '>= 0.4'}
    dev: true

  /is-number-object/1.0.7:
    resolution: {integrity: sha512-k1U0IRzLMo7ZlYIfzRu23Oh6MiIFasgpb9X76eqfFZAqwH44UI4KTBvBYIZ1dSL9ZzChTB9ShHfLkR4pdW5krQ==}
    engines: {node: '>= 0.4'}
    dependencies:
      has-tostringtag: 1.0.0
    dev: true

  /is-number/7.0.0:
    resolution: {integrity: sha512-41Cifkg6e8TylSpdtTpeLVMqvSBEVzTttHvERD741+pnZ8ANv0004MRL43QKPDlK9cGvNp6NZWZUBlbGXYxxng==}
    engines: {node: '>=0.12.0'}
    dev: true

  /is-plain-obj/2.1.0:
    resolution: {integrity: sha512-YWnfyRwxL/+SsrWYfOpUtz5b3YD+nyfkHvjbcanzk8zgyO4ASD67uVMRt8k5bM4lLMDnXfriRhOpemw+NfT1eA==}
    engines: {node: '>=8'}
    dev: true

  /is-plain-object/5.0.0:
    resolution: {integrity: sha512-VRSzKkbMm5jMDoKLbltAkFQ5Qr7VDiTFGXxYFXXowVj387GeGNOCsOH6Msy00SGZ3Fp84b1Naa1psqgcCIEP5Q==}
    engines: {node: '>=0.10.0'}
    dev: true

  /is-regex/1.1.4:
    resolution: {integrity: sha512-kvRdxDsxZjhzUX07ZnLydzS1TU/TJlTUHHY4YLL87e37oUA49DfkLqgy+VjFocowy29cKvcSiu+kIv728jTTVg==}
    engines: {node: '>= 0.4'}
    dependencies:
      call-bind: 1.0.2
      has-tostringtag: 1.0.0
    dev: true

  /is-retry-allowed/1.2.0:
    resolution: {integrity: sha512-RUbUeKwvm3XG2VYamhJL1xFktgjvPzL0Hq8C+6yrWIswDy3BIXGqCxhxkc30N9jqK311gVU137K8Ei55/zVJRg==}
    engines: {node: '>=0.10.0'}
    dev: true

  /is-shared-array-buffer/1.0.2:
    resolution: {integrity: sha512-sqN2UDu1/0y6uvXyStCOzyhAjCSlHceFoMKJW8W9EU9cvic/QdsZ0kEU93HEy3IUEFZIiH/3w+AH/UQbPHNdhA==}
    dependencies:
      call-bind: 1.0.2
    dev: true

  /is-stream/1.1.0:
    resolution: {integrity: sha512-uQPm8kcs47jx38atAcWTVxyltQYoPT68y9aWYdV6yWXSyW8mzSat0TL6CiWdZeCdF3KrAvpVtnHbTv4RN+rqdQ==}
    engines: {node: '>=0.10.0'}
    dev: true

  /is-stream/2.0.1:
    resolution: {integrity: sha512-hFoiJiTl63nn+kstHGBtewWSKnQLpyb155KHheA1l39uvtO9nWIop1p3udqPcUd/xbF1VLMO4n7OI6p7RbngDg==}
    engines: {node: '>=8'}
    dev: true

  /is-string/1.0.7:
    resolution: {integrity: sha512-tE2UXzivje6ofPW7l23cjDOMa09gb7xlAqG6jG5ej6uPV32TlWP3NKPigtaGeHNu9fohccRYvIiZMfOOnOYUtg==}
    engines: {node: '>= 0.4'}
    dependencies:
      has-tostringtag: 1.0.0
    dev: true

  /is-symbol/1.0.4:
    resolution: {integrity: sha512-C/CPBqKWnvdcxqIARxyOh4v1UUEOCHpgDa0WYgpKDFMszcrPcffg5uhwSgPCLD2WWxmq6isisz87tzT01tuGhg==}
    engines: {node: '>= 0.4'}
    dependencies:
      has-symbols: 1.0.3
    dev: true

  /is-typed-array/1.1.10:
    resolution: {integrity: sha512-PJqgEHiWZvMpaFZ3uTc8kHPM4+4ADTlDniuQL7cU/UDA0Ql7F70yGfHph3cLNe+c9toaigv+DFzTJKhc2CtO6A==}
    engines: {node: '>= 0.4'}
    dependencies:
      available-typed-arrays: 1.0.5
      call-bind: 1.0.2
      for-each: 0.3.3
      gopd: 1.0.1
      has-tostringtag: 1.0.0
    dev: true

  /is-typedarray/1.0.0:
    resolution: {integrity: sha512-cyA56iCMHAh5CdzjJIa4aohJyeO1YbwLi3Jc35MmRU6poroFjIGZzUzupGiRPOjgHg9TLu43xbpwXk523fMxKA==}
    dev: true

  /is-unicode-supported/0.1.0:
    resolution: {integrity: sha512-knxG2q4UC3u8stRGyAVJCOdxFmv5DZiRcdlIaAQXAbSfJya+OhopNotLQrstBhququ4ZpuKbDc/8S6mgXgPFPw==}
    engines: {node: '>=10'}
    dev: true

  /is-weakref/1.0.2:
    resolution: {integrity: sha512-qctsuLZmIQ0+vSSMfoVvyFe2+GSEvnmZ2ezTup1SBse9+twCCeial6EEi3Nc2KFcf6+qz2FBPnjXsk8xhKSaPQ==}
    dependencies:
      call-bind: 1.0.2
    dev: true

  /is-windows/1.0.2:
    resolution: {integrity: sha512-eXK1UInq2bPmjyX6e3VHIzMLobc4J94i4AWn+Hpq3OU5KkrRC96OAcR3PRJ/pGu6m8TRnBHP9dkXQVsT/COVIA==}
    engines: {node: '>=0.10.0'}
    dev: true

  /is-wsl/2.2.0:
    resolution: {integrity: sha512-fKzAra0rGJUUBwGBgNkHZuToZcn+TtXHpeCgmkMJMMYx1sQDYaCSyjJBSCa2nH1DGm7s3n1oBnohoVTBaN7Lww==}
    engines: {node: '>=8'}
    dependencies:
      is-docker: 2.2.1
    dev: true

  /isarray/0.0.1:
    resolution: {integrity: sha512-D2S+3GLxWH+uhrNEcoh/fnmYeP8E8/zHl644d/jdA0g2uyXvy3sb0qxotE+ne0LtccHknQzWwZEzhak7oJ0COQ==}
    dev: true

  /isarray/1.0.0:
    resolution: {integrity: sha512-VLghIWNM6ELQzo7zwmcg0NmTVyWKYjvIeM83yjp0wRDTmUnrM678fQbcKBo6n2CJEF0szoG//ytg+TKla89ALQ==}
    dev: true

  /isexe/2.0.0:
    resolution: {integrity: sha512-RHxMLp9lnKHGHRng9QFhRCMbYAcVpn69smSGcq3f36xjgVVWThj4qqLbTLlq7Ssj8B+fIQ1EuCEGI2lKsyQeIw==}
    dev: true

  /istanbul-lib-coverage/3.2.0:
    resolution: {integrity: sha512-eOeJ5BHCmHYvQK7xt9GkdHuzuCGS1Y6g9Gvnx3Ym33fz/HpLRYxiS0wHNr+m/MBC8B647Xt608vCDEvhl9c6Mw==}
    engines: {node: '>=8'}
    dev: true

  /istanbul-lib-hook/3.0.0:
    resolution: {integrity: sha512-Pt/uge1Q9s+5VAZ+pCo16TYMWPBIl+oaNIjgLQxcX0itS6ueeaA+pEfThZpH8WxhFgCiEb8sAJY6MdUKgiIWaQ==}
    engines: {node: '>=8'}
    dependencies:
      append-transform: 2.0.0
    dev: true

  /istanbul-lib-instrument/4.0.3:
    resolution: {integrity: sha512-BXgQl9kf4WTCPCCpmFGoJkz/+uhvm7h7PFKUYxh7qarQd3ER33vHG//qaE8eN25l07YqZPpHXU9I09l/RD5aGQ==}
    engines: {node: '>=8'}
    dependencies:
      '@babel/core': 7.21.4
      '@istanbuljs/schema': 0.1.3
      istanbul-lib-coverage: 3.2.0
      semver: 6.3.0
    transitivePeerDependencies:
      - supports-color
    dev: true

  /istanbul-lib-processinfo/2.0.3:
    resolution: {integrity: sha512-NkwHbo3E00oybX6NGJi6ar0B29vxyvNwoC7eJ4G4Yq28UfY758Hgn/heV8VRFhevPED4LXfFz0DQ8z/0kw9zMg==}
    engines: {node: '>=8'}
    dependencies:
      archy: 1.0.0
      cross-spawn: 7.0.3
      istanbul-lib-coverage: 3.2.0
      p-map: 3.0.0
      rimraf: 3.0.2
      uuid: 8.3.2
    dev: true

  /istanbul-lib-report/3.0.0:
    resolution: {integrity: sha512-wcdi+uAKzfiGT2abPpKZ0hSU1rGQjUQnLvtY5MpQ7QCTahD3VODhcu4wcfY1YtkGaDD5yuydOLINXsfbus9ROw==}
    engines: {node: '>=8'}
    dependencies:
      istanbul-lib-coverage: 3.2.0
      make-dir: 3.1.0
      supports-color: 7.2.0
    dev: true

  /istanbul-lib-source-maps/4.0.1:
    resolution: {integrity: sha512-n3s8EwkdFIJCG3BPKBYvskgXGoy88ARzvegkitk60NxRdwltLOTaH7CUiMRXvwYorl0Q712iEjcWB+fK/MrWVw==}
    engines: {node: '>=10'}
    dependencies:
      debug: 4.3.4
      istanbul-lib-coverage: 3.2.0
      source-map: 0.6.1
    transitivePeerDependencies:
      - supports-color
    dev: true

  /istanbul-reports/3.1.5:
    resolution: {integrity: sha512-nUsEMa9pBt/NOHqbcbeJEgqIlY/K7rVWUX6Lql2orY5e9roQOthbR3vtY4zzf2orPELg80fnxxk9zUyPlgwD1w==}
    engines: {node: '>=8'}
    dependencies:
      html-escaper: 2.0.2
      istanbul-lib-report: 3.0.0
    dev: true

  /jake/10.8.5:
    resolution: {integrity: sha512-sVpxYeuAhWt0OTWITwT98oyV0GsXyMlXCF+3L1SuafBVUIr/uILGRB+NqwkzhgXKvoJpDIpQvqkUALgdmQsQxw==}
    engines: {node: '>=10'}
    hasBin: true
    dependencies:
      async: 3.2.4
      chalk: 4.1.2
      filelist: 1.0.4
      minimatch: 3.1.2
    dev: true

  /jest-worker/27.5.1:
    resolution: {integrity: sha512-7vuh85V5cdDofPyxn58nrPjBktZo0u9x1g8WtjQol+jZDaE+fhN+cIvTj11GndBnMnyfrUOG1sZQxCdjKh+DKg==}
    engines: {node: '>= 10.13.0'}
    dependencies:
      '@types/node': 18.15.11
      merge-stream: 2.0.0
      supports-color: 8.1.1
    dev: true

  /jju/1.4.0:
    resolution: {integrity: sha512-8wb9Yw966OSxApiCt0K3yNJL8pnNeIv+OEq2YMidz4FKP6nonSRoOXc80iXY4JaN2FC11B9qsNmDsm+ZOfMROA==}

  /js-tokens/4.0.0:
    resolution: {integrity: sha512-RdJUflcE3cUzKiMqQgsCu06FPu9UdIJO0beYbPhHN4k6apgJtifcoCtT9bcxOpYBtpD2kCM6Sbzg4CausW/PKQ==}
    dev: true

  /js-yaml/3.13.1:
    resolution: {integrity: sha512-YfbcO7jXDdyj0DGxYVSlSeQNHbD7XPWvrVWeVUujrQEoZzWJIRrCPoyk6kL6IAjAG2IolMK4T0hNUe0HOUs5Jw==}
    hasBin: true
    dependencies:
      argparse: 1.0.10
      esprima: 4.0.1
    dev: false

  /js-yaml/3.14.1:
    resolution: {integrity: sha512-okMH7OXXJ7YrN9Ok3/SXrnu4iX9yOk+25nqX4imS2npuvTYDmo/QEZoqwZkYaIDk3jVvBOTOIEgEhaLOynBS9g==}
    hasBin: true
    dependencies:
      argparse: 1.0.10
      esprima: 4.0.1
    dev: true

  /js-yaml/4.1.0:
    resolution: {integrity: sha512-wpxZs9NoxZaJESJGIZTyDEaYpl0FKSA+FB9aJiyemKhMwkxQg63h4T1KJgUGHpTqPDNRcmmYLugrRjJlBtWvRA==}
    hasBin: true
    dependencies:
      argparse: 2.0.1
    dev: true

  /jsdoc-type-pratt-parser/3.1.0:
    resolution: {integrity: sha512-MgtD0ZiCDk9B+eI73BextfRrVQl0oyzRG8B2BjORts6jbunj4ScKPcyXGTbB6eXL4y9TzxCm6hyeLq/2ASzNdw==}
    engines: {node: '>=12.0.0'}
    dev: true

  /jsesc/2.5.2:
    resolution: {integrity: sha512-OYu7XEzjkCQ3C5Ps3QIZsQfNpqoJyZZA99wd9aWd05NCtC5pWOkShK2mkL6HXQR6/Cy2lbNdPlZBpuQHXE63gA==}
    engines: {node: '>=4'}
    hasBin: true
    dev: true

  /json-parse-better-errors/1.0.2:
    resolution: {integrity: sha512-mrqyZKfX5EhL7hvqcV6WG1yYjnjeuYDzDhhcAAUrq8Po85NBQBJP+ZDUT75qZQ98IkUoBqdkExkukOU7Ts2wrw==}
    dev: true

  /json-parse-even-better-errors/2.3.1:
    resolution: {integrity: sha512-xyFwyhro/JEof6Ghe2iz2NcXoj2sloNsWr/XsERDK/oiPCfaNhl5ONfp+jQdAZRQQ0IJWNzH9zIZF7li91kh2w==}
    dev: true

  /json-schema-traverse/0.4.1:
    resolution: {integrity: sha512-xbbCH5dCYU5T8LcEhhuh7HJ88HXuW3qsI3Y0zOZFKfZEHcpWiHU/Jxzk629Brsab/mMiHQti9wMP+845RPe3Vg==}

  /json-schema-traverse/1.0.0:
    resolution: {integrity: sha512-NM8/P9n3XjXhIZn1lLhkFaACTOURQXjWhV4BA/RnOv8xvgqtqpAX9IO4mRQxSx1Rlo4tqzeqb0sOlruaOy3dug==}
    dev: true

  /json-stable-stringify-without-jsonify/1.0.1:
    resolution: {integrity: sha512-Bdboy+l7tA3OGW6FjyFHWkP5LuByj1Tk33Ljyq0axyzdk9//JSi2u3fP1QSmd1KNwq6VOKYGlAu87CisVir6Pw==}
    dev: true

  /json-stringify-safe/5.0.1:
    resolution: {integrity: sha512-ZClg6AaYvamvYEE82d3Iyd3vSSIjQ+odgjaTzRuO3s7toCdFKczob2i0zCh7JE8kWn17yvAWhUVxvqGwUalsRA==}
    dev: true

  /json5/1.0.2:
    resolution: {integrity: sha512-g1MWMLBiz8FKi1e4w0UyVL3w+iJceWAFBAaBnnGKOpNa5f8TLktkbre1+s6oICydWAm+HRUGTmI+//xv2hvXYA==}
    hasBin: true
    dependencies:
      minimist: 1.2.8
    dev: true

  /json5/2.2.3:
    resolution: {integrity: sha512-XmOWe7eyHYH14cLdVPoyg+GOH3rYX++KpzrylJwSW98t3Nk+U8XOl8FWKOgwtzdb8lXGf6zYwDUzeHMWfxasyg==}
    engines: {node: '>=6'}
    hasBin: true
    dev: true

  /jsonfile/4.0.0:
    resolution: {integrity: sha512-m6F1R3z8jjlf2imQHS2Qez5sjKWQzbuuhuJ/FKYFRZvPE3PuHcSMVZzfsLhGVOkfd20obL5SWEBew5ShlquNxg==}
    optionalDependencies:
      graceful-fs: 4.2.11

  /jsonfile/6.1.0:
    resolution: {integrity: sha512-5dgndWOriYSm5cnYaJNhalLNDKOqFwyDB/rr1E9ZsGciGvKPs8R2xYGCacuf3z6K1YKDz182fd+fY3cn3pMqXQ==}
    dependencies:
      universalify: 2.0.0
    optionalDependencies:
      graceful-fs: 4.2.11
    dev: true

  /jsonpointer/5.0.1:
    resolution: {integrity: sha512-p/nXbhSEcu3pZRdkW1OfJhpsVtW1gd4Wa1fnQc9YLiTfAjn0312eMKimbdIQzuZl9aa9xUGaRlP9T/CJE/ditQ==}
    engines: {node: '>=0.10.0'}
    dev: true

  /jsonwebtoken/8.5.1:
    resolution: {integrity: sha512-XjwVfRS6jTMsqYs0EsuJ4LGxXV14zQybNd4L2r0UvbVnSF9Af8x7p5MzbJ90Ioz/9TI41/hTCvznF/loiSzn8w==}
    engines: {node: '>=4', npm: '>=1.4.28'}
    dependencies:
      jws: 3.2.2
      lodash.includes: 4.3.0
      lodash.isboolean: 3.0.3
      lodash.isinteger: 4.0.4
      lodash.isnumber: 3.0.3
      lodash.isplainobject: 4.0.6
      lodash.isstring: 4.0.1
      lodash.once: 4.1.1
      ms: 2.1.3
      semver: 5.7.1
    dev: true

  /jsrsasign/10.8.2:
    resolution: {integrity: sha512-iKTMkVZxyXzvd+MYLxzPk5WFZ4jPX22TrO7fQ7vS1dfso30/jntH2EexW7+K1rn11F1GkiR9Q3ulF0FQxvNNRw==}
    dev: true

  /jsx-ast-utils/3.3.3:
    resolution: {integrity: sha512-fYQHZTZ8jSfmWZ0iyzfwiU4WDX4HpHbMCZ3gPlWYiCl3BoeOTsqKBqnTVfH2rYT7eP5c3sVbeSPHnnJOaTrWiw==}
    engines: {node: '>=4.0'}
    dependencies:
      array-includes: 3.1.6
      object.assign: 4.1.4
    dev: true

  /jszip/3.10.1:
    resolution: {integrity: sha512-xXDvecyTpGLrqFrvkrUSoxxfJI5AH7U8zxxtVclpsUtMCq4JQ290LY8AW5c7Ggnr/Y/oK+bQMbqK2qmtk3pN4g==}
    dependencies:
      lie: 3.3.0
      pako: 1.0.11
      readable-stream: 2.3.8
      setimmediate: 1.0.5
    dev: true

  /jwa/1.4.1:
    resolution: {integrity: sha512-qiLX/xhEEFKUAJ6FiBMbes3w9ATzyk5W7Hvzpa/SLYdxNtng+gcurvrI7TbACjIXlsJyr05/S1oUhZrc63evQA==}
    dependencies:
      buffer-equal-constant-time: 1.0.1
      ecdsa-sig-formatter: 1.0.11
      safe-buffer: 5.2.1
    dev: true

  /jws/3.2.2:
    resolution: {integrity: sha512-YHlZCB6lMTllWDtSPHz/ZXTsi8S00usEV6v1tjq8tOUZzw7DpSDWVXjXDre6ed1w/pd495ODpHZYSdkRTsa0HA==}
    dependencies:
      jwa: 1.4.1
      safe-buffer: 5.2.1
    dev: true

  /jwt-decode/3.1.2:
    resolution: {integrity: sha512-UfpWE/VZn0iP50d8cz9NrZLM9lSWhcJ+0Gt/nm4by88UL+J1SiKN8/5dkjMmbEzwL2CAe+67GsegCbIKtbp75A==}
    dev: true

  /klona/2.0.6:
    resolution: {integrity: sha512-dhG34DXATL5hSxJbIexCft8FChFXtmskoZYnoPWjXQuebWYCNkVeV3KkGegCK9CP1oswI/vQibS2GY7Em/sJJA==}
    engines: {node: '>= 8'}
    dev: true

  /ky-universal/0.3.0_ky@0.12.0:
    resolution: {integrity: sha512-CM4Bgb2zZZpsprcjI6DNYTaH3oGHXL2u7BU4DK+lfCuC4snkt9/WRpMYeKbBbXscvKkeqBwzzjFX2WwmKY5K/A==}
    engines: {node: '>=8'}
    peerDependencies:
      ky: '>=0.12.0'
    dependencies:
      abort-controller: 3.0.0
      ky: 0.12.0
      node-fetch: 2.6.9
    transitivePeerDependencies:
      - encoding
    dev: true

  /ky/0.12.0:
    resolution: {integrity: sha512-t9b7v3V2fGwAcQnnDDQwKQGF55eWrf4pwi1RN08Fy8b/9GEwV7Ea0xQiaSW6ZbeghBHIwl8kgnla4vVo9seepQ==}
    engines: {node: '>=8'}
    dev: true

  /levn/0.4.1:
    resolution: {integrity: sha512-+bT2uH4E5LGE7h/n3evcS/sQlJXCpIp6ym8OWJ5eV6+67Dsql/LaaT7qJBAt2rzfoa/5QBGBhxDix1dMt2kQKQ==}
    engines: {node: '>= 0.8.0'}
    dependencies:
      prelude-ls: 1.2.1
      type-check: 0.4.0
    dev: true

  /li/1.3.0:
    resolution: {integrity: sha512-z34TU6GlMram52Tss5mt1m//ifRIpKH5Dqm7yUVOdHI+BQCs9qGPHFaCUTIzsWX7edN30aa2WrPwR7IO10FHaw==}
    dev: true

  /lie/3.3.0:
    resolution: {integrity: sha512-UaiMJzeWRlEujzAuw5LokY1L5ecNQYZKfmyZ9L7wDHb/p5etKaxXhohBcrw0EYby+G/NA52vRSN4N39dxHAIwQ==}
    dependencies:
      immediate: 3.0.6
    dev: true

  /lines-and-columns/1.2.4:
    resolution: {integrity: sha512-7ylylesZQ/PV29jhEDl3Ufjo6ZX7gCqJr5F7PKrqc93v7fzSymt1BpwEU8nAUXs8qzzvqhbjhK5QZg6Mt/HkBg==}
    dev: true

  /load-json-file/5.3.0:
    resolution: {integrity: sha512-cJGP40Jc/VXUsp8/OrnyKyTZ1y6v/dphm3bioS+RrKXjK2BB6wHUd6JptZEFDGgGahMT+InnZO5i1Ei9mpC8Bw==}
    engines: {node: '>=6'}
    dependencies:
      graceful-fs: 4.2.11
      parse-json: 4.0.0
      pify: 4.0.1
      strip-bom: 3.0.0
      type-fest: 0.3.1
    dev: true

  /loader-runner/4.3.0:
    resolution: {integrity: sha512-3R/1M+yS3j5ou80Me59j7F9IMs4PXs3VqRrm0TU3AbKPxlmpoY1TNscJV/oGJXo8qCatFGTfDbY6W6ipGOYXfg==}
    engines: {node: '>=6.11.5'}
    dev: true

  /locate-path/5.0.0:
    resolution: {integrity: sha512-t7hw9pI+WvuwNJXwk5zVHpyhIqzg2qTlklJOf0mVxGSbe3Fp2VieZcduNYjaLDoy6p9uGpQEGWG87WpMKlNq8g==}
    engines: {node: '>=8'}
    dependencies:
      p-locate: 4.1.0
    dev: true

  /locate-path/6.0.0:
    resolution: {integrity: sha512-iPZK6eYjbxRu3uB4/WZ3EsEIMJFMqAoopl3R+zuq0UjcAm/MO6KCweDgPfP3elTztoKP3KtnVHxTn2NHBSDVUw==}
    engines: {node: '>=10'}
    dependencies:
      p-locate: 5.0.0
    dev: true

  /lodash.find/4.6.0:
    resolution: {integrity: sha512-yaRZoAV3Xq28F1iafWN1+a0rflOej93l1DQUejs3SZ41h2O9UJBoS9aueGjPDgAl4B6tPC0NuuchLKaDQQ3Isg==}
    dev: true

  /lodash.flattendeep/4.4.0:
    resolution: {integrity: sha512-uHaJFihxmJcEX3kT4I23ABqKKalJ/zDrDg0lsFtc1h+3uw49SIJ5beyhx5ExVRti3AvKoOJngIj7xz3oylPdWQ==}
    dev: true

  /lodash.get/4.4.2:
    resolution: {integrity: sha512-z+Uw/vLuy6gQe8cfaFWD7p0wVv8fJl3mbzXh33RS+0oW2wvUqiRXiQ69gLWSLpgB5/6sU+r6BlQR0MBILadqTQ==}

  /lodash.includes/4.3.0:
    resolution: {integrity: sha512-W3Bx6mdkRTGtlJISOvVD/lbqjTlPPUDTMnlXZFnVwi9NKJ6tiAk6LVdlhZMm17VZisqhKcgzpO5Wz91PCt5b0w==}
    dev: true

  /lodash.isboolean/3.0.3:
    resolution: {integrity: sha512-Bz5mupy2SVbPHURB98VAcw+aHh4vRV5IPNhILUCsOzRmsTmSQ17jIuqopAentWoehktxGd9e/hbIXq980/1QJg==}
    dev: true

  /lodash.isequal/4.5.0:
    resolution: {integrity: sha512-pDo3lu8Jhfjqls6GkMgpahsF9kCyayhgykjyLMNFTKWrpVdAQtYyB4muAMWozBB4ig/dtWAmsMxLEI8wuz+DYQ==}

  /lodash.isinteger/4.0.4:
    resolution: {integrity: sha512-DBwtEWN2caHQ9/imiNeEA5ys1JoRtRfY3d7V9wkqtbycnAmTvRRmbHKDV4a0EYc678/dia0jrte4tjYwVBaZUA==}
    dev: true

  /lodash.isnumber/3.0.3:
    resolution: {integrity: sha512-QYqzpfwO3/CWf3XP+Z+tkQsfaLL/EnUlXWVkIk5FUPc4sBdTehEqZONuyRt2P67PXAk+NXmTBcc97zw9t1FQrw==}
    dev: true

  /lodash.isobject/3.0.2:
    resolution: {integrity: sha512-3/Qptq2vr7WeJbB4KHUSKlq8Pl7ASXi3UG6CMbBm8WRtXi8+GHm7mKaU3urfpSEzWe2wCIChs6/sdocUsTKJiA==}
    dev: true

  /lodash.isplainobject/4.0.6:
    resolution: {integrity: sha512-oSXzaWypCMHkPC3NvBEaPHf0KsA5mvPrOPgQWDsbg8n7orZ290M0BmC/jgRZ4vcJ6DTAhjrsSYgdsW/F+MFOBA==}
    dev: true

  /lodash.isstring/4.0.1:
    resolution: {integrity: sha512-0wJxfxH1wgO3GrbuP+dTTk7op+6L41QCXbGINEmD+ny/G/eCqGzxyCsh7159S+mgDDcoarnBw6PC1PS5+wUGgw==}
    dev: true

  /lodash.keys/4.2.0:
    resolution: {integrity: sha512-J79MkJcp7Df5mizHiVNpjoHXLi4HLjh9VLS/M7lQSGoQ+0oQ+lWEigREkqKyizPB1IawvQLLKY8mzEcm1tkyxQ==}
    dev: true

  /lodash.mapvalues/4.6.0:
    resolution: {integrity: sha512-JPFqXFeZQ7BfS00H58kClY7SPVeHertPE0lNuCyZ26/XlN8TvakYD7b9bGyNmXbT/D3BbtPAAmq90gPWqLkxlQ==}
    dev: true

  /lodash.memoize/4.1.2:
    resolution: {integrity: sha512-t7j+NzmgnQzTAYXcsHYLgimltOV1MXHtlOWf6GjL9Kj8GK5FInw5JotxvbOs+IvV1/Dzo04/fCGfLVs7aXb4Ag==}
    dev: true

  /lodash.merge/4.6.2:
    resolution: {integrity: sha512-0KpjqXRVvrYyCsX1swR/XTK0va6VQkQM6MNo7PqW77ByjAhoARA8EfrP1N4+KlKj8YS0ZUCtRT/YUuhyYDujIQ==}
    dev: true

  /lodash.once/4.1.1:
    resolution: {integrity: sha512-Sb487aTOCr9drQVL8pIxOzVhafOjZN9UU54hiN8PU3uAiSV7lx1yYNpbNmex2PK6dSJoNTSJUUswT651yww3Mg==}
    dev: true

  /lodash.set/4.3.2:
    resolution: {integrity: sha512-4hNPN5jlm/N/HLMCO43v8BXKq9Z7QdAGc/VGrRD61w8gN9g/6jF9A4L1pbUgBLCffi0w9VsXfTOij5x8iTyFvg==}
    dev: true

  /lodash.sortby/4.7.0:
    resolution: {integrity: sha512-HDWXG8isMntAyRF5vZ7xKuEvOhT4AhlRt/3czTSjvGUxjYCBVRQY48ViDHyfYz9VIoBkW4TMGQNapx+l3RUwdA==}
    dev: true

  /lodash.truncate/4.4.2:
    resolution: {integrity: sha512-jttmRe7bRse52OsWIMDLaXxWqRAmtIUccAQ3garviCqJjafXOfNMO0yMfNpdD6zbGaTU0P5Nz7e7gAT6cKmJRw==}
    dev: true

  /lodash.uniq/4.5.0:
    resolution: {integrity: sha512-xfBaXQd9ryd9dlSDvnvI0lvxfLJlYAZzXomUYzLKtUeOQvOP5piqAWuGtrhWeqaXK9hhoM/iyJc5AV+XfsX3HQ==}
    dev: true

  /lodash/4.17.21:
    resolution: {integrity: sha512-v2kDEe57lecTulaDIuNTPy3Ry4gLGJ6Z1O3vE1krgXZNrsQ+LFTGHVxVjcXPs17LhbZVGedAJv8XZ1tvj5FvSg==}
    dev: true

  /log-symbols/4.1.0:
    resolution: {integrity: sha512-8XPvpAA8uyhfteu8pIvQxpJZ7SYYdpUivZpGy6sFsBuKRY/7rQGavedeB8aK+Zkyq6upMFVL/9AW6vOYzfRyLg==}
    engines: {node: '>=10'}
    dependencies:
      chalk: 4.1.2
      is-unicode-supported: 0.1.0
    dev: true

  /loose-envify/1.4.0:
    resolution: {integrity: sha512-lyuxPGr/Wfhrlem2CL/UcnUc1zcqKAImBDzukY7Y5F/yQiNdko6+fRLevlw1HgMySw7f611UIY408EtxRSoK3Q==}
    hasBin: true
    dependencies:
      js-tokens: 4.0.0
    dev: true

  /loupe/2.3.6:
    resolution: {integrity: sha512-RaPMZKiMy8/JruncMU5Bt6na1eftNoo++R4Y+N2FrxkDVTrGvcyzFTsaGif4QTeKESheMGegbhw6iUAq+5A8zA==}
    dependencies:
      get-func-name: 2.0.0
    dev: true

  /lru-cache/4.1.5:
    resolution: {integrity: sha512-sWZlbEP2OsHNkXrMl5GYk/jKk70MBng6UU4YI/qGDYbgf6YbP4EvmqISbXCoJiRKs+1bSpFHVgQxvJ17F2li5g==}
    dependencies:
      pseudomap: 1.0.2
      yallist: 2.1.2
    dev: true

  /lru-cache/5.1.1:
    resolution: {integrity: sha512-KpNARQA3Iwv+jTA0utUVVbrh+Jlrr1Fv0e56GGzAFOXN7dk/FviaDW8LHmK52DlcH4WP2n6gI8vN1aesBFgo9w==}
    dependencies:
      yallist: 3.1.1
    dev: true

  /lru-cache/6.0.0:
    resolution: {integrity: sha512-Jo6dJ04CmSjuznwJSS3pUeWmd/H0ffTlkXXgwZi+eq1UCmqQwCh+eLsYOYCwY991i2Fah4h1BEMCx4qThGbsiA==}
    engines: {node: '>=10'}
    dependencies:
      yallist: 4.0.0

  /lru-cache/9.0.3:
    resolution: {integrity: sha512-cyjNRew29d4kbgnz1sjDqxg7qg8NW4s+HQzCGjeon7DV5T2yDije16W9HaUFV1dhVEMh+SjrOcK0TomBmf3Egg==}
    engines: {node: 14 || >=16.14}
    dev: true

  /macos-release/2.5.1:
    resolution: {integrity: sha512-DXqXhEM7gW59OjZO8NIjBCz9AQ1BEMrfiOAl4AYByHCtVHRF4KoGNO8mqQeM8lRCtQe/UnJ4imO/d2HdkKsd+A==}
    engines: {node: '>=6'}
    dev: true

  /make-dir/3.1.0:
    resolution: {integrity: sha512-g3FeP20LNwhALb/6Cz6Dd4F2ngze0jz7tbzrD2wAV+o9FeNHe4rL+yK2md0J/fiSf1sa1ADhXqi5+oVwOM/eGw==}
    engines: {node: '>=8'}
    dependencies:
      semver: 6.3.0
    dev: true

  /make-error/1.3.6:
    resolution: {integrity: sha512-s8UhlNe7vPKomQhC1qFelMokr/Sc3AgNbso3n74mVPA5LTZwkB9NlXf4XPamLxJE8h0gh73rM94xvwRT2CVInw==}
    dev: true

  /memfs-or-file-map-to-github-branch/1.2.1_@octokit+core@4.2.4:
    resolution: {integrity: sha512-I/hQzJ2a/pCGR8fkSQ9l5Yx+FQ4e7X6blNHyWBm2ojeFLT3GVzGkTj7xnyWpdclrr7Nq4dmx3xrvu70m3ypzAQ==}
    dependencies:
      '@octokit/rest': 16.43.2_@octokit+core@4.2.4
    transitivePeerDependencies:
      - '@octokit/core'
      - encoding
    dev: true

  /merge-stream/2.0.0:
    resolution: {integrity: sha512-abv/qOcuPfk3URPfDzmZU1LKmuw8kT+0nIHvKrKgFrwifol/doWcdA4ZqsWQ8ENrFKkd67Mfpo/LovbIUsbt3w==}
    dev: true

  /merge2/1.4.1:
    resolution: {integrity: sha512-8q7VEgMJW4J8tcfVPy8g09NcQwZdbwFEqhe/WZkoIzjn/3TGDwtOCYtXGxA3O8tPzpczCCDgv+P2P5y00ZJOOg==}
    engines: {node: '>= 8'}
    dev: true

  /micromatch/4.0.5:
    resolution: {integrity: sha512-DMy+ERcEW2q8Z2Po+WNXuw3c5YaUSFjAO5GsJqfEl7UjvtIuFKO6ZrKvcItdy98dwFI2N1tg3zNIdKaQT+aNdA==}
    engines: {node: '>=8.6'}
    dependencies:
      braces: 3.0.2
      picomatch: 2.3.1
    dev: true

  /mime-db/1.52.0:
    resolution: {integrity: sha512-sPU4uV7dYlvtWJxwwxHD0PuihVNiE7TyAbQ5SWxDCB9mUYvOgroQOwYQQOKPJ8CIbE+1ETVlOoK1UC2nU3gYvg==}
    engines: {node: '>= 0.6'}
    dev: true

  /mime-types/2.1.35:
    resolution: {integrity: sha512-ZDY+bPm5zTTF+YpCrAU9nK0UgICYPT0QtT1NZWFv4s++TNkcgVaT0g6+4R2uI4MjQjzysHB1zxuWL50hzaeXiw==}
    engines: {node: '>= 0.6'}
    dependencies:
      mime-db: 1.52.0
    dev: true

  /mimic-fn/2.1.0:
    resolution: {integrity: sha512-OqbOk5oEQeAZ8WXWydlu9HJjz9WVdEIvamMCcXmuqUYjTknH/sqsWvhQ3vgwKFRR1HpjvNBKQ37nbJgYzGqGcg==}
    engines: {node: '>=6'}
    dev: true

  /min-indent/1.0.1:
    resolution: {integrity: sha512-I9jwMn07Sy/IwOj3zVkVik2JTvgpaykDZEigL6Rx6N9LbMywwUSMtxET+7lVoDLLd3O3IXwJwvuuns8UB/HeAg==}
    engines: {node: '>=4'}
    dev: true

  /minimatch/3.1.2:
    resolution: {integrity: sha512-J7p63hRiAjw1NDEww1W7i37+ByIrOWO5XQQAzZ3VOcL0PNybwpfmV/N05zFAzwQ9USyEcX6t3UO+K5aqBQOIHw==}
    dependencies:
      brace-expansion: 1.1.11
    dev: true

  /minimatch/5.0.1:
    resolution: {integrity: sha512-nLDxIFRyhDblz3qMuq+SoRZED4+miJ/G+tdDrjkkkRnjAsBexeGpgjLEQ0blJy7rHhR2b93rhQY4SvyWu9v03g==}
    engines: {node: '>=10'}
    dependencies:
      brace-expansion: 2.0.1
    dev: true

  /minimatch/5.1.6:
    resolution: {integrity: sha512-lKwV/1brpG6mBUFHtb7NUmtABCb2WZZmm2wNiOA5hAb8VdCS4B3dtMWyvcoViccwAW/COERjXLt0zP1zXUN26g==}
    engines: {node: '>=10'}
    dependencies:
      brace-expansion: 2.0.1
    dev: true

  /minimatch/7.4.6:
    resolution: {integrity: sha512-sBz8G/YjVniEz6lKPNpKxXwazJe4c19fEfV2GDMX6AjFz+MX9uDWIZW8XreVhkFW3fkIdTv/gxWr/Kks5FFAVw==}
    engines: {node: '>=10'}
    dependencies:
      brace-expansion: 2.0.1
    dev: true

  /minimatch/8.0.4:
    resolution: {integrity: sha512-W0Wvr9HyFXZRGIDgCicunpQ299OKXs9RgZfaukz4qAW/pJhcpUfupc9c+OObPOFueNy8VSrZgEmDtk6Kh4WzDA==}
    engines: {node: '>=16 || 14 >=14.17'}
    dependencies:
      brace-expansion: 2.0.1
    dev: true

  /minimatch/9.0.0:
    resolution: {integrity: sha512-0jJj8AvgKqWN05mrwuqi8QYKx1WmYSUoKSxu5Qhs9prezTz10sxAHGNZe9J9cqIJzta8DWsleh2KaVaLl6Ru2w==}
    engines: {node: '>=16 || 14 >=14.17'}
    dependencies:
      brace-expansion: 2.0.1
    dev: true

  /minimist/1.2.8:
    resolution: {integrity: sha512-2yyAR8qBkN3YuheJanUpWC5U3bb5osDywNB8RzDVlDwDHbocAJveqqj1u8+SVD7jkWT4yvsHCpWqqWqAxb0zCA==}
    dev: true

  /minipass/4.2.8:
    resolution: {integrity: sha512-fNzuVyifolSLFL4NzpF+wEF4qrgqaaKX0haXPQEdQ7NKAN+WecoKMHV09YcuL/DHxrUsYQOK3MiuDf7Ip2OXfQ==}
    engines: {node: '>=8'}
    dev: true

  /minipass/5.0.0:
    resolution: {integrity: sha512-3FnjYuehv9k6ovOEbyOswadCDPX1piCfhV8ncmYtHOjuPwylVWsghTLo7rabjC3Rx5xD4HDx8Wm1xnMF7S5qFQ==}
    engines: {node: '>=8'}
    dev: true

  /mkdirp/1.0.4:
    resolution: {integrity: sha512-vVqVZQyf3WLx2Shd0qJ9xuvqgAyKPLAiqITEtqW0oIUjzo3PePDd6fW9iFz30ef7Ysp/oiWqbhszeGWW2T6Gzw==}
    engines: {node: '>=10'}
    hasBin: true
    dev: true

  /mocha-json-output-reporter/2.1.0_mocha@10.2.0+moment@2.29.4:
    resolution: {integrity: sha512-FF2BItlMo8nK9+SgN/WAD01ue7G+qI1Po0U3JCZXQiiyTJ5OV3KcT1mSoZKirjYP73JFZznaaPC6Mp052PF3Vw==}
    peerDependencies:
      mocha: ^10.0.0
      moment: ^2.21.0
    dependencies:
      mocha: 10.2.0
      moment: 2.29.4
    dev: true

  /mocha-multi-reporters/1.5.1_mocha@10.2.0:
    resolution: {integrity: sha512-Yb4QJOaGLIcmB0VY7Wif5AjvLMUFAdV57D2TWEva1Y0kU/3LjKpeRVmlMIfuO1SVbauve459kgtIizADqxMWPg==}
    engines: {node: '>=6.0.0'}
    peerDependencies:
      mocha: '>=3.1.2'
    dependencies:
      debug: 4.3.4
      lodash: 4.17.21
      mocha: 10.2.0
    transitivePeerDependencies:
      - supports-color
    dev: true

  /mocha/10.2.0:
    resolution: {integrity: sha512-IDY7fl/BecMwFHzoqF2sg/SHHANeBoMMXFlS9r0OXKDssYE1M5O43wUY/9BVPeIvfH2zmEbBfseqN9gBQZzXkg==}
    engines: {node: '>= 14.0.0'}
    hasBin: true
    dependencies:
      ansi-colors: 4.1.1
      browser-stdout: 1.3.1
      chokidar: 3.5.3
      debug: 4.3.4_supports-color@8.1.1
      diff: 5.0.0
      escape-string-regexp: 4.0.0
      find-up: 5.0.0
      glob: 7.2.0
      he: 1.2.0
      js-yaml: 4.1.0
      log-symbols: 4.1.0
      minimatch: 5.0.1
      ms: 2.1.3
      nanoid: 3.3.3
      serialize-javascript: 6.0.0
      strip-json-comments: 3.1.1
      supports-color: 8.1.1
      workerpool: 6.2.1
      yargs: 16.2.0
      yargs-parser: 20.2.4
      yargs-unparser: 2.0.0
    dev: true

  /moment/2.29.4:
    resolution: {integrity: sha512-5LC9SOxjSc2HF6vO2CyuTDNivEdoz2IvyJJGj6X8DJ0eFyfszE0QiEd+iXmBvUP3WHxSjFH/vIsA0EN00cgr8w==}
    dev: true

  /ms/2.0.0:
    resolution: {integrity: sha512-Tpp60P6IUJDTuOq/5Z8cdskzJujfwqfOTkrwIwj7IRISpnkJnT6SyJ4PCPnGMoFjC9ddhal5KVIYtAt97ix05A==}
    dev: true

  /ms/2.1.2:
    resolution: {integrity: sha512-sGkPx+VjMtmA6MX27oA4FBFELFCZZ4S4XqeGOXCv68tT+jb3vk/RyaKWP0PTKyWtmLSM0b+adUTEvbs1PEaH2w==}
    dev: true

  /ms/2.1.3:
    resolution: {integrity: sha512-6FlzubTLZG3J2a/NVCAleEhjzq5oxgHyaCU9yYXvcLsvoVaHJq/s5xXI6/XXP6tz7R9xAOtHnSO/tXtF3WRTlA==}
    dev: true

  /msgpack-lite/0.1.26:
    resolution: {integrity: sha512-SZ2IxeqZ1oRFGo0xFGbvBJWMp3yLIY9rlIJyxy8CGrwZn1f0ZK4r6jV/AM1r0FZMDUkWkglOk/eeKIL9g77Nxw==}
    hasBin: true
    dependencies:
      event-lite: 0.1.3
      ieee754: 1.2.1
      int64-buffer: 0.1.10
      isarray: 1.0.0
    dev: true

  /nanoid/3.3.3:
    resolution: {integrity: sha512-p1sjXuopFs0xg+fPASzQ28agW1oHD7xDsd9Xkf3T15H3c/cifrFHVwrh74PdoklAPi+i7MdRsE47vm2r6JoB+w==}
    engines: {node: ^10 || ^12 || ^13.7 || ^14 || >=15.0.1}
    hasBin: true
    dev: true

  /natural-compare-lite/1.4.0:
    resolution: {integrity: sha512-Tj+HTDSJJKaZnfiuw+iaF9skdPpTo2GtEly5JHnWV/hfv2Qj/9RKsGISQtLh2ox3l5EAGw487hnBee0sIJ6v2g==}
    dev: true

  /natural-compare/1.4.0:
    resolution: {integrity: sha512-OWND8ei3VtNC9h7V60qff3SVobHr996CTwgxubgyQYEpg290h9J0buyECNNJexkFm5sOajh5G116RYA1c8ZMSw==}
    dev: true

  /natural-orderby/2.0.3:
    resolution: {integrity: sha512-p7KTHxU0CUrcOXe62Zfrb5Z13nLvPhSWR/so3kFulUQU0sgUll2Z0LwpsLN351eOOD+hRGu/F1g+6xDfPeD++Q==}
    dev: true

  /nconf/0.12.0:
    resolution: {integrity: sha512-T3fZPw3c7Dfrz8JBQEbEcZJ2s8f7cUMpKuyBtsGQe0b71pcXx6gNh4oti2xh5dxB+gO9ufNfISBlGvvWtfyMcA==}
    engines: {node: '>= 0.4.0'}
    dependencies:
      async: 3.2.4
      ini: 2.0.0
      secure-keys: 1.0.0
      yargs: 16.2.0
    dev: true

  /neo-async/2.6.2:
    resolution: {integrity: sha512-Yd3UES5mWCSqR+qNT93S3UoYUkqAZ9lLg8a7g9rimsWmYGK8cVToA4/sF3RrshdyV3sAGMXVUmpMYOw+dLpOuw==}
    dev: true

  /nice-try/1.0.5:
    resolution: {integrity: sha512-1nh45deeb5olNY7eX82BkPO7SSxR5SSYJiPTrTdFUVYwAl8CKMA5N9PjTYkHiRjisVcxcQ1HXdLhx2qxxJzLNQ==}
    dev: true

  /node-cleanup/2.1.2:
    resolution: {integrity: sha512-qN8v/s2PAJwGUtr1/hYTpNKlD6Y9rc4p8KSmJXyGdYGZsDGKXrGThikLFP9OCHFeLeEpQzPwiAtdIvBLqm//Hw==}
    dev: true

  /node-fetch/2.6.7:
    resolution: {integrity: sha512-ZjMPFEfVx5j+y2yF35Kzx5sF7kDzxuDj6ziH4FFbOp87zKDZNx8yExJIb05OGF4Nlt9IHFIMBkRl41VdvcNdbQ==}
    engines: {node: 4.x || >=6.0.0}
    peerDependencies:
      encoding: ^0.1.0
    peerDependenciesMeta:
      encoding:
        optional: true
    dependencies:
      whatwg-url: 5.0.0
    dev: true

  /node-fetch/2.6.9:
    resolution: {integrity: sha512-DJm/CJkZkRjKKj4Zi4BsKVZh3ValV5IR5s7LVZnW+6YMh0W1BfNA8XSs6DLMGYlId5F3KnA70uu2qepcR08Qqg==}
    engines: {node: 4.x || >=6.0.0}
    peerDependencies:
      encoding: ^0.1.0
    peerDependenciesMeta:
      encoding:
        optional: true
    dependencies:
      whatwg-url: 5.0.0
    dev: true

  /node-preload/0.2.1:
    resolution: {integrity: sha512-RM5oyBy45cLEoHqCeh+MNuFAxO0vTFBLskvQbOKnEE7YTTSN4tbN8QWDIPQ6L+WvKsB/qLEGpYe2ZZ9d4W9OIQ==}
    engines: {node: '>=8'}
    dependencies:
      process-on-spawn: 1.0.0
    dev: true

  /node-releases/2.0.10:
    resolution: {integrity: sha512-5GFldHPXVG/YZmFzJvKK2zDSzPKhEp0+ZR5SVaoSag9fsL5YgHbUHDfnG5494ISANDcK4KwPXAx2xqVEydmd7w==}
    dev: true

  /noms/0.0.0:
    resolution: {integrity: sha512-lNDU9VJaOPxUmXcLb+HQFeUgQQPtMI24Gt6hgfuMHRJgMRHMF/qZ4HJD3GDru4sSw9IQl2jPjAYnQrdIeLbwow==}
    dependencies:
      inherits: 2.0.4
      readable-stream: 1.0.34
    dev: true

  /normalize-package-data/2.5.0:
    resolution: {integrity: sha512-/5CMN3T0R4XTj4DcGaexo+roZSdSFW/0AOOTROrjxzCG1wrWXEsGbRKevjlIL+ZDE4sZlJr5ED4YW0yqmkK+eA==}
    dependencies:
      hosted-git-info: 2.8.9
      resolve: 1.22.2
      semver: 5.7.1
      validate-npm-package-license: 3.0.4
    dev: true

  /normalize-path/3.0.0:
    resolution: {integrity: sha512-6eZs5Ls3WtCisHWp9S2GUy8dqkpGi4BVSz3GaqiE6ezub0512ESztXUwUB6C6IKbQkY2Pnb/mD4WYojCRwcwLA==}
    engines: {node: '>=0.10.0'}
    dev: true

  /npm-run-path/2.0.2:
    resolution: {integrity: sha512-lJxZYlT4DW/bRUtFh1MQIWqmLwQfAxnqWG4HhEdjMlkrJYnJn0Jrr2u3mgxqaWsdiBc76TYkTG/mhrnYTuzfHw==}
    engines: {node: '>=4'}
    dependencies:
      path-key: 2.0.1
    dev: true

  /npm-run-path/4.0.1:
    resolution: {integrity: sha512-S48WzZW777zhNIrn7gxOlISNAqi9ZC/uQFnRdbeIHhZhCA6UqpkOT8T1G7BvfdgP4Er8gF4sUbaS0i7QvIfCWw==}
    engines: {node: '>=8'}
    dependencies:
      path-key: 3.1.1
    dev: true

  /npm/9.8.0:
    resolution: {integrity: sha512-AXeiBAdfM5K2jvBwA7EGLKeYyt0VnhmJRnlq4k2+M0Ao9v7yKJBqF8xFPzQL8kAybzwlfpTPCZwM4uTIszb3xA==}
    engines: {node: ^14.17.0 || ^16.13.0 || >=18.0.0}
    hasBin: true
    dev: true
    bundledDependencies:
      - '@isaacs/string-locale-compare'
      - '@npmcli/arborist'
      - '@npmcli/config'
      - '@npmcli/map-workspaces'
      - '@npmcli/package-json'
      - '@npmcli/run-script'
      - abbrev
      - archy
      - cacache
      - chalk
      - ci-info
      - cli-columns
      - cli-table3
      - columnify
      - fastest-levenshtein
      - fs-minipass
      - glob
      - graceful-fs
      - hosted-git-info
      - ini
      - init-package-json
      - is-cidr
      - json-parse-even-better-errors
      - libnpmaccess
      - libnpmdiff
      - libnpmexec
      - libnpmfund
      - libnpmhook
      - libnpmorg
      - libnpmpack
      - libnpmpublish
      - libnpmsearch
      - libnpmteam
      - libnpmversion
      - make-fetch-happen
      - minimatch
      - minipass
      - minipass-pipeline
      - ms
      - node-gyp
      - nopt
      - npm-audit-report
      - npm-install-checks
      - npm-package-arg
      - npm-pick-manifest
      - npm-profile
      - npm-registry-fetch
      - npm-user-validate
      - npmlog
      - p-map
      - pacote
      - parse-conflict-json
      - proc-log
      - qrcode-terminal
      - read
      - semver
      - sigstore
      - ssri
      - supports-color
      - tar
      - text-table
      - tiny-relative-date
      - treeverse
      - validate-npm-package-name
      - which
      - write-file-atomic

  /nyc/15.1.0:
    resolution: {integrity: sha512-jMW04n9SxKdKi1ZMGhvUTHBN0EICCRkHemEoE5jm6mTYcqcdas0ATzgUgejlQUHMvpnOZqGB5Xxsv9KxJW1j8A==}
    engines: {node: '>=8.9'}
    hasBin: true
    dependencies:
      '@istanbuljs/load-nyc-config': 1.1.0
      '@istanbuljs/schema': 0.1.3
      caching-transform: 4.0.0
      convert-source-map: 1.9.0
      decamelize: 1.2.0
      find-cache-dir: 3.3.2
      find-up: 4.1.0
      foreground-child: 2.0.0
      get-package-type: 0.1.0
      glob: 7.2.3
      istanbul-lib-coverage: 3.2.0
      istanbul-lib-hook: 3.0.0
      istanbul-lib-instrument: 4.0.3
      istanbul-lib-processinfo: 2.0.3
      istanbul-lib-report: 3.0.0
      istanbul-lib-source-maps: 4.0.1
      istanbul-reports: 3.1.5
      make-dir: 3.1.0
      node-preload: 0.2.1
      p-map: 3.0.0
      process-on-spawn: 1.0.0
      resolve-from: 5.0.0
      rimraf: 3.0.2
      signal-exit: 3.0.7
      spawn-wrap: 2.0.0
      test-exclude: 6.0.0
      yargs: 15.4.1
    transitivePeerDependencies:
      - supports-color
    dev: true

  /object-assign/4.1.1:
    resolution: {integrity: sha512-rJgTQnkUnH1sFw8yT6VSU3zD3sWmu6sZhIseY8VX+GRu3P6F7Fu+JNDoXfklElbLJSnc3FUQHVe4cU5hj+BcUg==}
    engines: {node: '>=0.10.0'}
    dev: true

  /object-inspect/1.12.3:
    resolution: {integrity: sha512-geUvdk7c+eizMNUDkRpW1wJwgfOiOeHbxBR/hLXK1aT6zmVSO0jsQcs7fj6MGw89jC/cjGfLcNOrtMYtGqm81g==}
    dev: true

  /object-keys/1.1.1:
    resolution: {integrity: sha512-NuAESUOUMrlIXOfHKzD6bpPu3tYt3xvjNdRIQ+FeT0lNb4K8WR70CaDxhuNguS2XG+GjkyMwOzsN5ZktImfhLA==}
    engines: {node: '>= 0.4'}
    dev: true

  /object-treeify/1.1.33:
    resolution: {integrity: sha512-EFVjAYfzWqWsBMRHPMAXLCDIJnpMhdWAqR7xG6M6a2cs6PMFpl/+Z20w9zDW4vkxOFfddegBKq9Rehd0bxWE7A==}
    engines: {node: '>= 10'}
    dev: true

  /object.assign/4.1.4:
    resolution: {integrity: sha512-1mxKf0e58bvyjSCtKYY4sRe9itRk3PJpquJOjeIkz885CczcI4IvJJDLPS72oowuSh+pBxUFROpX+TU++hxhZQ==}
    engines: {node: '>= 0.4'}
    dependencies:
      call-bind: 1.0.2
      define-properties: 1.2.0
      has-symbols: 1.0.3
      object-keys: 1.1.1
    dev: true

  /object.entries/1.1.6:
    resolution: {integrity: sha512-leTPzo4Zvg3pmbQ3rDK69Rl8GQvIqMWubrkxONG9/ojtFE2rD9fjMKfSI5BxW3osRH1m6VdzmqK8oAY9aT4x5w==}
    engines: {node: '>= 0.4'}
    dependencies:
      call-bind: 1.0.2
      define-properties: 1.2.0
      es-abstract: 1.21.2
    dev: true

  /object.fromentries/2.0.6:
    resolution: {integrity: sha512-VciD13dswC4j1Xt5394WR4MzmAQmlgN72phd/riNp9vtD7tp4QQWJ0R4wvclXcafgcYK8veHRed2W6XeGBvcfg==}
    engines: {node: '>= 0.4'}
    dependencies:
      call-bind: 1.0.2
      define-properties: 1.2.0
      es-abstract: 1.21.2
    dev: true

  /object.hasown/1.1.2:
    resolution: {integrity: sha512-B5UIT3J1W+WuWIU55h0mjlwaqxiE5vYENJXIXZ4VFe05pNYrkKuK0U/6aFcb0pKywYJh7IhfoqUfKVmrJJHZHw==}
    dependencies:
      define-properties: 1.2.0
      es-abstract: 1.21.2
    dev: true

  /object.values/1.1.6:
    resolution: {integrity: sha512-FVVTkD1vENCsAcwNs9k6jea2uHC/X0+JcjG8YA60FN5CMaJmG95wT9jek/xX9nornqGRrBkKtzuAu2wuHpKqvw==}
    engines: {node: '>= 0.4'}
    dependencies:
      call-bind: 1.0.2
      define-properties: 1.2.0
      es-abstract: 1.21.2
    dev: true

  /octokit-pagination-methods/1.1.0:
    resolution: {integrity: sha512-fZ4qZdQ2nxJvtcasX7Ghl+WlWS/d9IgnBIwFZXVNNZUmzpno91SX5bc5vuxiuKoCtK78XxGGNuSCrDC7xYB3OQ==}
    dev: true

  /once/1.4.0:
    resolution: {integrity: sha512-lNaJgI+2Q5URQBkccEKHTQOPaXdUxnZZElQTZY0MFUAuaEqe1E+Nyvgdz/aIyNi6Z9MzO5dv1H8n58/GELp3+w==}
    dependencies:
      wrappy: 1.0.2
    dev: true

  /onetime/5.1.2:
    resolution: {integrity: sha512-kbpaSSGJTWdAY5KPVeMOKXSrPtr8C8C7wodJbcsd51jRnmD+GZu8Y0VoU6Dm5Z4vWr0Ig/1NKuWRKf7j5aaYSg==}
    engines: {node: '>=6'}
    dependencies:
      mimic-fn: 2.1.0
    dev: true

  /optionator/0.9.1:
    resolution: {integrity: sha512-74RlY5FCnhq4jRxVUPKDaRwrVNXMqsGsiW6AJw4XK8hmtm10wC0ypZBLw5IIp85NZMr91+qd1RvvENwg7jjRFw==}
    engines: {node: '>= 0.8.0'}
    dependencies:
      deep-is: 0.1.4
      fast-levenshtein: 2.0.6
      levn: 0.4.1
      prelude-ls: 1.2.1
      type-check: 0.4.0
      word-wrap: 1.2.4
    dev: true

  /os-name/3.1.0:
    resolution: {integrity: sha512-h8L+8aNjNcMpo/mAIBPn5PXCM16iyPGjHNWo6U1YO8sJTMHtEtyczI6QJnLoplswm6goopQkqc7OAnjhWcugVg==}
    engines: {node: '>=6'}
    dependencies:
      macos-release: 2.5.1
      windows-release: 3.3.3
    dev: true

  /override-require/1.1.1:
    resolution: {integrity: sha512-eoJ9YWxFcXbrn2U8FKT6RV+/Kj7fiGAB1VvHzbYKt8xM5ZuKZgCGvnHzDxmreEjcBH28ejg5MiOH4iyY1mQnkg==}
    dev: true

  /p-finally/1.0.0:
    resolution: {integrity: sha512-LICb2p9CB7FS+0eR1oqWnHhp0FljGLZCWBE9aix0Uye9W8LTQPwMTYVGWQWIw9RdQiDg4+epXQODwIYJtSJaow==}
    engines: {node: '>=4'}
    dev: true

  /p-limit/2.3.0:
    resolution: {integrity: sha512-//88mFWSJx8lxCzwdAABTJL2MyWB12+eIY7MDL2SqLmAkeKU9qxRvWuSyTjm3FUmpBEMuFfckAIqEaVGUDxb6w==}
    engines: {node: '>=6'}
    dependencies:
      p-try: 2.2.0
    dev: true

  /p-limit/3.1.0:
    resolution: {integrity: sha512-TYOanM3wGwNGsZN2cVTYPArw454xnXj5qmWF1bEoAc4+cU/ol7GVh7odevjp1FNHduHc3KZMcFduxU5Xc6uJRQ==}
    engines: {node: '>=10'}
    dependencies:
      yocto-queue: 0.1.0
    dev: true

  /p-locate/4.1.0:
    resolution: {integrity: sha512-R79ZZ/0wAxKGu3oYMlz8jy/kbhsNrS7SKZ7PxEHBgJ5+F2mtFW2fK2cOtBh1cHYkQsbzFV7I+EoRKe6Yt0oK7A==}
    engines: {node: '>=8'}
    dependencies:
      p-limit: 2.3.0
    dev: true

  /p-locate/5.0.0:
    resolution: {integrity: sha512-LaNjtRWUBY++zB5nE/NwcaoMylSPk+S+ZHNB1TzdbMJMny6dynpAGt7X/tl/QYq3TIeE6nxHppbo2LGymrG5Pw==}
    engines: {node: '>=10'}
    dependencies:
      p-limit: 3.1.0
    dev: true

  /p-map/3.0.0:
    resolution: {integrity: sha512-d3qXVTF/s+W+CdJ5A29wywV2n8CQQYahlgz2bFiA+4eVNJbHJodPZ+/gXwPGh0bOqA+j8S+6+ckmvLGPk1QpxQ==}
    engines: {node: '>=8'}
    dependencies:
      aggregate-error: 3.1.0
    dev: true

  /p-try/2.2.0:
    resolution: {integrity: sha512-R4nPAVTAU0B9D35/Gk3uJf/7XYbQcyohSKdvAxIRSNghFl4e71hVoGnBNQz9cWaXxO2I10KTC+3jMdvvoKw6dQ==}
    engines: {node: '>=6'}
    dev: true

  /package-hash/4.0.0:
    resolution: {integrity: sha512-whdkPIooSu/bASggZ96BWVvZTRMOFxnyUG5PnTSGKoJE2gd5mbVNmR2Nj20QFzxYYgAXpoqC+AiXzl+UMRh7zQ==}
    engines: {node: '>=8'}
    dependencies:
      graceful-fs: 4.2.11
      hasha: 5.2.2
      lodash.flattendeep: 4.4.0
      release-zalgo: 1.0.0
    dev: true

  /pako/1.0.11:
    resolution: {integrity: sha512-4hLB8Py4zZce5s4yd9XzopqwVv/yGNhV1Bl8NTmCq1763HeK2+EwVTv+leGeL13Dnh2wfbqowVPXCIO0z4taYw==}
    dev: true

  /pako/2.1.0:
    resolution: {integrity: sha512-w+eufiZ1WuJYgPXbV/PO3NCMEc3xqylkKHzp8bxp1uW4qaSNQUkwmLLEc3kKsfz8lpV1F8Ht3U1Cm+9Srog2ug==}
    dev: true

  /parent-module/1.0.1:
    resolution: {integrity: sha512-GQ2EWRpQV8/o+Aw8YqtfZZPfNRWZYkbidE9k5rpl/hC3vtHHBfGm2Ifi6qWV+coDGkrUKZAxE3Lot5kcsRlh+g==}
    engines: {node: '>=6'}
    dependencies:
      callsites: 3.1.0
    dev: true

  /parse-diff/0.7.1:
    resolution: {integrity: sha512-1j3l8IKcy4yRK2W4o9EYvJLSzpAVwz4DXqCewYyx2vEwk2gcf3DBPqc8Fj4XV3K33OYJ08A8fWwyu/ykD/HUSg==}
    dev: true

  /parse-git-config/2.0.3:
    resolution: {integrity: sha512-Js7ueMZOVSZ3tP8C7E3KZiHv6QQl7lnJ+OkbxoaFazzSa2KyEHqApfGbU3XboUgUnq4ZuUmskUpYKTNx01fm5A==}
    engines: {node: '>=6'}
    dependencies:
      expand-tilde: 2.0.2
      git-config-path: 1.0.1
      ini: 1.3.8
    dev: true

  /parse-github-url/1.0.2:
    resolution: {integrity: sha512-kgBf6avCbO3Cn6+RnzRGLkUsv4ZVqv/VfAYkRsyBcgkshNvVBkRn1FEZcW0Jb+npXQWm2vHPnnOqFteZxRRGNw==}
    engines: {node: '>=0.10.0'}
    hasBin: true
    dev: true

  /parse-json/4.0.0:
    resolution: {integrity: sha512-aOIos8bujGN93/8Ox/jPLh7RwVnPEysynVFE+fQZyg6jKELEHwzgKdLRFHUgXJL6kylijVSBC4BvN9OmsB48Rw==}
    engines: {node: '>=4'}
    dependencies:
      error-ex: 1.3.2
      json-parse-better-errors: 1.0.2
    dev: true

  /parse-json/5.2.0:
    resolution: {integrity: sha512-ayCKvm/phCGxOkYRSCM82iDwct8/EonSEgCSxWxD7ve6jHggsFl4fZVQBPRNgQoKiuV/odhFrGzQXZwbifC8Rg==}
    engines: {node: '>=8'}
    dependencies:
      '@babel/code-frame': 7.21.4
      error-ex: 1.3.2
      json-parse-even-better-errors: 2.3.1
      lines-and-columns: 1.2.4
    dev: true

  /parse-link-header/2.0.0:
    resolution: {integrity: sha512-xjU87V0VyHZybn2RrCX5TIFGxTVZE6zqqZWMPlIKiSKuWh/X5WZdt+w1Ki1nXB+8L/KtL+nZ4iq+sfI6MrhhMw==}
    dependencies:
      xtend: 4.0.2
    dev: true

  /parse-passwd/1.0.0:
    resolution: {integrity: sha512-1Y1A//QUXEZK7YKz+rD9WydcE1+EuPr6ZBgKecAB8tmoW6UFv0NREVJe1p+jRxtThkcbbKkfwIbWJe/IeE6m2Q==}
    engines: {node: '>=0.10.0'}
    dev: true

  /password-prompt/1.1.2:
    resolution: {integrity: sha512-bpuBhROdrhuN3E7G/koAju0WjVw9/uQOG5Co5mokNj0MiOSBVZS1JTwM4zl55hu0WFmIEFvO9cU9sJQiBIYeIA==}
    dependencies:
      ansi-escapes: 3.2.0
      cross-spawn: 6.0.5
    dev: true

  /path-browserify/1.0.1:
    resolution: {integrity: sha512-b7uo2UCUOYZcnF/3ID0lulOJi/bafxa1xPe7ZPsammBSpjSWQkjNxlt635YGS2MiR9GjvuXCtz2emr3jbsz98g==}
    dev: true

  /path-exists/4.0.0:
    resolution: {integrity: sha512-ak9Qy5Q7jYb2Wwcey5Fpvg2KoAc/ZIhLSLOSBmRmygPsGwkVVt0fZa0qrtMz+m6tJTAHfZQ8FnmB4MG4LWy7/w==}
    engines: {node: '>=8'}
    dev: true

  /path-is-absolute/1.0.1:
    resolution: {integrity: sha512-AVbw3UJ2e9bq64vSaS9Am0fje1Pa8pbGqTTsmXfaIiMpnr5DlDhfJOuLj9Sf95ZPVDAUerDfEk88MPmPe7UCQg==}
    engines: {node: '>=0.10.0'}
    dev: true

  /path-key/2.0.1:
    resolution: {integrity: sha512-fEHGKCSmUSDPv4uoj8AlD+joPlq3peND+HRYyxFz4KPw4z926S/b8rIuFs2FYJg3BwsxJf6A9/3eIdLaYC+9Dw==}
    engines: {node: '>=4'}
    dev: true

  /path-key/3.1.1:
    resolution: {integrity: sha512-ojmeN0qd+y0jszEtoY48r0Peq5dwMEkIlCOu6Q5f41lfkswXuKtYrhgoTpLnyIcHm24Uhqx+5Tqm2InSwLhE6Q==}
    engines: {node: '>=8'}
    dev: true

  /path-parse/1.0.7:
    resolution: {integrity: sha512-LDJzPVEEEPR+y48z93A0Ed0yXb8pAByGWo/k5YYdYgpY2/2EsOsksJrq7lOHxryrVOn1ejG6oAp8ahvOIQD8sw==}

  /path-scurry/1.7.0:
    resolution: {integrity: sha512-UkZUeDjczjYRE495+9thsgcVgsaCPkaw80slmfVFgllxY+IO8ubTsOpFVjDPROBqJdHfVPUFRHPBV/WciOVfWg==}
    engines: {node: '>=16 || 14 >=14.17'}
    dependencies:
      lru-cache: 9.0.3
      minipass: 5.0.0
    dev: true

  /path-type/4.0.0:
    resolution: {integrity: sha512-gDKb8aZMDeD/tZWs9P6+q0J9Mwkdl6xMV8TjnGP3qJVJ06bdMgkbBlLU8IdfOsIsFz2BW1rNVT3XuNEl8zPAvw==}
    engines: {node: '>=8'}
    dev: true

  /pathval/1.1.1:
    resolution: {integrity: sha512-Dp6zGqpTdETdR63lehJYPeIOqpiNBNtc7BpWSLrOje7UaIsE5aY92r/AunQA7rsXvet3lrJ3JnZX29UPTKXyKQ==}
    dev: true

  /picocolors/1.0.0:
    resolution: {integrity: sha512-1fygroTLlHu66zi26VoTDv8yRgm0Fccecssto+MhsZ0D/DGW2sm8E8AjW7NU5VVTRt5GxbeZ5qBuJr+HyLYkjQ==}
    dev: true

  /picomatch/2.3.1:
    resolution: {integrity: sha512-JU3teHTNjmE2VCGFzuY8EXzCDVwEqB2a8fsIvwaStHhAWJEeVd1o1QD80CU6+ZdEXXSLbSsuLwJjkCBWqRQUVA==}
    engines: {node: '>=8.6'}
    dev: true

  /pify/4.0.1:
    resolution: {integrity: sha512-uB80kBFb/tfd68bVleG9T5GGsGPjJrLAUpR5PZIrhBnIaRTQRjqdJSsIKkOP6OAIFbj7GOrcudc5pNjZ+geV2g==}
    engines: {node: '>=6'}
    dev: true

  /pinpoint/1.1.0:
    resolution: {integrity: sha512-+04FTD9x7Cls2rihLlo57QDCcHoLBGn5Dk51SwtFBWkUWLxZaBXyNVpCw1S+atvE7GmnFjeaRZ0WLq3UYuqAdg==}
    dev: true

  /pkg-dir/4.2.0:
    resolution: {integrity: sha512-HRDzbaKjC+AOWVXxAU/x54COGeIv9eb+6CkDSQoNTt4XyWoIJvuPsXizxu/Fr23EiekbtZwmh1IcIG/l/a10GQ==}
    engines: {node: '>=8'}
    dependencies:
      find-up: 4.1.0
    dev: true

  /pluralize/8.0.0:
    resolution: {integrity: sha512-Nc3IT5yHzflTfbjgqWcCPpo7DaKy4FnpB0l/zCAW0Tc7jxAiuqSxHasntB3D7887LSrA93kDJ9IXovxJYxyLCA==}
    engines: {node: '>=4'}
    dev: true

  /prelude-ls/1.2.1:
    resolution: {integrity: sha512-vkcDPrRZo1QZLbn5RLGPpg/WmIQ65qoWWhcGKf/b5eplkkarX0m9z8ppCat4mlOqUsWpyNuYgO3VRyrYHSzX5g==}
    engines: {node: '>= 0.8.0'}
    dev: true

  /prettier/2.6.2:
    resolution: {integrity: sha512-PkUpF+qoXTqhOeWL9fu7As8LXsIUZ1WYaJiY/a7McAQzxjk82OF0tibkFXVCDImZtWxbvojFjerkiLb0/q8mew==}
    engines: {node: '>=10.13.0'}
    hasBin: true
    dev: true

  /prettyjson/1.2.5:
    resolution: {integrity: sha512-rksPWtoZb2ZpT5OVgtmy0KHVM+Dca3iVwWY9ifwhcexfjebtgjg3wmrUt9PvJ59XIYBcknQeYHD8IAnVlh9lAw==}
    hasBin: true
    dependencies:
      colors: 1.4.0
      minimist: 1.2.8
    dev: true

  /printj/1.1.2:
    resolution: {integrity: sha512-zA2SmoLaxZyArQTOPj5LXecR+RagfPSU5Kw1qP+jkWeNlrq+eJZyY2oS68SU1Z/7/myXM4lo9716laOFAVStCQ==}
    engines: {node: '>=0.8'}
    hasBin: true
    dev: true

  /process-nextick-args/2.0.1:
    resolution: {integrity: sha512-3ouUOpQhtgrbOa17J7+uxOTpITYWaGP7/AhoR3+A+/1e9skrzelGi/dXzEYyvbxubEF6Wn2ypscTKiKJFFn1ag==}
    dev: true

  /process-on-spawn/1.0.0:
    resolution: {integrity: sha512-1WsPDsUSMmZH5LeMLegqkPDrsGgsWwk1Exipy2hvB0o/F0ASzbpIctSCcZIK1ykJvtTJULEH+20WOFjMvGnCTg==}
    engines: {node: '>=8'}
    dependencies:
      fromentries: 1.3.2
    dev: true

  /progress/2.0.3:
    resolution: {integrity: sha512-7PiHtLll5LdnKIMw100I+8xJXR5gW2QwWYkT6iJva0bXitZKa/XMrSbdmg3r2Xnaidz9Qumd0VPaMrZlF9V9sA==}
    engines: {node: '>=0.4.0'}
    dev: true

  /prop-types/15.8.1:
    resolution: {integrity: sha512-oj87CgZICdulUohogVAR7AjlC0327U4el4L6eAvOqCeudMDVU0NThNaV+b9Df4dXgSP1gXMTnPdhfe/2qDH5cg==}
    dependencies:
      loose-envify: 1.4.0
      object-assign: 4.1.1
      react-is: 16.13.1
    dev: true

  /pseudomap/1.0.2:
    resolution: {integrity: sha512-b/YwNhb8lk1Zz2+bXXpS/LK9OisiZZ1SNsSLxN1x2OXVEhW2Ckr/7mWE5vrC1ZTiJlD9g19jWszTmJsB+oEpFQ==}
    dev: true

  /pump/3.0.0:
    resolution: {integrity: sha512-LwZy+p3SFs1Pytd/jYct4wpv49HiYCqd9Rlc5ZVdk0V+8Yzv6jR5Blk3TRmPL1ft69TxP0IMZGJ+WPFU2BFhww==}
    dependencies:
      end-of-stream: 1.4.4
      once: 1.4.0
    dev: true

  /punycode/1.3.2:
    resolution: {integrity: sha512-RofWgt/7fL5wP1Y7fxE7/EmTLzQVnB0ycyibJ0OOHIlJqTNzglYFxVwETOcIoJqJmpDXJ9xImDv+Fq34F/d4Dw==}
    dev: true

  /punycode/2.3.0:
    resolution: {integrity: sha512-rRV+zQD8tVFys26lAGR9WUuS4iUAngJScM+ZRSKtvl5tKeZ2t5bvdNFdNHBW9FWR4guGHlgmsZ1G7BSm2wTbuA==}
    engines: {node: '>=6'}

  /qs/6.11.1:
    resolution: {integrity: sha512-0wsrzgTz/kAVIeuxSjnpGC56rzYtr6JT/2BwEvMaPhFIoYa1aGO8LbzuU1R0uUYQkLpWBTOj0l/CLAJB64J6nQ==}
    engines: {node: '>=0.6'}
    dependencies:
      side-channel: 1.0.4
    dev: true

  /query-string/6.14.1:
    resolution: {integrity: sha512-XDxAeVmpfu1/6IjyT/gXHOl+S0vQ9owggJ30hhWKdHAsNPOcasn5o9BW0eejZqL2e4vMjhAxoW3jVHcD6mbcYw==}
    engines: {node: '>=6'}
    dependencies:
      decode-uri-component: 0.2.2
      filter-obj: 1.1.0
      split-on-first: 1.1.0
      strict-uri-encode: 2.0.0
    dev: true

  /querystring/0.2.0:
    resolution: {integrity: sha512-X/xY82scca2tau62i9mDyU9K+I+djTMUsvwf7xnUX5GLvVzgJybOJf4Y6o9Zx3oJK/LSXg5tTZBjwzqVPaPO2g==}
    engines: {node: '>=0.4.x'}
    deprecated: The querystring API is considered Legacy. new code should use the URLSearchParams API instead.
    dev: true

  /querystring/0.2.1:
    resolution: {integrity: sha512-wkvS7mL/JMugcup3/rMitHmd9ecIGd2lhFhK9N3UUQ450h66d1r3Y9nvXzQAW1Lq+wyx61k/1pfKS5KuKiyEbg==}
    engines: {node: '>=0.4.x'}
    deprecated: The querystring API is considered Legacy. new code should use the URLSearchParams API instead.
    dev: true

  /querystringify/2.2.0:
    resolution: {integrity: sha512-FIqgj2EUvTa7R50u0rGsyTftzjYmv/a3hO345bZNrqabNqjtgiDMgmo4mkUjd+nzU5oF3dClKqFIPUKybUyqoQ==}
    dev: true

  /queue-microtask/1.2.3:
    resolution: {integrity: sha512-NuaNSa6flKT5JaSYQzJok04JzTL1CA6aGhv5rfLW3PgqA+M2ChpZQnAC8h8i4ZFkBS8X5RqkDBHA7r4hej3K9A==}
    dev: true

  /randombytes/2.1.0:
    resolution: {integrity: sha512-vYl3iOX+4CKUWuxGi9Ukhie6fsqXqS9FE2Zaic4tNFD2N2QQaXOMFbuKK4QmDHC0JO6B1Zp41J0LpT0oR68amQ==}
    dependencies:
      safe-buffer: 5.2.1
    dev: true

  /react-is/16.13.1:
    resolution: {integrity: sha512-24e6ynE2H+OKt4kqsOvNd8kBpV65zoxbA4BVsEOB3ARVWQki/DHzaUoC5KuON/BiccDaCCTZBuOcfZs70kR8bQ==}
    dev: true

  /read-pkg-up/7.0.1:
    resolution: {integrity: sha512-zK0TB7Xd6JpCLmlLmufqykGE+/TlOePD6qKClNW7hHDKFh/J7/7gCWGR7joEQEW1bKq3a3yUZSObOoWLFQ4ohg==}
    engines: {node: '>=8'}
    dependencies:
      find-up: 4.1.0
      read-pkg: 5.2.0
      type-fest: 0.8.1
    dev: true

  /read-pkg/5.2.0:
    resolution: {integrity: sha512-Ug69mNOpfvKDAc2Q8DRpMjjzdtrnv9HcSMX+4VsZxD1aZ6ZzrIE7rlzXBtWTyhULSMKg076AW6WR5iZpD0JiOg==}
    engines: {node: '>=8'}
    dependencies:
      '@types/normalize-package-data': 2.4.1
      normalize-package-data: 2.5.0
      parse-json: 5.2.0
      type-fest: 0.6.0
    dev: true

  /read-yaml-file/1.1.0:
    resolution: {integrity: sha512-VIMnQi/Z4HT2Fxuwg5KrY174U1VdUIASQVWXXyqtNRtxSr9IYkn1rsI6Tb6HsrHCmB7gVpNwX6JxPTHcH6IoTA==}
    engines: {node: '>=6'}
    dependencies:
      graceful-fs: 4.2.11
      js-yaml: 3.14.1
      pify: 4.0.1
      strip-bom: 3.0.0
    dev: true

  /readable-stream/1.0.34:
    resolution: {integrity: sha512-ok1qVCJuRkNmvebYikljxJA/UEsKwLl2nI1OmaqAu4/UE+h0wKCHok4XkL/gvi39OacXvw59RJUOFUkDib2rHg==}
    dependencies:
      core-util-is: 1.0.3
      inherits: 2.0.4
      isarray: 0.0.1
      string_decoder: 0.10.31
    dev: true

  /readable-stream/2.3.8:
    resolution: {integrity: sha512-8p0AUk4XODgIewSi0l8Epjs+EVnWiK7NoDIEGU0HhE7+ZyY8D1IMY7odu5lRrFXGg71L15KG8QrPmum45RTtdA==}
    dependencies:
      core-util-is: 1.0.3
      inherits: 2.0.4
      isarray: 1.0.0
      process-nextick-args: 2.0.1
      safe-buffer: 5.1.2
      string_decoder: 1.1.1
      util-deprecate: 1.0.2
    dev: true

  /readdirp/3.6.0:
    resolution: {integrity: sha512-hOS089on8RduqdbhvQ5Z37A0ESjsqz6qnRcffsMU3495FuTdqSm+7bhJ29JvIOsBDEEnan5DPu9t3To9VRlMzA==}
    engines: {node: '>=8.10.0'}
    dependencies:
      picomatch: 2.3.1
    dev: true

  /readline-sync/1.4.10:
    resolution: {integrity: sha512-gNva8/6UAe8QYepIQH/jQ2qn91Qj0B9sYjMBBs3QOB8F2CXcKgLxQaJRP76sWVRQt+QU+8fAkCbCvjjMFu7Ycw==}
    engines: {node: '>= 0.8.0'}
    dev: true

  /rechoir/0.6.2:
    resolution: {integrity: sha512-HFM8rkZ+i3zrV+4LQjwQ0W+ez98pApMGM3HUrN04j3CqzPOzl9nmP15Y8YXNm8QHGv/eacOVEjqhmWpkRV0NAw==}
    engines: {node: '>= 0.10'}
    dependencies:
      resolve: 1.22.2
    dev: true

  /redeyed/2.1.1:
    resolution: {integrity: sha512-FNpGGo1DycYAdnrKFxCMmKYgo/mILAqtRYbkdQD8Ep/Hk2PQ5+aEAEx+IU713RTDmuBaH0c8P5ZozurNu5ObRQ==}
    dependencies:
      esprima: 4.0.1
    dev: true

  /regenerator-runtime/0.13.11:
    resolution: {integrity: sha512-kY1AZVr2Ra+t+piVaJ4gxaFaReZVH40AKNo7UCX6W+dEwBo/2oZJzqfuN1qLq1oL45o56cPaTXELwrTh8Fpggg==}
    dev: true

  /regexp-tree/0.1.27:
    resolution: {integrity: sha512-iETxpjK6YoRWJG5o6hXLwvjYAoW+FEZn9os0PD/b6AP6xQwsa/Y7lCVgIixBbUPMfhu+i2LtdeAqVTgGlQarfA==}
    hasBin: true
    dev: true

  /regexp.prototype.flags/1.5.0:
    resolution: {integrity: sha512-0SutC3pNudRKgquxGoRGIz946MZVHqbNfPjBdxeOhBrdgDKlRoXmYLQN9xRbrR09ZXWeGAdPuif7egofn6v5LA==}
    engines: {node: '>= 0.4'}
    dependencies:
      call-bind: 1.0.2
      define-properties: 1.2.0
      functions-have-names: 1.2.3
    dev: true

  /regexpp/3.2.0:
    resolution: {integrity: sha512-pq2bWo9mVD43nbts2wGv17XLiNLya+GklZ8kaDLV2Z08gDCsGpnKn9BFMepvWuHCbyVvY7J5o5+BVvoQbmlJLg==}
    engines: {node: '>=8'}
    dev: true

  /release-zalgo/1.0.0:
    resolution: {integrity: sha512-gUAyHVHPPC5wdqX/LG4LWtRYtgjxyX78oanFNTMMyFEfOqdC54s3eE82imuWKbOeqYht2CrNf64Qb8vgmmtZGA==}
    engines: {node: '>=4'}
    dependencies:
      es6-error: 4.1.1
    dev: true

  /replace-in-file/6.3.5:
    resolution: {integrity: sha512-arB9d3ENdKva2fxRnSjwBEXfK1npgyci7ZZuwysgAp7ORjHSyxz6oqIjTEv8R0Ydl4Ll7uOAZXL4vbkhGIizCg==}
    engines: {node: '>=10'}
    hasBin: true
    dependencies:
      chalk: 4.1.2
      glob: 7.2.3
      yargs: 17.7.1
    dev: true

  /require-directory/2.1.1:
    resolution: {integrity: sha512-fGxEI7+wsG9xrvdjsrlmL22OMTTiHRwAMroiEeMgq8gzoLC/PQr7RsRDSTLUg/bZAZtF+TVIkHc6/4RIKrui+Q==}
    engines: {node: '>=0.10.0'}
    dev: true

  /require-from-string/2.0.2:
    resolution: {integrity: sha512-Xf0nWe6RseziFMu+Ap9biiUbmplq6S9/p+7w7YXP/JBHhrUDDUhwa+vANyubuqfZWTveU//DYVGsDG7RKL/vEw==}
    engines: {node: '>=0.10.0'}
    dev: true

  /require-main-filename/2.0.0:
    resolution: {integrity: sha512-NKN5kMDylKuldxYLSUfrbo5Tuzh4hd+2E8NPPX02mZtn1VuREQToYe/ZdlJy+J3uCpfaiGF05e7B8W0iXbQHmg==}
    dev: true

  /requires-port/1.0.0:
    resolution: {integrity: sha512-KigOCHcocU3XODJxsu8i/j8T9tzT4adHiecwORRQ0ZZFcp7ahwXuRU1m+yuO90C5ZUyGeGfocHDI14M3L3yDAQ==}
    dev: true

  /resolve-from/4.0.0:
    resolution: {integrity: sha512-pb/MYmXstAkysRFx8piNI1tGFNQIFA3vkE3Gq4EuA1dF6gHp/+vgZqsCGJapvy8N3Q+4o7FwvquPJcnZ7RYy4g==}
    engines: {node: '>=4'}
    dev: true

  /resolve-from/5.0.0:
    resolution: {integrity: sha512-qYg9KP24dD5qka9J47d0aVky0N+b4fTU89LN9iDnjB5waksiC49rvMB0PrUJQGoTmH50XPiqOvAjDfaijGxYZw==}
    engines: {node: '>=8'}
    dev: true

  /resolve/1.19.0:
    resolution: {integrity: sha512-rArEXAgsBG4UgRGcynxWIWKFvh/XZCcS8UJdHhwy91zwAvCZIbcs+vAbflgBnNjYMs/i/i+/Ux6IZhML1yPvxg==}
    dependencies:
      is-core-module: 2.12.0
      path-parse: 1.0.7

  /resolve/1.22.2:
    resolution: {integrity: sha512-Sb+mjNHOULsBv818T40qSPeRiuWLyaGMa5ewydRLFimneixmVy2zdivRl+AF6jaYPC8ERxGDmFSiqui6SfPd+g==}
    hasBin: true
    dependencies:
      is-core-module: 2.12.0
      path-parse: 1.0.7
      supports-preserve-symlinks-flag: 1.0.0

  /resolve/2.0.0-next.4:
    resolution: {integrity: sha512-iMDbmAWtfU+MHpxt/I5iWI7cY6YVEZUQ3MBgPQ++XD1PELuJHIl82xBmObyP2KyQmkNB2dsqF7seoQQiAn5yDQ==}
    hasBin: true
    dependencies:
      is-core-module: 2.12.0
      path-parse: 1.0.7
      supports-preserve-symlinks-flag: 1.0.0
    dev: true

  /retry/0.12.0:
    resolution: {integrity: sha512-9LkiTwjUh6rT555DtE9rTX+BKByPfrMzEAtnlEtdEwr3Nkffwiihqe2bWADg+OQRjt9gl6ICdmB/ZFDCGAtSow==}
    engines: {node: '>= 4'}
    dev: true

  /reusify/1.0.4:
    resolution: {integrity: sha512-U9nH88a3fc/ekCF1l0/UP1IosiuIjyTh7hBvXVMHYgVcfGvt897Xguj2UOLDeI5BG2m7/uwyaLVT6fbtCwTyzw==}
    engines: {iojs: '>=1.0.0', node: '>=0.10.0'}
    dev: true

  /rimraf/3.0.2:
    resolution: {integrity: sha512-JZkJMZkAGFFPP2YqXZXPbMlMBgsxzE8ILs4lMIX/2o0L9UBw9O/Y3o6wFw/i9YLapcUJWwqbi3kdxIPdC62TIA==}
    hasBin: true
    dependencies:
      glob: 7.2.3
    dev: true

  /rimraf/4.4.1:
    resolution: {integrity: sha512-Gk8NlF062+T9CqNGn6h4tls3k6T1+/nXdOcSZVikNVtlRdYpA7wRJJMoXmuvOnLW844rPjdQ7JgXCYM6PPC/og==}
    engines: {node: '>=14'}
    hasBin: true
    dependencies:
      glob: 9.3.5
    dev: true

  /rimraf/5.0.0:
    resolution: {integrity: sha512-Jf9llaP+RvaEVS5nPShYFhtXIrb3LRKP281ib3So0KkeZKo2wIKyq0Re7TOSwanasA423PSr6CCIL4bP6T040g==}
    engines: {node: '>=14'}
    hasBin: true
    dependencies:
      glob: 10.1.0
    dev: true

  /run-parallel/1.2.0:
    resolution: {integrity: sha512-5l4VyZR86LZ/lDxZTR6jqL8AFE2S0IFLMP26AbjsLVADxHdhB/c0GUsH+y39UfCi3dzz8OlQuPmnaJOMoDHQBA==}
    dependencies:
      queue-microtask: 1.2.3
    dev: true

  /rxjs/7.8.0:
    resolution: {integrity: sha512-F2+gxDshqmIub1KdvZkaEfGDwLNpPvk9Fs6LD/MyQxNgMds/WH9OdDDXOmxUZpME+iSK3rQCctkL0DYyytUqMg==}
    dependencies:
      tslib: 2.6.0
    dev: true

  /safe-buffer/5.1.2:
    resolution: {integrity: sha512-Gd2UZBJDkXlY7GbJxfsE8/nvKkUEU1G38c1siN6QP6a9PT9MmHB8GnpscSmMJSoF8LOIrt8ud/wPtojys4G6+g==}
    dev: true

  /safe-buffer/5.2.1:
    resolution: {integrity: sha512-rp3So07KcdmmKbGvgaNxQSJr7bGVSVk5S9Eq1F+ppbRo70+YeaDxkw5Dd8NPN+GD6bjnYm2VuPuCXmpuYvmCXQ==}
    dev: true

  /safe-regex-test/1.0.0:
    resolution: {integrity: sha512-JBUUzyOgEwXQY1NuPtvcj/qcBDbDmEvWufhlnXZIm75DEHp+afM1r1ujJpJsV/gSM4t59tpDyPi1sd6ZaPFfsA==}
    dependencies:
      call-bind: 1.0.2
      get-intrinsic: 1.2.0
      is-regex: 1.1.4
    dev: true

  /safe-regex/2.1.1:
    resolution: {integrity: sha512-rx+x8AMzKb5Q5lQ95Zoi6ZbJqwCLkqi3XuJXp5P3rT8OEc6sZCJG5AE5dU3lsgRr/F4Bs31jSlVN+j5KrsGu9A==}
    dependencies:
      regexp-tree: 0.1.27
    dev: true

  /schema-utils/3.3.0:
    resolution: {integrity: sha512-pN/yOAvcC+5rQ5nERGuwrjLlYvLTbCibnZ1I7B1LaiAz9BRBlE9GMgE/eqV30P7aJQUf7Ddimy/RsbYO/GrVGg==}
    engines: {node: '>= 10.13.0'}
    dependencies:
      '@types/json-schema': 7.0.11
      ajv: 6.12.6
      ajv-keywords: 3.5.2_ajv@6.12.6
    dev: true

  /secure-keys/1.0.0:
    resolution: {integrity: sha512-nZi59hW3Sl5P3+wOO89eHBAAGwmCPd2aE1+dLZV5MO+ItQctIvAqihzaAXIQhvtH4KJPxM080HsnqltR2y8cWg==}
    dev: true

  /semver/5.7.1:
    resolution: {integrity: sha512-sauaDf/PZdVgrLTNYHRtpXa1iRiKcaebiKQ1BJdpQlWH2lCvexQdX55snPFyK7QzpudqbCI0qXFfOasHdyNDGQ==}
    hasBin: true
    dev: true

  /semver/6.3.0:
    resolution: {integrity: sha512-b39TBaTSfV6yBrapU89p5fKekE2m/NwnDocOVruQFS1/veMgdzuPcnOM34M6CwxW8jH/lxEa5rBoDeUwu5HHTw==}
    hasBin: true
    dev: true

  /semver/7.3.8:
    resolution: {integrity: sha512-NB1ctGL5rlHrPJtFDVIVzTyQylMLu9N9VICA6HSFJo8MCGVTMW6gfpicwKmmK/dAjTOrqu5l63JJOpDSrAis3A==}
    engines: {node: '>=10'}
    hasBin: true
    dependencies:
      lru-cache: 6.0.0

  /semver/7.5.0:
    resolution: {integrity: sha512-+XC0AD/R7Q2mPSRuy2Id0+CGTZ98+8f+KvwirxOKIEyid+XSx6HbC63p+O4IndTHuX5Z+JxQ0TghCkO5Cg/2HA==}
    engines: {node: '>=10'}
    hasBin: true
    dependencies:
      lru-cache: 6.0.0
    dev: true

  /semver/7.5.4:
    resolution: {integrity: sha512-1bCSESV6Pv+i21Hvpxp3Dx+pSD8lIPt8uVjRrxAUt/nbswYc+tK6Y2btiULjd4+fnq15PX+nqQDC7Oft7WkwcA==}
    engines: {node: '>=10'}
    hasBin: true
    dependencies:
      lru-cache: 6.0.0
    dev: true

  /serialize-error/8.1.0:
    resolution: {integrity: sha512-3NnuWfM6vBYoy5gZFvHiYsVbafvI9vZv/+jlIigFn4oP4zjNPK3LhcY0xSCgeb1a5L8jO71Mit9LlNoi2UfDDQ==}
    engines: {node: '>=10'}
    dependencies:
      type-fest: 0.20.2
    dev: true

  /serialize-javascript/6.0.0:
    resolution: {integrity: sha512-Qr3TosvguFt8ePWqsvRfrKyQXIiW+nGbYpy8XK24NQHE83caxWt+mIymTT19DGFbNWNLfEwsrkSmN64lVWB9ag==}
    dependencies:
      randombytes: 2.1.0
    dev: true

  /serialize-javascript/6.0.1:
    resolution: {integrity: sha512-owoXEFjWRllis8/M1Q+Cw5k8ZH40e3zhp/ovX+Xr/vi1qj6QesbyXXViFbpNvWvPNAD62SutwEXavefrLJWj7w==}
    dependencies:
      randombytes: 2.1.0
    dev: true

  /set-blocking/2.0.0:
    resolution: {integrity: sha512-KiKBS8AnWGEyLzofFfmvKwpdPzqiy16LvQfK3yv/fVH7Bj13/wl3JSR1J+rfgRE9q7xUJK4qvgS8raSOeLUehw==}
    dev: true

  /setimmediate/1.0.5:
    resolution: {integrity: sha512-MATJdZp8sLqDl/68LfQmbP8zKPLQNV6BIZoIgrscFDQ+RsvK/BxeDQOgyxKKoh0y/8h3BqVFnCqQ/gd+reiIXA==}
    dev: true

  /sha.js/2.4.11:
    resolution: {integrity: sha512-QMEp5B7cftE7APOjk5Y6xgrbWu+WkLVQwk8JNjZ8nKRciZaByEW6MubieAiToS7+dwvrjGhH8jRXz3MVd0AYqQ==}
    hasBin: true
    dependencies:
      inherits: 2.0.4
      safe-buffer: 5.2.1
    dev: true

  /shebang-command/1.2.0:
    resolution: {integrity: sha512-EV3L1+UQWGor21OmnvojK36mhg+TyIKDh3iFBKBohr5xeXIhNBcx8oWdgkTEEQ+BEFFYdLRuqMfd5L84N1V5Vg==}
    engines: {node: '>=0.10.0'}
    dependencies:
      shebang-regex: 1.0.0
    dev: true

  /shebang-command/2.0.0:
    resolution: {integrity: sha512-kHxr2zZpYtdmrN1qDjrrX/Z1rR1kG8Dx+gkpK1G4eXmvXswmcE1hTWBWYUzlraYw1/yZp6YuDY77YtvbN0dmDA==}
    engines: {node: '>=8'}
    dependencies:
      shebang-regex: 3.0.0
    dev: true

  /shebang-regex/1.0.0:
    resolution: {integrity: sha512-wpoSFAxys6b2a2wHZ1XpDSgD7N9iVjg29Ph9uV/uaP9Ex/KXlkTZTeddxDPSYQpgvzKLGJke2UU0AzoGCjNIvQ==}
    engines: {node: '>=0.10.0'}
    dev: true

  /shebang-regex/3.0.0:
    resolution: {integrity: sha512-7++dFhtcx3353uBaq8DDR4NuxBetBzC7ZQOhmTQInHEd6bSrXdiEyzCvG07Z44UYdLShWUyXt5M/yhz8ekcb1A==}
    engines: {node: '>=8'}
    dev: true

  /shell-quote/1.8.1:
    resolution: {integrity: sha512-6j1W9l1iAs/4xYBI1SYOVZyFcCis9b4KCLQ8fgAGG07QvzaRLVVRQvAy85yNmmZSjYjg4MWh4gNvlPujU/5LpA==}
    dev: true

  /shelljs/0.8.5:
    resolution: {integrity: sha512-TiwcRcrkhHvbrZbnRcFYMLl30Dfov3HKqzp5tO5b4pt6G/SezKcYhmDg15zXVBswHmctSAQKznqNW2LO5tTDow==}
    engines: {node: '>=4'}
    hasBin: true
    dependencies:
      glob: 7.2.3
      interpret: 1.4.0
      rechoir: 0.6.2
    dev: true

  /side-channel/1.0.4:
    resolution: {integrity: sha512-q5XPytqFEIKHkGdiMIrY10mvLRvnQh42/+GoBlFW3b2LXLE2xxJpZFdm94we0BaoV3RwJyGqg5wS7epxTv0Zvw==}
    dependencies:
      call-bind: 1.0.2
      get-intrinsic: 1.2.0
      object-inspect: 1.12.3
    dev: true

  /sigmund/1.0.1:
    resolution: {integrity: sha512-fCvEXfh6NWpm+YSuY2bpXb/VIihqWA6hLsgboC+0nl71Q7N7o2eaCW8mJa/NLvQhs6jpd3VZV4UiUQlV6+lc8g==}
    dev: true

  /signal-exit/3.0.7:
    resolution: {integrity: sha512-wnD2ZE+l+SPC/uoS0vXeE9L1+0wuaMqKlfz9AMUo38JsyLSBWSFcHR1Rri62LZc12vLr1gb3jl7iwQhgwpAbGQ==}
    dev: true

  /sillyname/0.1.0:
    resolution: {integrity: sha512-GWA0Zont13ov+cMNw4T7nU4SCyW8jdhD3vjA5+qs8jr+09sCPxOf+FPS5zE0c9pYlCwD+NU/CiMimY462lgG9g==}
    dev: true

  /slash/3.0.0:
    resolution: {integrity: sha512-g9Q1haeby36OSStwb4ntCGGGaKsaVSjQ68fBxoQcutl5fS1vuY18H3wSt3jFyFtrkx+Kz0V1G85A4MyAdDMi2Q==}
    engines: {node: '>=8'}
    dev: true

  /slice-ansi/4.0.0:
    resolution: {integrity: sha512-qMCMfhY040cVHT43K9BFygqYbUPFZKHOg7K73mtTWJRb8pyP3fzf4Ixd5SzdEJQ6MRUg/WBnOLxghZtKKurENQ==}
    engines: {node: '>=10'}
    dependencies:
      ansi-styles: 4.3.0
      astral-regex: 2.0.0
      is-fullwidth-code-point: 3.0.0
    dev: true

  /socket.io-client/4.6.1:
    resolution: {integrity: sha512-5UswCV6hpaRsNg5kkEHVcbBIXEYoVbMQaHJBXJCyEQ+CiFPV1NIOY0XOFWG4XR4GZcB8Kn6AsRs/9cy9TbqVMQ==}
    engines: {node: '>=10.0.0'}
    dependencies:
      '@socket.io/component-emitter': 3.1.0
      debug: 4.3.4
<<<<<<< HEAD
      engine.io-client: 6.4.0
      socket.io-parser: 4.2.2
=======
      engine.io-client: 6.2.2
      socket.io-parser: 4.2.4
>>>>>>> fc5eb578
    transitivePeerDependencies:
      - bufferutil
      - supports-color
      - utf-8-validate
    dev: true

<<<<<<< HEAD
  /socket.io-parser/4.2.2:
    resolution: {integrity: sha512-DJtziuKypFkMMHCm2uIshOYC7QaylbtzQwiMYDuCKy3OPkjLzu4B2vAhTlqipRHHzrI0NJeBAizTK7X+6m1jVw==}
=======
  /socket.io-parser/4.2.4:
    resolution: {integrity: sha512-/GbIKmo8ioc+NIWIhwdecY0ge+qVBSMdgxGygevmdHj24bsfgtCmcUUcQ5ZzcylGFHsN3k4HB4Cgkl96KVnuew==}
>>>>>>> fc5eb578
    engines: {node: '>=10.0.0'}
    dependencies:
      '@socket.io/component-emitter': 3.1.0
      debug: 4.3.4
    transitivePeerDependencies:
      - supports-color
    dev: true

  /sort-object-keys/1.1.3:
    resolution: {integrity: sha512-855pvK+VkU7PaKYPc+Jjnmt4EzejQHyhhF33q31qG8x7maDzkeFhAAThdCYay11CISO+qAMwjOBP+fPZe0IPyg==}
    dev: true

  /sort-package-json/1.57.0:
    resolution: {integrity: sha512-FYsjYn2dHTRb41wqnv+uEqCUvBpK3jZcTp9rbz2qDTmel7Pmdtf+i2rLaaPMRZeSVM60V3Se31GyWFpmKs4Q5Q==}
    hasBin: true
    dependencies:
      detect-indent: 6.1.0
      detect-newline: 3.1.0
      git-hooks-list: 1.0.3
      globby: 10.0.0
      is-plain-obj: 2.1.0
      sort-object-keys: 1.1.3
    dev: true

  /source-map-support/0.5.21:
    resolution: {integrity: sha512-uBHU3L3czsIyYXKX88fdrGovxdSCoTGDRZ6SYXtSRxLZUzHg5P/66Ht6uoUlHu9EZod+inXhKo3qQgwXUT/y1w==}
    dependencies:
      buffer-from: 1.1.2
      source-map: 0.6.1
    dev: true

  /source-map/0.6.1:
    resolution: {integrity: sha512-UjgapumWlbMhkBgzT7Ykc5YXUT46F0iKu8SGXq0bcwP5dz/h0Plj6enJqjz1Zbq2l5WaqYnrVbwWOWMyF3F47g==}
    engines: {node: '>=0.10.0'}
    dev: true

  /spawn-command/0.0.2-1:
    resolution: {integrity: sha512-n98l9E2RMSJ9ON1AKisHzz7V42VDiBQGY6PB1BwRglz99wpVsSuGzQ+jOi6lFXBGVTCrRpltvjm+/XA+tpeJrg==}
    dev: true

  /spawn-wrap/2.0.0:
    resolution: {integrity: sha512-EeajNjfN9zMnULLwhZZQU3GWBoFNkbngTUPfaawT4RkMiviTxcX0qfhVbGey39mfctfDHkWtuecgQ8NJcyQWHg==}
    engines: {node: '>=8'}
    dependencies:
      foreground-child: 2.0.0
      is-windows: 1.0.2
      make-dir: 3.1.0
      rimraf: 3.0.2
      signal-exit: 3.0.7
      which: 2.0.2
    dev: true

  /spdx-correct/3.2.0:
    resolution: {integrity: sha512-kN9dJbvnySHULIluDHy32WHRUu3Og7B9sbY7tsFLctQkIqnMh3hErYgdMjTYuqmcXX+lK5T1lnUt3G7zNswmZA==}
    dependencies:
      spdx-expression-parse: 3.0.1
      spdx-license-ids: 3.0.13
    dev: true

  /spdx-exceptions/2.3.0:
    resolution: {integrity: sha512-/tTrYOC7PPI1nUAgx34hUpqXuyJG+DTHJTnIULG4rDygi4xu/tfgmq1e1cIRwRzwZgo4NLySi+ricLkZkw4i5A==}
    dev: true

  /spdx-expression-parse/3.0.1:
    resolution: {integrity: sha512-cbqHunsQWnJNE6KhVSMsMeH5H/L9EpymbzqTQ3uLwNCLZ1Q481oWaofqH7nO6V07xlXwY6PhQdQ2IedWx/ZK4Q==}
    dependencies:
      spdx-exceptions: 2.3.0
      spdx-license-ids: 3.0.13
    dev: true

  /spdx-license-ids/3.0.13:
    resolution: {integrity: sha512-XkD+zwiqXHikFZm4AX/7JSCXA98U5Db4AFd5XUg/+9UNtnH75+Z9KxtpYiJZx36mUDVOwH83pl7yvCer6ewM3w==}
    dev: true

  /split-on-first/1.1.0:
    resolution: {integrity: sha512-43ZssAJaMusuKWL8sKUBQXHWOpq8d6CfN/u1p4gUzfJkM05C8rxTmYrkIPTXapZpORA6LkkzcUulJ8FqA7Uudw==}
    engines: {node: '>=6'}
    dev: true

  /sprintf-js/1.0.3:
    resolution: {integrity: sha512-D9cPgkvLlV3t3IzL0D0YLvGA9Ahk4PcvVwUbN0dSGr1aP0Nrt4AEnTUbuGvquEC0mA64Gqt1fzirlRs5ibXx8g==}

  /strict-uri-encode/2.0.0:
    resolution: {integrity: sha512-QwiXZgpRcKkhTj2Scnn++4PKtWsH0kpzZ62L2R6c/LUVYv7hVnZqcg2+sMuT6R7Jusu1vviK/MFsu6kNJfWlEQ==}
    engines: {node: '>=4'}
    dev: true

  /string-argv/0.3.1:
    resolution: {integrity: sha512-a1uQGz7IyVy9YwhqjZIZu1c8JO8dNIe20xBmSS6qu9kv++k3JGzCVmprbNN5Kn+BgzD5E7YYwg1CcjuJMRNsvg==}
    engines: {node: '>=0.6.19'}

  /string-hash/1.1.3:
    resolution: {integrity: sha512-kJUvRUFK49aub+a7T1nNE66EJbZBMnBgoC1UbCZ5n6bsZKBRga4KgBRTMn/pFkeCZSYtNeSyMxPDM0AXWELk2A==}
    dev: true

  /string-width/4.2.3:
    resolution: {integrity: sha512-wKyQRQpjJ0sIp62ErSZdGsjMJWsap5oRNihHhu6G7JVO/9jIB6UyevL+tXuOqrng8j/cxKTWyWUwvSTriiZz/g==}
    engines: {node: '>=8'}
    dependencies:
      emoji-regex: 8.0.0
      is-fullwidth-code-point: 3.0.0
      strip-ansi: 6.0.1
    dev: true

  /string.prototype.matchall/4.0.8:
    resolution: {integrity: sha512-6zOCOcJ+RJAQshcTvXPHoxoQGONa3e/Lqx90wUA+wEzX78sg5Bo+1tQo4N0pohS0erG9qtCqJDjNCQBjeWVxyg==}
    dependencies:
      call-bind: 1.0.2
      define-properties: 1.2.0
      es-abstract: 1.21.2
      get-intrinsic: 1.2.0
      has-symbols: 1.0.3
      internal-slot: 1.0.5
      regexp.prototype.flags: 1.5.0
      side-channel: 1.0.4
    dev: true

  /string.prototype.trim/1.2.7:
    resolution: {integrity: sha512-p6TmeT1T3411M8Cgg9wBTMRtY2q9+PNy9EV1i2lIXUN/btt763oIfxwN3RR8VU6wHX8j/1CFy0L+YuThm6bgOg==}
    engines: {node: '>= 0.4'}
    dependencies:
      call-bind: 1.0.2
      define-properties: 1.2.0
      es-abstract: 1.21.2
    dev: true

  /string.prototype.trimend/1.0.6:
    resolution: {integrity: sha512-JySq+4mrPf9EsDBEDYMOb/lM7XQLulwg5R/m1r0PXEFqrV0qHvl58sdTilSXtKOflCsK2E8jxf+GKC0T07RWwQ==}
    dependencies:
      call-bind: 1.0.2
      define-properties: 1.2.0
      es-abstract: 1.21.2
    dev: true

  /string.prototype.trimstart/1.0.6:
    resolution: {integrity: sha512-omqjMDaY92pbn5HOX7f9IccLA+U1tA9GvtU4JrodiXFfYB7jPzzHpRzpglLAjtUV6bB557zwClJezTqnAiYnQA==}
    dependencies:
      call-bind: 1.0.2
      define-properties: 1.2.0
      es-abstract: 1.21.2
    dev: true

  /string_decoder/0.10.31:
    resolution: {integrity: sha512-ev2QzSzWPYmy9GuqfIVildA4OdcGLeFZQrq5ys6RtiuF+RQQiZWr8TZNyAcuVXyQRYfEO+MsoB/1BuQVhOJuoQ==}
    dev: true

  /string_decoder/1.1.1:
    resolution: {integrity: sha512-n/ShnvDi6FHbbVfviro+WojiFzv+s8MPMHBczVePfUpDJLwoLT0ht1l4YwBCbi8pJAveEEdnkHyPyTP/mzRfwg==}
    dependencies:
      safe-buffer: 5.1.2
    dev: true

  /strip-ansi/6.0.1:
    resolution: {integrity: sha512-Y38VPSHcqkFrCpFnQ9vuSXmquuv5oXOKpGeT6aGrr3o3Gc9AlVa6JBfUSOCnbxGGZF+/0ooI7KrPuUSztUdU5A==}
    engines: {node: '>=8'}
    dependencies:
      ansi-regex: 5.0.1
    dev: true

  /strip-bom/3.0.0:
    resolution: {integrity: sha512-vavAMRXOgBVNF6nyEEmL3DBK19iRpDcoIwW+swQ+CbGiu7lju6t+JklA1MHweoWtadgt4ISVUsXLyDq34ddcwA==}
    engines: {node: '>=4'}
    dev: true

  /strip-bom/4.0.0:
    resolution: {integrity: sha512-3xurFv5tEgii33Zi8Jtp55wEIILR9eh34FAW00PZf+JnSsTmV/ioewSgQl97JHvgjoRGwPShsWm+IdrxB35d0w==}
    engines: {node: '>=8'}
    dev: true

  /strip-eof/1.0.0:
    resolution: {integrity: sha512-7FCwGGmx8mD5xQd3RPUvnSpUXHM3BWuzjtpD4TXsfcZ9EL4azvVVUscFYwD9nx8Kh+uCBC00XBtAykoMHwTh8Q==}
    engines: {node: '>=0.10.0'}
    dev: true

  /strip-final-newline/2.0.0:
    resolution: {integrity: sha512-BrpvfNAE3dcvq7ll3xVumzjKjZQ5tI1sEUIKr3Uoks0XUl45St3FlatVqef9prk4jRDzhW6WZg+3bk93y6pLjA==}
    engines: {node: '>=6'}
    dev: true

  /strip-indent/3.0.0:
    resolution: {integrity: sha512-laJTa3Jb+VQpaC6DseHhF7dXVqHTfJPCRDaEbid/drOhgitgYku/letMUqOXFoWV0zIIUbjpdH2t+tYj4bQMRQ==}
    engines: {node: '>=8'}
    dependencies:
      min-indent: 1.0.1
    dev: true

  /strip-json-comments/3.1.1:
    resolution: {integrity: sha512-6fPc+R4ihwqP6N/aIv2f1gMH8lOVtWQHoqC4yK6oSDVVocumAsfCqjkXnqiYMhmMwS/mEHLp7Vehlt3ql6lEig==}
    engines: {node: '>=8'}
    dev: true

  /supports-color/5.5.0:
    resolution: {integrity: sha512-QjVjwdXIt408MIiAqCX4oUKsgU2EqAGzs2Ppkm4aQYbjm+ZEWEcW4SfFNTr4uMNZma0ey4f5lgLrkB0aX0QMow==}
    engines: {node: '>=4'}
    dependencies:
      has-flag: 3.0.0
    dev: true

  /supports-color/7.2.0:
    resolution: {integrity: sha512-qpCAvRl9stuOHveKsn7HncJRvv501qIacKzQlO/+Lwxc9+0q2wLyv4Dfvt80/DPn2pqOBsJdDiogXGR9+OvwRw==}
    engines: {node: '>=8'}
    dependencies:
      has-flag: 4.0.0

  /supports-color/8.1.1:
    resolution: {integrity: sha512-MpUEN2OodtUzxvKQl72cUF7RQ5EiHsGvSsVG0ia9c5RbWGL2CI4C7EpPS8UTBIplnlzZiNuV56w+FuNxy3ty2Q==}
    engines: {node: '>=10'}
    dependencies:
      has-flag: 4.0.0
    dev: true

  /supports-hyperlinks/1.0.1:
    resolution: {integrity: sha512-HHi5kVSefKaJkGYXbDuKbUGRVxqnWGn3J2e39CYcNJEfWciGq2zYtOhXLTlvrOZW1QU7VX67w7fMmWafHX9Pfw==}
    engines: {node: '>=4'}
    dependencies:
      has-flag: 2.0.0
      supports-color: 5.5.0
    dev: true

  /supports-hyperlinks/2.3.0:
    resolution: {integrity: sha512-RpsAZlpWcDwOPQA22aCH4J0t7L8JmAvsCxfOSEwm7cQs3LshN36QaTkwd70DnBOXDWGssw2eUoc8CaRWT0XunA==}
    engines: {node: '>=8'}
    dependencies:
      has-flag: 4.0.0
      supports-color: 7.2.0
    dev: true

  /supports-preserve-symlinks-flag/1.0.0:
    resolution: {integrity: sha512-ot0WnXS9fgdkgIcePe6RHNk1WA8+muPa6cSjeR3V8K27q9BB1rTE3R1p7Hv0z1ZyAc8s6Vvv8DIyWf681MAt0w==}
    engines: {node: '>= 0.4'}

  /table/6.8.1:
    resolution: {integrity: sha512-Y4X9zqrCftUhMeH2EptSSERdVKt/nEdijTOacGD/97EKjhQ/Qs8RTlEGABSJNNN8lac9kheH+af7yAkEWlgneA==}
    engines: {node: '>=10.0.0'}
    dependencies:
      ajv: 8.12.0
      lodash.truncate: 4.4.2
      slice-ansi: 4.0.0
      string-width: 4.2.3
      strip-ansi: 6.0.1
    dev: true

  /tapable/2.2.1:
    resolution: {integrity: sha512-GNzQvQTOIP6RyTfE2Qxb8ZVlNmw0n88vp1szwWRimP02mnTsx3Wtn5qRdqY9w2XduFNUgvOwhNnQsjwCp+kqaQ==}
    engines: {node: '>=6'}
    dev: true

  /terser-webpack-plugin/5.3.7_webpack@5.88.2:
    resolution: {integrity: sha512-AfKwIktyP7Cu50xNjXF/6Qb5lBNzYaWpU6YfoX3uZicTx0zTy0stDDCsvjDapKsSDvOeWo5MEq4TmdBy2cNoHw==}
    engines: {node: '>= 10.13.0'}
    peerDependencies:
      '@swc/core': '*'
      esbuild: '*'
      uglify-js: '*'
      webpack: ^5.1.0
    peerDependenciesMeta:
      '@swc/core':
        optional: true
      esbuild:
        optional: true
      uglify-js:
        optional: true
    dependencies:
      '@jridgewell/trace-mapping': 0.3.18
      jest-worker: 27.5.1
      schema-utils: 3.3.0
      serialize-javascript: 6.0.1
      terser: 5.16.9
      webpack: 5.88.2
    dev: true

  /terser/5.16.9:
    resolution: {integrity: sha512-HPa/FdTB9XGI2H1/keLFZHxl6WNvAI4YalHGtDQTlMnJcoqSab1UwL4l1hGEhs6/GmLHBZIg/YgB++jcbzoOEg==}
    engines: {node: '>=10'}
    hasBin: true
    dependencies:
      '@jridgewell/source-map': 0.3.3
      acorn: 8.8.2
      commander: 2.20.3
      source-map-support: 0.5.21
    dev: true

  /test-exclude/6.0.0:
    resolution: {integrity: sha512-cAGWPIyOHU6zlmg88jwm7VRyXnMN7iV68OGAbYDk/Mh/xC/pzVPlQtY6ngoIH/5/tciuhGfvESU8GrHrcxD56w==}
    engines: {node: '>=8'}
    dependencies:
      '@istanbuljs/schema': 0.1.3
      glob: 7.2.3
      minimatch: 3.1.2
    dev: true

  /text-table/0.2.0:
    resolution: {integrity: sha512-N+8UisAXDGk8PFXP4HAzVR9nbfmVJ3zYLAWiTIoqC5v5isinhr+r5uaO8+7r3BMfuNIufIsA7RdpVgacC2cSpw==}
    dev: true

  /through2/2.0.5:
    resolution: {integrity: sha512-/mrRod8xqpA+IHSLyGCQ2s8SPHiCDEeQJSep1jqLYeEUClOFG2Qsh+4FU6G9VeqpZnGW/Su8LQGc4YKni5rYSQ==}
    dependencies:
      readable-stream: 2.3.8
      xtend: 4.0.2
    dev: true

  /to-fast-properties/2.0.0:
    resolution: {integrity: sha512-/OaKK0xYrs3DmxRYqL/yDc+FxFUVYhDlXMhRmv3z915w2HF1tnN1omB354j8VUGO/hbRzyD6Y3sA7v7GS/ceog==}
    engines: {node: '>=4'}
    dev: true

  /to-regex-range/5.0.1:
    resolution: {integrity: sha512-65P7iz6X5yEr1cwcgvQxbbIw7Uk3gOy5dIdtZ4rDveLqhrdJP+Li/Hx6tyK0NEb+2GCyneCMJiGqrADCSNk8sQ==}
    engines: {node: '>=8.0'}
    dependencies:
      is-number: 7.0.0
    dev: true

  /tr46/0.0.3:
    resolution: {integrity: sha512-N3WMsuqV66lT30CrXNbEjx4GEwlow3v6rr4mCcv6prnfwhS01rkgyFdjPNBYd9br7LpXV1+Emh01fHnq2Gdgrw==}
    dev: true

  /tr46/1.0.1:
    resolution: {integrity: sha512-dTpowEjclQ7Kgx5SdBkqRzVhERQXov8/l9Ft9dVM9fmg0W0KQSVaXX9T4i6twCPNtYiZM53lpSSUAwJbFPOHxA==}
    dependencies:
      punycode: 2.3.0
    dev: true

  /tree-kill/1.2.2:
    resolution: {integrity: sha512-L0Orpi8qGpRG//Nd+H90vFB+3iHnue1zSSGmNOOCh1GLJ7rUKVwV2HvijphGQS2UmhUZewS9VgvxYIdgr+fG1A==}
    hasBin: true
    dev: true

  /ts-morph/17.0.1:
    resolution: {integrity: sha512-10PkHyXmrtsTvZSL+cqtJLTgFXkU43Gd0JCc0Rw6GchWbqKe0Rwgt1v3ouobTZwQzF1mGhDeAlWYBMGRV7y+3g==}
    dependencies:
      '@ts-morph/common': 0.18.1
      code-block-writer: 11.0.3
    dev: true

  /ts-node/10.9.1_bhanhq442dy43ncydsavgi4jfi:
    resolution: {integrity: sha512-NtVysVPkxxrwFGUUxGYhfux8k78pQB3JqYBXlLRZgdGUqTO5wU/UyHop5p70iEbGhB7q5KmiZiU0Y3KlJrScEw==}
    hasBin: true
    peerDependencies:
      '@swc/core': '>=1.2.50'
      '@swc/wasm': '>=1.2.50'
      '@types/node': '*'
      typescript: '>=2.7'
    peerDependenciesMeta:
      '@swc/core':
        optional: true
      '@swc/wasm':
        optional: true
    dependencies:
      '@cspotcode/source-map-support': 0.8.1
      '@tsconfig/node10': 1.0.9
      '@tsconfig/node12': 1.0.11
      '@tsconfig/node14': 1.0.3
      '@tsconfig/node16': 1.0.3
      '@types/node': 18.15.11
      acorn: 8.8.2
      acorn-walk: 8.2.0
      arg: 4.1.3
      create-require: 1.1.1
      diff: 4.0.2
      make-error: 1.3.6
      typescript: 5.0.4
      v8-compile-cache-lib: 3.0.1
      yn: 3.1.1
    dev: true

  /tsconfig-paths/3.14.2:
    resolution: {integrity: sha512-o/9iXgCYc5L/JxCHPe3Hvh8Q/2xm5Z+p18PESBU6Ff33695QnCHBEjcytY2q19ua7Mbl/DavtBOLq+oG0RCL+g==}
    dependencies:
      '@types/json5': 0.0.29
      json5: 1.0.2
      minimist: 1.2.8
      strip-bom: 3.0.0
    dev: true

  /tslib/1.14.1:
    resolution: {integrity: sha512-Xni35NKzjgMrwevysHTCArtLDpPvye8zV/0E4EyYn43P7/7qvQwPh9BGkHewbMulVntbigmcT7rdX3BNo9wRJg==}
    dev: true

  /tslib/2.5.0:
    resolution: {integrity: sha512-336iVw3rtn2BUK7ORdIAHTyxHGRIHVReokCR3XjbckJMK7ms8FysBfhLR8IXnAgy7T0PTPNBWKiH514FOW/WSg==}
    dev: true

  /tslib/2.6.0:
    resolution: {integrity: sha512-7At1WUettjcSRHXCyYtTselblcHl9PJFFVKiCAy/bY97+BPZXSQ2wbq0P9s8tK2G7dFQfNnlJnPAiArVBVBsfA==}
    dev: true

  /tsutils/3.21.0_typescript@5.0.4:
    resolution: {integrity: sha512-mHKK3iUXL+3UF6xL5k0PEhKRUBKPBCv/+RkEOpjRWxxx27KKRBmmA60A9pgOUvMi8GKhRMPEmjBRPzs2W7O1OA==}
    engines: {node: '>= 6'}
    peerDependencies:
      typescript: '>=2.8.0 || >= 3.2.0-dev || >= 3.3.0-dev || >= 3.4.0-dev || >= 3.5.0-dev || >= 3.6.0-dev || >= 3.6.0-beta || >= 3.7.0-dev || >= 3.7.0-beta'
    dependencies:
      tslib: 1.14.1
      typescript: 5.0.4
    dev: true

  /tunnel-agent/0.6.0:
    resolution: {integrity: sha512-McnNiV1l8RYeY8tBgEpuodCC1mLUdbSN+CYBL7kJsJNInOP8UjDDEwdk6Mw60vdLLrr5NHKZhMAOSrR2NZuQ+w==}
    dependencies:
      safe-buffer: 5.2.1
    dev: true

  /tunnel/0.0.6:
    resolution: {integrity: sha512-1h/Lnq9yajKY2PEbBadPXj3VxsDDu844OnaAo52UVmIzIvwwtBPIuNvkjuzBlTWpfJyUbG3ez0KSBibQkj4ojg==}
    engines: {node: '>=0.6.11 <=0.7.0 || >=0.7.3'}
    dev: true

  /type-check/0.4.0:
    resolution: {integrity: sha512-XleUoc9uwGXqjWwXaUTZAmzMcFZ5858QA2vvx1Ur5xIcixXIP+8LnFDgRplU30us6teqdlskFfu+ae4K79Ooew==}
    engines: {node: '>= 0.8.0'}
    dependencies:
      prelude-ls: 1.2.1
    dev: true

  /type-detect/4.0.8:
    resolution: {integrity: sha512-0fr/mIH1dlO+x7TlcMy+bIDqKPsw/70tVyeHW787goQjhmqaZe10uwLujubK9q9Lg6Fiho1KUKDYz0Z7k7g5/g==}
    engines: {node: '>=4'}
    dev: true

  /type-fest/0.20.2:
    resolution: {integrity: sha512-Ne+eE4r0/iWnpAxD852z3A+N0Bt5RN//NjJwRd2VFHEmrywxf5vsZlh4R6lixl6B+wz/8d+maTSAkN1FIkI3LQ==}
    engines: {node: '>=10'}
    dev: true

  /type-fest/0.21.3:
    resolution: {integrity: sha512-t0rzBq87m3fVcduHDUFhKmyyX+9eo6WQjZvf51Ea/M0Q7+T374Jp1aUiyUl0GKxp8M/OETVHSDvmkyPgvX+X2w==}
    engines: {node: '>=10'}
    dev: true

  /type-fest/0.3.1:
    resolution: {integrity: sha512-cUGJnCdr4STbePCgqNFbpVNCepa+kAVohJs1sLhxzdH+gnEoOd8VhbYa7pD3zZYGiURWM2xzEII3fQcRizDkYQ==}
    engines: {node: '>=6'}
    dev: true

  /type-fest/0.6.0:
    resolution: {integrity: sha512-q+MB8nYR1KDLrgr4G5yemftpMC7/QLqVndBmEEdqzmNj5dcFOO4Oo8qlwZE3ULT3+Zim1F8Kq4cBnikNhlCMlg==}
    engines: {node: '>=8'}
    dev: true

  /type-fest/0.8.1:
    resolution: {integrity: sha512-4dbzIzqvjtgiM5rw1k5rEHtBANKmdudhGyBEajN01fEyhaAIhsoKNy6y7+IN93IfpFtwY9iqi7kD+xwKhQsNJA==}
    engines: {node: '>=8'}
    dev: true

  /type-fest/2.19.0:
    resolution: {integrity: sha512-RAH822pAdBgcNMAfWnCBU3CFZcfZ/i1eZjwFU/dsLKumyuuP3niueg2UAukXYF0E2AAoc82ZSSf9J0WQBinzHA==}
    engines: {node: '>=12.20'}
    dev: true

  /typed-array-length/1.0.4:
    resolution: {integrity: sha512-KjZypGq+I/H7HI5HlOoGHkWUUGq+Q0TPhQurLbyrVrvnKTBgzLhIJ7j6J/XTQOi0d1RjyZ0wdas8bKs2p0x3Ng==}
    dependencies:
      call-bind: 1.0.2
      for-each: 0.3.3
      is-typed-array: 1.1.10
    dev: true

  /typed-rest-client/1.8.9:
    resolution: {integrity: sha512-uSmjE38B80wjL85UFX3sTYEUlvZ1JgCRhsWj/fJ4rZ0FqDUFoIuodtiVeE+cUqiVTOKPdKrp/sdftD15MDek6g==}
    dependencies:
      qs: 6.11.1
      tunnel: 0.0.6
      underscore: 1.13.6
    dev: true

  /typedarray-to-buffer/3.1.5:
    resolution: {integrity: sha512-zdu8XMNEDepKKR+XYOXAVPtWui0ly0NtohUscw+UmaHiAWT8hrV1rr//H6V+0DvJ3OQ19S979M0laLfX8rm82Q==}
    dependencies:
      is-typedarray: 1.0.0
    dev: true

  /typescript/4.5.5:
    resolution: {integrity: sha512-TCTIul70LyWe6IJWT8QSYeA54WQe8EjQFU4wY52Fasj5UKx88LNYKCgBEHcOMOrFF1rKGbD8v/xcNWVUq9SymA==}
    engines: {node: '>=4.2.0'}
    hasBin: true
    dev: true

  /typescript/4.8.4:
    resolution: {integrity: sha512-QCh+85mCy+h0IGff8r5XWzOVSbBO+KfeYrMQh7NJ58QujwcE22u+NUSmUxqF+un70P9GXKxa2HCNiTTMJknyjQ==}
    engines: {node: '>=4.2.0'}
    hasBin: true
    dev: true

  /typescript/5.0.4:
    resolution: {integrity: sha512-cW9T5W9xY37cc+jfEnaUvX91foxtHkza3Nw3wkoF4sSlKn0MONdkdEndig/qPBWXNkmplh3NzayQzCiHM4/hqw==}
    engines: {node: '>=12.20'}
    hasBin: true
    dev: true

  /unbox-primitive/1.0.2:
    resolution: {integrity: sha512-61pPlCD9h51VoreyJ0BReideM3MDKMKnh6+V9L08331ipq6Q8OFXZYiqP6n/tbHx4s5I9uRhcye6BrbkizkBDw==}
    dependencies:
      call-bind: 1.0.2
      has-bigints: 1.0.2
      has-symbols: 1.0.3
      which-boxed-primitive: 1.0.2
    dev: true

  /underscore/1.13.6:
    resolution: {integrity: sha512-+A5Sja4HP1M08MaXya7p5LvjuM7K6q/2EaC0+iovj/wOcMsTzMvDFbasi/oSapiwOlt252IqsKqPjCl7huKS0A==}
    dev: true

  /universal-url/2.0.0:
    resolution: {integrity: sha512-3DLtXdm/G1LQMCnPj+Aw7uDoleQttNHp2g5FnNQKR6cP6taNWS1b/Ehjjx4PVyvejKi3TJyu8iBraKM4q3JQPg==}
    engines: {node: '>= 6'}
    dependencies:
      hasurl: 1.0.0
      whatwg-url: 7.1.0
    dev: true

  /universal-user-agent/4.0.1:
    resolution: {integrity: sha512-LnST3ebHwVL2aNe4mejI9IQh2HfZ1RLo8Io2HugSif8ekzD1TlWpHpColOB/eh8JHMLkGH3Akqf040I+4ylNxg==}
    dependencies:
      os-name: 3.1.0
    dev: true

  /universal-user-agent/6.0.0:
    resolution: {integrity: sha512-isyNax3wXoKaulPDZWHQqbmIx1k2tb9fb3GGDBRxCscfYV2Ch7WxPArBsFEG8s/safwXTT7H4QGhaIkTp9447w==}
    dev: true

  /universalify/0.1.2:
    resolution: {integrity: sha512-rBJeI5CXAlmy1pV+617WB9J63U6XcazHHF2f2dbJix4XzpUF0RS3Zbj0FGIOCAva5P/d/GBOYaACQ1w+0azUkg==}
    engines: {node: '>= 4.0.0'}

  /universalify/2.0.0:
    resolution: {integrity: sha512-hAZsKq7Yy11Zu1DE0OzWjw7nnLZmJZYTDZZyEFHZdUhV8FkH5MCfoU1XMaxXovpyW5nq5scPqq0ZDP9Zyl04oQ==}
    engines: {node: '>= 10.0.0'}
    dev: true

  /untildify/4.0.0:
    resolution: {integrity: sha512-KK8xQ1mkzZeg9inewmFVDNkg3l5LUhoq9kN6iWYB/CC9YMG8HA+c1Q8HwDe6dEX7kErrEVNVBO3fWsVq5iDgtw==}
    engines: {node: '>=8'}
    dev: true

  /update-browserslist-db/1.0.11_browserslist@4.21.5:
    resolution: {integrity: sha512-dCwEFf0/oT85M1fHBg4F0jtLwJrutGoHSQXCh7u4o2t1drG+c0a9Flnqww6XUKSfQMPpJBRjU8d4RXB09qtvaA==}
    hasBin: true
    peerDependencies:
      browserslist: '>= 4.21.0'
    dependencies:
      browserslist: 4.21.5
      escalade: 3.1.1
      picocolors: 1.0.0
    dev: true

  /uri-js/4.4.1:
    resolution: {integrity: sha512-7rKUyy33Q1yc98pQ1DAmLtwX109F7TIfWlW1Ydo8Wl1ii1SeHieeh0HHfPeL2fMXK6z0s8ecKs9frCuLJvndBg==}
    dependencies:
      punycode: 2.3.0

  /url-parse/1.5.10:
    resolution: {integrity: sha512-WypcfiRhfeUP9vvF0j6rw0J3hrWrw6iZv3+22h6iRMJ/8z1Tj6XfLP4DsUix5MhMPnXpiHDoKyoZ/bdCkwBCiQ==}
    dependencies:
      querystringify: 2.2.0
      requires-port: 1.0.0
    dev: true

  /url/0.11.0:
    resolution: {integrity: sha512-kbailJa29QrtXnxgq+DdCEGlbTeYM2eJUxsz6vjZavrCYPMIFHMKQmSKYAIuUK2i7hgPm28a8piX5NTUtM/LKQ==}
    dependencies:
      punycode: 1.3.2
      querystring: 0.2.0
    dev: true

  /util-deprecate/1.0.2:
    resolution: {integrity: sha512-EPD5q1uXyFxJpCrLnCc1nHnq3gOa6DZBocAIiI2TaSCA7VCJ1UJDMagCzIkXNsUYfD1daK//LTEQ8xiIbrHtcw==}
    dev: true

  /uuid/8.3.2:
    resolution: {integrity: sha512-+NYs2QeMWy+GWFOEm9xnn6HCDp0l7QBD7ml8zLUmJ+93Q5NF0NocErnwkTkXVFNiX3/fpC6afS8Dhb/gz7R7eg==}
    hasBin: true
    dev: true

  /v8-compile-cache-lib/3.0.1:
    resolution: {integrity: sha512-wa7YjyUGfNZngI/vtK0UHAN+lgDCxBPCylVXGp0zu59Fz5aiGtNXaq3DhIov063MorB+VfufLh3JlF2KdTK3xg==}
    dev: true

  /v8-compile-cache/2.3.0:
    resolution: {integrity: sha512-l8lCEmLcLYZh4nbunNZvQCJc5pv7+RCwa8q/LdUx8u7lsWvPDKmpodJAJNwkAhJC//dFY48KuIEmjtd4RViDrA==}
    dev: true

  /validate-npm-package-license/3.0.4:
    resolution: {integrity: sha512-DpKm2Ui/xN7/HQKCtpZxoRWBhZ9Z0kqtygG8XCgNQ8ZlDnxuQmWhj566j8fN4Cu3/JmbhsDo7fcAJq4s9h27Ew==}
    dependencies:
      spdx-correct: 3.2.0
      spdx-expression-parse: 3.0.1
    dev: true

  /validate-npm-package-name/5.0.0:
    resolution: {integrity: sha512-YuKoXDAhBYxY7SfOKxHBDoSyENFeW5VvIIQp2TGQuit8gpK6MnWaQelBKxso72DoxTZfZdcP3W90LqpSkgPzLQ==}
    engines: {node: ^14.17.0 || ^16.13.0 || >=18.0.0}
    dependencies:
      builtins: 5.0.1
    dev: true

  /validator/13.9.0:
    resolution: {integrity: sha512-B+dGG8U3fdtM0/aNK4/X8CXq/EcxU2WPrPEkJGslb47qyHsxmbggTWK0yEA4qnYVNF+nxNlN88o14hIcPmSIEA==}
    engines: {node: '>= 0.10'}

  /watchpack/2.4.0:
    resolution: {integrity: sha512-Lcvm7MGST/4fup+ifyKi2hjyIAwcdI4HRgtvTpIUxBRhB+RFtUh8XtDOxUfctVCnhVi+QQj49i91OyvzkJl6cg==}
    engines: {node: '>=10.13.0'}
    dependencies:
      glob-to-regexp: 0.4.1
      graceful-fs: 4.2.11
    dev: true

  /webidl-conversions/3.0.1:
    resolution: {integrity: sha512-2JAn3z8AR6rjK8Sm8orRC0h/bcl/DqL7tRPdGZ4I1CjdF+EaMLmYxBHyXuKL849eucPFhvBoxMsflfOb8kxaeQ==}
    dev: true

  /webidl-conversions/4.0.2:
    resolution: {integrity: sha512-YQ+BmxuTgd6UXZW3+ICGfyqRyHXVlD5GtQr5+qjiNW7bF0cqrzX500HVXPBOvgXb5YnzDd+h0zqyv61KUD7+Sg==}
    dev: true

  /webpack-sources/3.2.3:
    resolution: {integrity: sha512-/DyMEOrDgLKKIG0fmvtz+4dUX/3Ghozwgm6iPp8KRhvn+eQf9+Q7GWxVNMk3+uCPWfdXYC4ExGBckIXdFEfH1w==}
    engines: {node: '>=10.13.0'}
    dev: true

  /webpack/5.88.2:
    resolution: {integrity: sha512-JmcgNZ1iKj+aiR0OvTYtWQqJwq37Pf683dY9bVORwVbUrDhLhdn/PlO2sHsFHPkj7sHNQF3JwaAkp49V+Sq1tQ==}
    engines: {node: '>=10.13.0'}
    hasBin: true
    peerDependencies:
      webpack-cli: '*'
    peerDependenciesMeta:
      webpack-cli:
        optional: true
    dependencies:
      '@types/eslint-scope': 3.7.4
      '@types/estree': 1.0.0
      '@webassemblyjs/ast': 1.11.6
      '@webassemblyjs/wasm-edit': 1.11.6
      '@webassemblyjs/wasm-parser': 1.11.6
      acorn: 8.8.2
      acorn-import-assertions: 1.9.0_acorn@8.8.2
      browserslist: 4.21.5
      chrome-trace-event: 1.0.3
      enhanced-resolve: 5.15.0
      es-module-lexer: 1.2.1
      eslint-scope: 5.1.1
      events: 3.3.0
      glob-to-regexp: 0.4.1
      graceful-fs: 4.2.11
      json-parse-even-better-errors: 2.3.1
      loader-runner: 4.3.0
      mime-types: 2.1.35
      neo-async: 2.6.2
      schema-utils: 3.3.0
      tapable: 2.2.1
      terser-webpack-plugin: 5.3.7_webpack@5.88.2
      watchpack: 2.4.0
      webpack-sources: 3.2.3
    transitivePeerDependencies:
      - '@swc/core'
      - esbuild
      - uglify-js
    dev: true

  /whatwg-url/5.0.0:
    resolution: {integrity: sha512-saE57nupxk6v3HY35+jzBwYa0rKSy0XR8JSxZPwgLr7ys0IBzhGviA1/TUGJLmSVqs8pb9AnvICXEuOHLprYTw==}
    dependencies:
      tr46: 0.0.3
      webidl-conversions: 3.0.1
    dev: true

  /whatwg-url/7.1.0:
    resolution: {integrity: sha512-WUu7Rg1DroM7oQvGWfOiAK21n74Gg+T4elXEQYkOhtyLeWiJFoOGLXPKI/9gzIie9CtwVLm8wtw6YJdKyxSjeg==}
    dependencies:
      lodash.sortby: 4.7.0
      tr46: 1.0.1
      webidl-conversions: 4.0.2
    dev: true

  /which-boxed-primitive/1.0.2:
    resolution: {integrity: sha512-bwZdv0AKLpplFY2KZRX6TvyuN7ojjr7lwkg6ml0roIy9YeuSr7JS372qlNW18UQYzgYK9ziGcerWqZOmEn9VNg==}
    dependencies:
      is-bigint: 1.0.4
      is-boolean-object: 1.1.2
      is-number-object: 1.0.7
      is-string: 1.0.7
      is-symbol: 1.0.4
    dev: true

  /which-module/2.0.0:
    resolution: {integrity: sha512-B+enWhmw6cjfVC7kS8Pj9pCrKSc5txArRyaYGe088shv/FGWH+0Rjx/xPgtsWfsUtS27FkP697E4DDhgrgoc0Q==}
    dev: true

  /which-typed-array/1.1.9:
    resolution: {integrity: sha512-w9c4xkx6mPidwp7180ckYWfMmvxpjlZuIudNtDf4N/tTAUB8VJbX25qZoAsrtGuYNnGw3pa0AXgbGKRB8/EceA==}
    engines: {node: '>= 0.4'}
    dependencies:
      available-typed-arrays: 1.0.5
      call-bind: 1.0.2
      for-each: 0.3.3
      gopd: 1.0.1
      has-tostringtag: 1.0.0
      is-typed-array: 1.1.10
    dev: true

  /which/1.3.1:
    resolution: {integrity: sha512-HxJdYWq1MTIQbJ3nw0cqssHoTNU267KlrDuGZ1WYlxDStUtKUhOaJmh112/TZmHxxUfuJqPXSOm7tDyas0OSIQ==}
    hasBin: true
    dependencies:
      isexe: 2.0.0
    dev: true

  /which/2.0.2:
    resolution: {integrity: sha512-BLI3Tl1TW3Pvl70l3yq3Y64i+awpwXqsGBYWkkqMtnbXgrMD+yj7rhW0kuEDxzJaYXGjEW5ogapKNMEKNMjibA==}
    engines: {node: '>= 8'}
    hasBin: true
    dependencies:
      isexe: 2.0.0
    dev: true

  /widest-line/3.1.0:
    resolution: {integrity: sha512-NsmoXalsWVDMGupxZ5R08ka9flZjjiLvHVAWYOKtiKM8ujtZWr9cRffak+uSE48+Ob8ObalXpwyeUiyDD6QFgg==}
    engines: {node: '>=8'}
    dependencies:
      string-width: 4.2.3
    dev: true

  /windows-release/3.3.3:
    resolution: {integrity: sha512-OSOGH1QYiW5yVor9TtmXKQvt2vjQqbYS+DqmsZw+r7xDwLXEeT3JGW0ZppFmHx4diyXmxt238KFR3N9jzevBRg==}
    engines: {node: '>=6'}
    dependencies:
      execa: 1.0.0
    dev: true

  /word-wrap/1.2.4:
    resolution: {integrity: sha512-2V81OA4ugVo5pRo46hAoD2ivUJx8jXmWXfUkY4KFNw0hEptvN0QfH3K4nHiwzGeKl5rFKedV48QVoqYavy4YpA==}
    engines: {node: '>=0.10.0'}
    dev: true

  /wordwrap/1.0.0:
    resolution: {integrity: sha512-gvVzJFlPycKc5dZN4yPkP8w7Dc37BtP1yczEneOb4uq34pXZcvrtRTmWV8W+Ume+XCxKgbjM+nevkyFPMybd4Q==}
    dev: true

  /workerpool/6.2.1:
    resolution: {integrity: sha512-ILEIE97kDZvF9Wb9f6h5aXK4swSlKGUcOEGiIYb2OOu/IrDU9iwj0fD//SsA6E5ibwJxpEvhullJY4Sl4GcpAw==}
    dev: true

  /wrap-ansi/6.2.0:
    resolution: {integrity: sha512-r6lPcBGxZXlIcymEu7InxDMhdW0KDxpLgoFLcguasxCaJ/SOIZwINatK9KY/tf+ZrlywOKU0UDj3ATXUBfxJXA==}
    engines: {node: '>=8'}
    dependencies:
      ansi-styles: 4.3.0
      string-width: 4.2.3
      strip-ansi: 6.0.1
    dev: true

  /wrap-ansi/7.0.0:
    resolution: {integrity: sha512-YVGIj2kamLSTxw6NsZjoBxfSwsn0ycdesmc4p+Q21c5zPuZ1pl+NfxVdxPtdHvmNVOQ6XSYG4AUtyt/Fi7D16Q==}
    engines: {node: '>=10'}
    dependencies:
      ansi-styles: 4.3.0
      string-width: 4.2.3
      strip-ansi: 6.0.1
    dev: true

  /wrappy/1.0.2:
    resolution: {integrity: sha512-l4Sp/DRseor9wL6EvV2+TuQn63dMkPjZ/sp9XkghTEbV9KlPS1xUsZ3u7/IQO4wxtcFB4bgpQPRcR3QCvezPcQ==}
    dev: true

  /write-file-atomic/3.0.3:
    resolution: {integrity: sha512-AvHcyZ5JnSfq3ioSyjrBkH9yW4m7Ayk8/9My/DD9onKeu/94fwrMocemO2QAJFAlnnDN+ZDS+ZjAR5ua1/PV/Q==}
    dependencies:
      imurmurhash: 0.1.4
      is-typedarray: 1.0.0
      signal-exit: 3.0.7
      typedarray-to-buffer: 3.1.5
    dev: true

  /ws/7.5.9:
    resolution: {integrity: sha512-F+P9Jil7UiSKSkppIiD94dN07AwvFixvLIj1Og1Rl9GGMuNipJnV9JzjD6XuqmAeiswGvUmNLjr5cFuXwNS77Q==}
    engines: {node: '>=8.3.0'}
    peerDependencies:
      bufferutil: ^4.0.1
      utf-8-validate: ^5.0.2
    peerDependenciesMeta:
      bufferutil:
        optional: true
      utf-8-validate:
        optional: true
    dev: true

  /ws/8.11.0:
    resolution: {integrity: sha512-HPG3wQd9sNQoT9xHyNCXoDUa+Xw/VevmY9FoHyQ+g+rrMn4j6FB4np7Z0OhdTgjx6MgQLK7jwSy1YecU1+4Asg==}
    engines: {node: '>=10.0.0'}
    peerDependencies:
      bufferutil: ^4.0.1
      utf-8-validate: ^5.0.2
    peerDependenciesMeta:
      bufferutil:
        optional: true
      utf-8-validate:
        optional: true
    dev: true

  /xmlhttprequest-ssl/2.0.0:
    resolution: {integrity: sha512-QKxVRxiRACQcVuQEYFsI1hhkrMlrXHPegbbd1yn9UHOmRxY+si12nQYzri3vbzt8VdTTRviqcKxcyllFas5z2A==}
    engines: {node: '>=0.4.0'}
    dev: true

  /xtend/4.0.2:
    resolution: {integrity: sha512-LKYU1iAXJXUgAXn9URjiu+MWhyUXHsvfp7mcuYm9dSUKK0/CjtrUwFAxD82/mCWbtLsGjFIad0wIsod4zrTAEQ==}
    engines: {node: '>=0.4'}
    dev: true

  /y18n/4.0.3:
    resolution: {integrity: sha512-JKhqTOwSrqNA1NY5lSztJ1GrBiUodLMmIZuLiDaMRJ+itFd+ABVE8XBjOvIWL+rSqNDC74LCSFmlb/U4UZ4hJQ==}
    dev: true

  /y18n/5.0.8:
    resolution: {integrity: sha512-0pfFzegeDWJHJIAmTLRP2DwHjdF5s7jo9tuztdQxAhINCdvS+3nGINqPd00AphqJR/0LhANUS6/+7SCb98YOfA==}
    engines: {node: '>=10'}
    dev: true

  /yallist/2.1.2:
    resolution: {integrity: sha512-ncTzHV7NvsQZkYe1DW7cbDLm0YpzHmZF5r/iyP3ZnQtMiJ+pjzisCiMNI+Sj+xQF5pXhSHxSB3uDbsBTzY/c2A==}
    dev: true

  /yallist/3.1.1:
    resolution: {integrity: sha512-a4UGQaWPH59mOXUYnAG2ewncQS4i4F43Tv3JoAM+s2VDAmS9NsK8GpDMLrCHPksFT7h3K6TOoUNn2pb7RoXx4g==}
    dev: true

  /yallist/4.0.0:
    resolution: {integrity: sha512-3wdGidZyq5PB084XLES5TpOSRA3wjXAlIWMhum2kRcv/41Sn2emQ0dycQW4uZXLejwKvg6EsvbdlVL+FYEct7A==}

  /yaml/2.3.1:
    resolution: {integrity: sha512-2eHWfjaoXgTBC2jNM1LRef62VQa0umtvRiDSk6HSzW7RvS5YtkabJrwYLLEKWBc8a5U2PTSCs+dJjUTJdlHsWQ==}
    engines: {node: '>= 14'}
    dev: true

  /yargs-parser/18.1.3:
    resolution: {integrity: sha512-o50j0JeToy/4K6OZcaQmW6lyXXKhq7csREXcDwk2omFPJEwUNOVtJKvmDr9EI1fAJZUyZcRF7kxGBWmRXudrCQ==}
    engines: {node: '>=6'}
    dependencies:
      camelcase: 5.3.1
      decamelize: 1.2.0
    dev: true

  /yargs-parser/20.2.4:
    resolution: {integrity: sha512-WOkpgNhPTlE73h4VFAFsOnomJVaovO8VqLDzy5saChRBFQFBoMYirowyW+Q9HB4HFF4Z7VZTiG3iSzJJA29yRA==}
    engines: {node: '>=10'}
    dev: true

  /yargs-parser/20.2.9:
    resolution: {integrity: sha512-y11nGElTIV+CT3Zv9t7VKl+Q3hTQoT9a1Qzezhhl6Rp21gJ/IVTW7Z3y9EWXhuUBC2Shnf+DX0antecpAwSP8w==}
    engines: {node: '>=10'}
    dev: true

  /yargs-parser/21.1.1:
    resolution: {integrity: sha512-tVpsJW7DdjecAiFpbIB1e3qxIQsE6NoPc5/eTdrbbIC4h0LVsWhnoa3g+m2HclBIujHzsxZ4VJVA+GUuc2/LBw==}
    engines: {node: '>=12'}
    dev: true

  /yargs-unparser/2.0.0:
    resolution: {integrity: sha512-7pRTIA9Qc1caZ0bZ6RYRGbHJthJWuakf+WmHK0rVeLkNrrGhfoabBNdue6kdINI6r4if7ocq9aD/n7xwKOdzOA==}
    engines: {node: '>=10'}
    dependencies:
      camelcase: 6.3.0
      decamelize: 4.0.0
      flat: 5.0.2
      is-plain-obj: 2.1.0
    dev: true

  /yargs/15.4.1:
    resolution: {integrity: sha512-aePbxDmcYW++PaqBsJ+HYUFwCdv4LVvdnhBy78E57PIor8/OVvhMrADFFEDh8DHDFRv/O9i3lPhsENjO7QX0+A==}
    engines: {node: '>=8'}
    dependencies:
      cliui: 6.0.0
      decamelize: 1.2.0
      find-up: 4.1.0
      get-caller-file: 2.0.5
      require-directory: 2.1.1
      require-main-filename: 2.0.0
      set-blocking: 2.0.0
      string-width: 4.2.3
      which-module: 2.0.0
      y18n: 4.0.3
      yargs-parser: 18.1.3
    dev: true

  /yargs/16.2.0:
    resolution: {integrity: sha512-D1mvvtDG0L5ft/jGWkLpG1+m0eQxOfaBvTNELraWj22wSVUMWxZUvYgJYcKh6jGGIkJFhH4IZPQhR4TKpc8mBw==}
    engines: {node: '>=10'}
    dependencies:
      cliui: 7.0.4
      escalade: 3.1.1
      get-caller-file: 2.0.5
      require-directory: 2.1.1
      string-width: 4.2.3
      y18n: 5.0.8
      yargs-parser: 20.2.9
    dev: true

  /yargs/17.7.1:
    resolution: {integrity: sha512-cwiTb08Xuv5fqF4AovYacTFNxk62th7LKJ6BL9IGUpTJrWoU7/7WdQGTP2SjKf1dUNBGzDd28p/Yfs/GI6JrLw==}
    engines: {node: '>=12'}
    dependencies:
      cliui: 8.0.1
      escalade: 3.1.1
      get-caller-file: 2.0.5
      require-directory: 2.1.1
      string-width: 4.2.3
      y18n: 5.0.8
      yargs-parser: 21.1.1
    dev: true

  /yarn/1.22.19:
    resolution: {integrity: sha512-/0V5q0WbslqnwP91tirOvldvYISzaqhClxzyUKXYxs07yUILIs5jx/k6CFe8bvKSkds5w+eiOqta39Wk3WxdcQ==}
    engines: {node: '>=4.0.0'}
    hasBin: true
    requiresBuild: true
    dev: true

  /yn/3.1.1:
    resolution: {integrity: sha512-Ux4ygGWsu2c7isFWe8Yu1YluJmqVhxqK2cLXNQA5AcC3QfbGNpM7fu0Y8b/z16pXLnFxZYvWhd3fhBY9DLmC6Q==}
    engines: {node: '>=6'}
    dev: true

  /yocto-queue/0.1.0:
    resolution: {integrity: sha512-rVksvsnNCdJ/ohGc6xgPwyN8eheCxsiLM8mxuE/t/mOVqJewPuO1miLpTHQiRgTKCLexL4MeAFVagts7HmNZ2Q==}
    engines: {node: '>=10'}
    dev: true

  /z-schema/5.0.5:
    resolution: {integrity: sha512-D7eujBWkLa3p2sIpJA0d1pr7es+a7m0vFAnZLlCEKq/Ij2k0MLi9Br2UPxoxdYystm5K1yeBGzub0FlYUEWj2Q==}
    engines: {node: '>=8.0.0'}
    hasBin: true
    dependencies:
      lodash.get: 4.4.2
      lodash.isequal: 4.5.0
      validator: 13.9.0
    optionalDependencies:
      commander: 9.5.0<|MERGE_RESOLUTION|>--- conflicted
+++ resolved
@@ -6158,26 +6158,16 @@
     dependencies:
       '@socket.io/component-emitter': 3.1.0
       debug: 4.3.4
-<<<<<<< HEAD
       engine.io-client: 6.4.0
-      socket.io-parser: 4.2.2
-=======
-      engine.io-client: 6.2.2
       socket.io-parser: 4.2.4
->>>>>>> fc5eb578
     transitivePeerDependencies:
       - bufferutil
       - supports-color
       - utf-8-validate
     dev: true
 
-<<<<<<< HEAD
-  /socket.io-parser/4.2.2:
-    resolution: {integrity: sha512-DJtziuKypFkMMHCm2uIshOYC7QaylbtzQwiMYDuCKy3OPkjLzu4B2vAhTlqipRHHzrI0NJeBAizTK7X+6m1jVw==}
-=======
   /socket.io-parser/4.2.4:
     resolution: {integrity: sha512-/GbIKmo8ioc+NIWIhwdecY0ge+qVBSMdgxGygevmdHj24bsfgtCmcUUcQ5ZzcylGFHsN3k4HB4Cgkl96KVnuew==}
->>>>>>> fc5eb578
     engines: {node: '>=10.0.0'}
     dependencies:
       '@socket.io/component-emitter': 3.1.0
