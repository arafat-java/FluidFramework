--- conflicted
+++ resolved
@@ -1,10 +1,6 @@
 import { ICell } from "@prague/cell";
 import * as api from "@prague/client-api";
-<<<<<<< HEAD
 import { ISequencedDocumentMessage } from "@prague/container-definitions";
-import { ISharedMap } from "@prague/map";
-=======
->>>>>>> 7b08463e
 import * as MergeTree from "@prague/merge-tree";
 import * as Sequence from "@prague/sequence";
 import * as socketStorage from "@prague/socket-storage";
