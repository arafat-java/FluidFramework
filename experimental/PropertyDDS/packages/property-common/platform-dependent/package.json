{
  "name": "@fluid-internal/platform-dependent",
<<<<<<< HEAD
  "version": "2.0.0-internal.2.3.0",
=======
  "version": "2.0.0-internal.3.0.0",
>>>>>>> e366c519
  "private": true,
  "description": "Helper package that separates code for browser and server.",
  "homepage": "https://fluidframework.com",
  "repository": {
    "type": "git",
    "url": "https://github.com/microsoft/FluidFramework.git",
    "directory": "experimental/PropertyDDS/packages/property-common/platform-dependent"
  },
  "license": "MIT",
  "author": "Microsoft and contributors",
  "main": "server.js",
  "browser": "browser.js"
}<|MERGE_RESOLUTION|>--- conflicted
+++ resolved
@@ -1,10 +1,6 @@
 {
   "name": "@fluid-internal/platform-dependent",
-<<<<<<< HEAD
-  "version": "2.0.0-internal.2.3.0",
-=======
   "version": "2.0.0-internal.3.0.0",
->>>>>>> e366c519
   "private": true,
   "description": "Helper package that separates code for browser and server.",
   "homepage": "https://fluidframework.com",
