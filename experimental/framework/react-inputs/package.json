{
  "name": "@fluid-experimental/react-inputs",
  "version": "2.0.0-internal.1.1.0",
  "description": "React support for the Aqueduct framework.",
  "homepage": "https://fluidframework.com",
  "repository": {
    "type": "git",
    "url": "https://github.com/microsoft/FluidFramework.git",
    "directory": "experimental/framework/react-inputs"
  },
  "license": "MIT",
  "author": "Microsoft and contributors",
  "sideEffects": false,
  "main": "dist/index.js",
  "module": "lib/index.js",
  "types": "dist/index.d.ts",
  "scripts": {
    "build": "concurrently npm:build:compile npm:lint && npm run build:docs",
    "build:compile": "concurrently npm:tsc npm:build:esnext",
    "build:docs": "api-extractor run --local --typescript-compiler-folder ../../../node_modules/typescript && copyfiles -u 1 ./_api-extractor-temp/doc-models/* ../../../_api-extractor-temp/",
    "build:esnext": "tsc --project ./tsconfig.esnext.json",
    "build:full": "npm run build",
    "build:full:compile": "npm run build:compile",
    "ci:build:docs": "api-extractor run --typescript-compiler-folder ../../../node_modules/typescript && copyfiles -u 1 ./_api-extractor-temp/* ../../../_api-extractor-temp/",
    "clean": "rimraf dist lib *.tsbuildinfo *.build.log",
    "eslint": "eslint --format stylish src",
    "eslint:fix": "eslint --format stylish src --fix --fix-type problem,suggestion,layout",
    "lint": "npm run eslint",
    "lint:fix": "npm run eslint:fix",
    "tsc": "tsc",
    "tsfmt": "tsfmt --verify",
    "tsfmt:fix": "tsfmt --replace"
  },
  "dependencies": {
    "@fluidframework/cell": ">=2.0.0-internal.1.1.0 <2.0.0-internal.2.0.0",
    "@fluidframework/common-definitions": "^0.20.1",
<<<<<<< HEAD
    "@fluidframework/common-utils": "^1.0.0",
    "@fluidframework/merge-tree": ">=2.0.0-internal.1.1.0 <2.0.0-internal.2.0.0",
    "@fluidframework/sequence": ">=2.0.0-internal.1.1.0 <2.0.0-internal.2.0.0",
    "react": "^16.10.2"
=======
    "@fluidframework/common-utils": "^0.32.1",
    "@fluidframework/merge-tree": ">=2.0.0-internal.1.0.0 <2.0.0-internal.2.0.0",
    "@fluidframework/sequence": ">=2.0.0-internal.1.0.0 <2.0.0-internal.2.0.0",
    "react": "^17.0.1"
>>>>>>> 744c0d6a
  },
  "devDependencies": {
    "@fluidframework/build-common": "^0.24.0",
    "@fluidframework/eslint-config-fluid": "^0.28.2000",
    "@microsoft/api-extractor": "^7.22.2",
    "@rushstack/eslint-config": "^2.5.1",
    "@types/node": "^14.18.0",
    "@types/react": "^17.0.1",
    "concurrently": "^6.2.0",
    "copyfiles": "^2.1.0",
    "eslint": "~8.6.0",
    "rimraf": "^2.6.2",
    "typescript": "~4.5.5",
    "typescript-formatter": "7.1.0"
  }
}<|MERGE_RESOLUTION|>--- conflicted
+++ resolved
@@ -34,17 +34,10 @@
   "dependencies": {
     "@fluidframework/cell": ">=2.0.0-internal.1.1.0 <2.0.0-internal.2.0.0",
     "@fluidframework/common-definitions": "^0.20.1",
-<<<<<<< HEAD
     "@fluidframework/common-utils": "^1.0.0",
     "@fluidframework/merge-tree": ">=2.0.0-internal.1.1.0 <2.0.0-internal.2.0.0",
     "@fluidframework/sequence": ">=2.0.0-internal.1.1.0 <2.0.0-internal.2.0.0",
-    "react": "^16.10.2"
-=======
-    "@fluidframework/common-utils": "^0.32.1",
-    "@fluidframework/merge-tree": ">=2.0.0-internal.1.0.0 <2.0.0-internal.2.0.0",
-    "@fluidframework/sequence": ">=2.0.0-internal.1.0.0 <2.0.0-internal.2.0.0",
     "react": "^17.0.1"
->>>>>>> 744c0d6a
   },
   "devDependencies": {
     "@fluidframework/build-common": "^0.24.0",
