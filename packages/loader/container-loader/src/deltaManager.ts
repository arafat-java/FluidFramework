--- conflicted
+++ resolved
@@ -70,12 +70,13 @@
 }
 
 /**
-<<<<<<< HEAD
  * Batching makes assumptions about what might be on the metadata. This interface codifies those assumptions, but does not validate them.
  */
 interface IBatchMetadata {
 	batch?: boolean;
-=======
+}
+
+/**
  * Interface used to define a strategy for handling incoming delta messages
  */
 export interface IDeltaHandlerStrategy {
@@ -88,7 +89,6 @@
 	 * Processes the signal.
 	 */
 	processSignal: (message: ISignalMessage) => void;
->>>>>>> 1b218540
 }
 
 /**
