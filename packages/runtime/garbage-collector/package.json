{
  "name": "@fluidframework/garbage-collector",
  "version": "2.0.0-internal.3.0.0",
  "description": "Garbage Collector implementation for Fluid",
  "homepage": "https://fluidframework.com",
  "repository": {
    "type": "git",
    "url": "https://github.com/microsoft/FluidFramework.git",
    "directory": "packages/runtime/garbage-collector"
  },
  "license": "MIT",
  "author": "Microsoft and contributors",
  "sideEffects": false,
  "main": "dist/index.js",
  "module": "lib/index.js",
  "browser": {
    "./dist/indexNode.js": "./dist/indexBrowser.js",
    "./lib/indexNode.js": "./lib/indexBrowser.js"
  },
  "types": "dist/index.d.ts",
  "scripts": {
    "build": "npm run build:genver && concurrently npm:build:compile npm:lint && npm run build:docs",
    "build:commonjs": "npm run tsc && npm run typetests:gen && npm run build:test",
    "build:compile": "concurrently npm:build:commonjs npm:build:esnext",
    "build:docs": "api-extractor run --local --typescript-compiler-folder ../../../node_modules/typescript && copyfiles -u 1 ./_api-extractor-temp/doc-models/* ../../../_api-extractor-temp/",
    "build:esnext": "tsc --project ./tsconfig.esnext.json",
    "build:full": "npm run build",
    "build:full:compile": "npm run build:compile",
    "build:genver": "gen-version",
    "build:test": "tsc --project ./src/test/tsconfig.json",
    "bump-version": "npm version minor --no-push --no-git-tag-version && npm run build:genver",
    "ci:build:docs": "api-extractor run --typescript-compiler-folder ../../../node_modules/typescript && copyfiles -u 1 ./_api-extractor-temp/* ../../../_api-extractor-temp/",
    "clean": "rimraf dist lib *.tsbuildinfo *.build.log",
    "eslint": "eslint --format stylish src",
    "eslint:fix": "eslint --format stylish src --fix --fix-type problem,suggestion,layout",
    "format": "npm run prettier:fix",
    "lint": "npm run eslint",
    "lint:fix": "npm run eslint:fix",
    "prettier": "prettier --check . --ignore-path ../../../.prettierignore",
    "prettier:fix": "prettier --write . --ignore-path ../../../.prettierignore",
    "test": "npm run test:mocha",
    "test:coverage": "nyc npm run test:report",
    "test:mocha": "mocha --ignore 'dist/test/types/*' --recursive dist/test -r node_modules/@fluidframework/mocha-test-setup --unhandled-rejections=strict",
    "test:mocha:verbose": "cross-env FLUID_TEST_VERBOSE=1 npm run test:mocha",
    "test:report": "npm test -- -- --reporter xunit --reporter-option output=nyc/mocha-junit-report.xml",
    "tsc": "tsc",
    "typetests:gen": "flub generate typetests --generate --dir .",
    "typetests:prepare": "flub generate typetests --prepare --dir . --pin"
  },
  "nyc": {
    "all": true,
    "cache-dir": "nyc/.cache",
    "exclude": [
      "src/test/**/*.ts",
      "dist/test/**/*.js"
    ],
    "exclude-after-remap": false,
    "include": [
      "src/**/*.ts",
      "dist/**/*.js"
    ],
    "report-dir": "nyc/report",
    "reporter": [
      "cobertura",
      "html",
      "text"
    ],
    "temp-directory": "nyc/.nyc_output"
  },
  "dependencies": {
    "@fluidframework/common-definitions": "^0.20.1",
    "@fluidframework/common-utils": "^1.0.0",
<<<<<<< HEAD
    "@fluidframework/protocol-definitions": "^1.1.0",
    "@fluidframework/runtime-definitions": ">=2.0.0-internal.2.3.0 <2.0.0-internal.3.0.0"
=======
    "@fluidframework/runtime-definitions": ">=2.0.0-internal.3.0.0 <2.0.0-internal.4.0.0"
>>>>>>> 8b3ad904
  },
  "devDependencies": {
    "@fluid-tools/build-cli": "^0.7.0",
    "@fluidframework/build-common": "^1.1.0",
    "@fluidframework/build-tools": "^0.7.0",
    "@fluidframework/eslint-config-fluid": "^2.0.0",
    "@fluidframework/garbage-collector-previous": "npm:@fluidframework/garbage-collector@2.0.0-internal.2.2.0",
    "@fluidframework/mocha-test-setup": ">=2.0.0-internal.3.0.0 <2.0.0-internal.4.0.0",
    "@microsoft/api-extractor": "^7.22.2",
    "@rushstack/eslint-config": "^2.5.1",
    "@types/events": "^3.0.0",
    "@types/mocha": "^9.1.1",
    "concurrently": "^6.2.0",
    "copyfiles": "^2.4.1",
    "cross-env": "^7.0.2",
    "eslint": "~8.6.0",
    "mocha": "^10.0.0",
    "nyc": "^15.0.0",
    "prettier": "~2.6.2",
    "rimraf": "^2.6.2",
    "typescript": "~4.5.5"
  },
  "typeValidation": {
    "version": "2.0.0-internal.3.0.0",
    "baselineRange": ">=2.0.0-internal.2.0.0 <2.0.0-internal.3.0.0",
    "baselineVersion": "2.0.0-internal.2.1.1",
    "broken": {}
  }
}<|MERGE_RESOLUTION|>--- conflicted
+++ resolved
@@ -70,12 +70,8 @@
   "dependencies": {
     "@fluidframework/common-definitions": "^0.20.1",
     "@fluidframework/common-utils": "^1.0.0",
-<<<<<<< HEAD
     "@fluidframework/protocol-definitions": "^1.1.0",
-    "@fluidframework/runtime-definitions": ">=2.0.0-internal.2.3.0 <2.0.0-internal.3.0.0"
-=======
     "@fluidframework/runtime-definitions": ">=2.0.0-internal.3.0.0 <2.0.0-internal.4.0.0"
->>>>>>> 8b3ad904
   },
   "devDependencies": {
     "@fluid-tools/build-cli": "^0.7.0",
