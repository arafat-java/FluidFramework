--- conflicted
+++ resolved
@@ -85,7 +85,7 @@
 		"uuid": "^8.3.1"
 	},
 	"devDependencies": {
-		"@fluid-internal/stochastic-test-utils": ">=2.0.0-internal.4.2.0 <2.0.0-internal.5.0.0",
+		"@fluid-internal/stochastic-test-utils": ">=2.0.0-internal.5.0.0 <2.0.0-internal.6.0.0",
 		"@fluid-tools/benchmark": "^0.46.0",
 		"@fluid-tools/build-cli": "^0.15.0",
 		"@fluidframework/build-common": "^1.1.0",
@@ -116,7 +116,6 @@
 	},
 	"typeValidation": {
 		"broken": {
-<<<<<<< HEAD
 			"EnumDeclaration_ContainerMessageType": {
 				"backCompat": false
 			},
@@ -128,16 +127,12 @@
 			},
 			"InterfaceDeclaration_IChunkedOp": {
 				"backCompat": false
-=======
-			"ClassDeclaration_ContainerRuntime": {
-				"forwardCompat": false
 			},
 			"TypeAliasDeclaration_SummarizerStopReason": {
 				"backCompat": false
 			},
 			"InterfaceDeclaration_ISummarizerRuntime": {
 				"forwardCompat": false
->>>>>>> e319e0c4
 			}
 		}
 	}
