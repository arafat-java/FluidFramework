{
  "name": "@fluidframework/runtime-definitions",
<<<<<<< HEAD
  "version": "0.59.4000",
=======
  "version": "0.60.1000",
>>>>>>> 3c923a5a
  "description": "Fluid Runtime definitions",
  "homepage": "https://fluidframework.com",
  "repository": {
    "type": "git",
    "url": "https://github.com/microsoft/FluidFramework.git",
    "directory": "packages/runtime/runtime-definitions"
  },
  "license": "MIT",
  "author": "Microsoft and contributors",
  "sideEffects": false,
  "main": "dist/index.js",
  "types": "dist/index.d.ts",
  "scripts": {
    "build": "concurrently npm:build:compile npm:lint && npm run build:docs",
    "build:compile": "npm run tsc && npm run build:test",
    "build:docs": "api-extractor run --local --typescript-compiler-folder ../../../node_modules/typescript && copyfiles -u 1 ./_api-extractor-temp/doc-models/* ../../../_api-extractor-temp/",
    "build:full": "npm run build",
    "build:full:compile": "npm run build:compile",
    "build:test": "tsc --project ./src/test/tsconfig.json",
    "ci:build:docs": "api-extractor run --typescript-compiler-folder ../../../node_modules/typescript && copyfiles -u 1 ./_api-extractor-temp/* ../../../_api-extractor-temp/",
    "clean": "rimraf dist *.tsbuildinfo *.build.log",
    "eslint": "eslint --format stylish src",
    "eslint:fix": "eslint --format stylish src --fix --fix-type problem,suggestion,layout",
    "lint": "npm run eslint",
    "lint:fix": "npm run eslint:fix",
    "tsc": "tsc",
    "tsfmt": "tsfmt --verify",
    "tsfmt:fix": "tsfmt --replace"
  },
  "dependencies": {
    "@fluidframework/common-definitions": "^0.20.1",
    "@fluidframework/common-utils": "^0.32.1",
    "@fluidframework/container-definitions": "^0.49.1000-64278",
    "@fluidframework/core-interfaces": "^0.43.1000",
    "@fluidframework/driver-definitions": "^0.47.1000-0",
    "@fluidframework/protocol-definitions": "^0.1028.1000",
    "@types/node": "^14.18.0"
  },
  "devDependencies": {
    "@fluidframework/build-common": "^0.23.0",
    "@fluidframework/build-tools": "^0.2.66793",
    "@fluidframework/eslint-config-fluid": "^0.28.2000-0",
<<<<<<< HEAD
    "@fluidframework/runtime-definitions-previous": "npm:@fluidframework/runtime-definitions@0.59.2000",
=======
    "@fluidframework/runtime-definitions-previous": "npm:@fluidframework/runtime-definitions@^0.59.0",
>>>>>>> 3c923a5a
    "@microsoft/api-extractor": "^7.22.2",
    "@rushstack/eslint-config": "^2.5.1",
    "@typescript-eslint/eslint-plugin": "~5.9.0",
    "@typescript-eslint/parser": "~5.9.0",
    "concurrently": "^6.2.0",
    "copyfiles": "^2.1.0",
    "eslint": "~8.6.0",
    "eslint-plugin-editorconfig": "~3.2.0",
    "eslint-plugin-eslint-comments": "~3.2.0",
    "eslint-plugin-import": "~2.25.4",
    "eslint-plugin-jest": "~26.1.3",
    "eslint-plugin-mocha": "~10.0.3",
    "eslint-plugin-promise": "~6.0.0",
    "eslint-plugin-react": "~7.28.0",
    "eslint-plugin-tsdoc": "~0.2.14",
    "eslint-plugin-unicorn": "~40.0.0",
    "rimraf": "^2.6.2",
    "typescript": "~4.5.5",
    "typescript-formatter": "7.1.0"
  },
  "typeValidation": {
<<<<<<< HEAD
    "version": "0.59.3000",
    "broken": {}
=======
    "version": "0.60.1000",
    "broken": {
      "InterfaceDeclaration_IFluidDataStoreContext": {
        "backCompat": false
      },
      "InterfaceDeclaration_IFluidDataStoreContextDetached": {
        "backCompat": false
      }
    }
>>>>>>> 3c923a5a
  }
}<|MERGE_RESOLUTION|>--- conflicted
+++ resolved
@@ -1,10 +1,6 @@
 {
   "name": "@fluidframework/runtime-definitions",
-<<<<<<< HEAD
-  "version": "0.59.4000",
-=======
   "version": "0.60.1000",
->>>>>>> 3c923a5a
   "description": "Fluid Runtime definitions",
   "homepage": "https://fluidframework.com",
   "repository": {
@@ -47,11 +43,7 @@
     "@fluidframework/build-common": "^0.23.0",
     "@fluidframework/build-tools": "^0.2.66793",
     "@fluidframework/eslint-config-fluid": "^0.28.2000-0",
-<<<<<<< HEAD
-    "@fluidframework/runtime-definitions-previous": "npm:@fluidframework/runtime-definitions@0.59.2000",
-=======
     "@fluidframework/runtime-definitions-previous": "npm:@fluidframework/runtime-definitions@^0.59.0",
->>>>>>> 3c923a5a
     "@microsoft/api-extractor": "^7.22.2",
     "@rushstack/eslint-config": "^2.5.1",
     "@typescript-eslint/eslint-plugin": "~5.9.0",
@@ -73,10 +65,6 @@
     "typescript-formatter": "7.1.0"
   },
   "typeValidation": {
-<<<<<<< HEAD
-    "version": "0.59.3000",
-    "broken": {}
-=======
     "version": "0.60.1000",
     "broken": {
       "InterfaceDeclaration_IFluidDataStoreContext": {
@@ -86,6 +74,5 @@
         "backCompat": false
       }
     }
->>>>>>> 3c923a5a
   }
 }