--- conflicted
+++ resolved
@@ -117,25 +117,6 @@
     }
 
     /**
-<<<<<<< HEAD
-     * @deprecated Renamed to {@link SummarizerNodeWithGC.getBaseGCDetails}.
-     */
-    public getGCSummaryDetails(): IGarbageCollectionSummaryDetails {
-        return this.getBaseGCDetails();
-    }
-
-    // Returns the GC details to be added to this node's summary and is used to initialize new nodes' GC state.
-    public getBaseGCDetails(): IGarbageCollectionDetailsBase {
-        return {
-            gcData: this.gcData,
-            usedRoutes: this.usedRoutes,
-            unrefTimestamp: this.unreferencedTimestampMs,
-        };
-    }
-
-    /**
-=======
->>>>>>> 8151d664
      * Loads state from this node's initial GC summary details. This contains the following data from the last summary
      * seen by the server for this client:
      * - usedRoutes: This is used to figure out if the used state of this node changed since last summary.
