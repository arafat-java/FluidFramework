--- conflicted
+++ resolved
@@ -101,16 +101,11 @@
     "typescript-formatter": "7.1.0"
   },
   "typeValidation": {
-<<<<<<< HEAD
-    "version": "2.0.0-internal.2.1.0",
-    "broken": {}
-=======
-    "version": "2.0.0",
+    "version": "2.0.0-internal.3.0.0",
     "broken": {
       "ClassDeclaration_FluidDataStoreRuntime": {
         "forwardCompat": false
       }
     }
->>>>>>> 7cf7f68e
   }
 }