--- conflicted
+++ resolved
@@ -1,10 +1,6 @@
 {
 	"name": "@fluidframework/mocha-test-setup",
-<<<<<<< HEAD
-	"version": "2.0.0-internal.4.3.0",
-=======
 	"version": "2.0.0-internal.5.0.0",
->>>>>>> ea022def
 	"description": "Utilities for Fluid tests",
 	"homepage": "https://fluidframework.com",
 	"repository": {
@@ -20,8 +16,7 @@
 	"types": "dist/index.d.ts",
 	"scripts": {
 		"build": "npm run build:genver && concurrently npm:build:compile npm:lint && npm run build:docs",
-		"build:commonjs": "npm run typetests:gen && npm run tsc",
-		"build:compile": "concurrently npm:build:commonjs npm:build:esnext",
+		"build:compile": "npm run typetests:gen && concurrently npm:tsc npm:build:esnext",
 		"build:compile:min": "npm run build:compile",
 		"build:docs": "api-extractor run --local --typescript-compiler-folder ../../../node_modules/typescript && copyfiles -u 1 ./_api-extractor-temp/doc-models/* ../../../_api-extractor-temp/",
 		"build:esnext": "tsc --project ./tsconfig.esnext.json",
@@ -63,11 +58,7 @@
 	},
 	"dependencies": {
 		"@fluidframework/common-definitions": "^0.20.1",
-<<<<<<< HEAD
 		"@fluidframework/test-driver-definitions": "workspace:~",
-=======
-		"@fluidframework/test-driver-definitions": ">=2.0.0-internal.5.0.0 <2.0.0-internal.6.0.0",
->>>>>>> ea022def
 		"mocha": "^10.2.0"
 	},
 	"devDependencies": {
