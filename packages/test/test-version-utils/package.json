{
  "name": "@fluidframework/test-version-utils",
<<<<<<< HEAD
  "version": "2.0.0-internal.3.1.0",
=======
  "version": "2.0.0-internal.4.0.0",
>>>>>>> b4567669
  "description": "End to end tests",
  "homepage": "https://fluidframework.com",
  "repository": {
    "type": "git",
    "url": "https://github.com/microsoft/FluidFramework.git",
    "directory": "packages/test/test-version-utils"
  },
  "license": "MIT",
  "author": "Microsoft and contributors",
  "sideEffects": false,
  "main": "dist/index.js",
  "module": "lib/index.js",
  "types": "dist/index.d.ts",
  "scripts": {
    "build": "npm run build:genver && concurrently npm:build:compile npm:lint",
    "build:compile": "npm run tsc && npm run typetests:gen && npm run build:test",
    "build:full": "npm run build",
    "build:full:compile": "npm run build:compile",
    "build:genver": "gen-version",
    "build:test": "tsc --project ./src/test/tsconfig.json",
    "clean": "rimraf dist lib *.tsbuildinfo *.build.log node_modules/.legacy",
    "eslint": "eslint --format stylish src",
    "eslint:fix": "eslint --format stylish src --fix --fix-type problem,suggestion,layout",
    "format": "npm run prettier:fix",
    "lint": "npm run prettier && npm run eslint",
    "lint:fix": "npm run prettier:fix && npm run eslint:fix",
    "prettier": "prettier --check . --ignore-path ../../../.prettierignore",
    "prettier:fix": "prettier --write . --ignore-path ../../../.prettierignore",
    "test": "npm run test:mocha",
    "test:mocha": "mocha --unhandled-rejections=strict  --recursive dist/test/*.spec.js --exit --project src/test/tsconfig.json -r node_modules/@fluidframework/mocha-test-setup",
    "test:mocha:verbose": "cross-env FLUID_TEST_VERBOSE=1 npm run test:mocha",
    "tsc": "tsc",
    "typetests:gen": "flub generate typetests --generate --dir .",
    "typetests:prepare": "flub generate typetests --prepare --dir . --pin"
  },
  "nyc": {
    "all": true,
    "cache-dir": "nyc/.cache",
    "exclude": [
      "src/test/**/*.ts",
      "dist/test/**/*.js"
    ],
    "exclude-after-remap": false,
    "include": [
      "src/**/*.ts",
      "dist/**/*.js"
    ],
    "report-dir": "nyc/report",
    "reporter": [
      "cobertura",
      "html",
      "text"
    ],
    "temp-directory": "nyc/.nyc_output"
  },
  "dependencies": {
<<<<<<< HEAD
    "@fluid-experimental/sequence-deprecated": ">=2.0.0-internal.3.1.0 <2.0.0-internal.4.0.0",
    "@fluidframework/aqueduct": ">=2.0.0-internal.3.1.0 <2.0.0-internal.4.0.0",
    "@fluidframework/attributor": ">=2.0.0-internal.3.1.0 <2.0.0-internal.4.0.0",
    "@fluidframework/cell": ">=2.0.0-internal.3.1.0 <2.0.0-internal.4.0.0",
    "@fluidframework/common-definitions": "^0.20.1",
    "@fluidframework/common-utils": "^1.0.0",
    "@fluidframework/container-definitions": ">=2.0.0-internal.3.1.0 <2.0.0-internal.4.0.0",
    "@fluidframework/container-loader": ">=2.0.0-internal.3.1.0 <2.0.0-internal.4.0.0",
    "@fluidframework/container-runtime": ">=2.0.0-internal.3.1.0 <2.0.0-internal.4.0.0",
    "@fluidframework/core-interfaces": ">=2.0.0-internal.3.1.0 <2.0.0-internal.4.0.0",
    "@fluidframework/counter": ">=2.0.0-internal.3.1.0 <2.0.0-internal.4.0.0",
    "@fluidframework/datastore-definitions": ">=2.0.0-internal.3.1.0 <2.0.0-internal.4.0.0",
    "@fluidframework/driver-definitions": ">=2.0.0-internal.3.1.0 <2.0.0-internal.4.0.0",
    "@fluidframework/driver-utils": ">=2.0.0-internal.3.1.0 <2.0.0-internal.4.0.0",
    "@fluidframework/ink": ">=2.0.0-internal.3.1.0 <2.0.0-internal.4.0.0",
    "@fluidframework/map": ">=2.0.0-internal.3.1.0 <2.0.0-internal.4.0.0",
    "@fluidframework/matrix": ">=2.0.0-internal.3.1.0 <2.0.0-internal.4.0.0",
    "@fluidframework/ordered-collection": ">=2.0.0-internal.3.1.0 <2.0.0-internal.4.0.0",
    "@fluidframework/protocol-definitions": "^1.1.0",
    "@fluidframework/register-collection": ">=2.0.0-internal.3.1.0 <2.0.0-internal.4.0.0",
    "@fluidframework/runtime-definitions": ">=2.0.0-internal.3.1.0 <2.0.0-internal.4.0.0",
    "@fluidframework/sequence": ">=2.0.0-internal.3.1.0 <2.0.0-internal.4.0.0",
    "@fluidframework/test-driver-definitions": ">=2.0.0-internal.3.1.0 <2.0.0-internal.4.0.0",
    "@fluidframework/test-drivers": ">=2.0.0-internal.3.1.0 <2.0.0-internal.4.0.0",
    "@fluidframework/test-utils": ">=2.0.0-internal.3.1.0 <2.0.0-internal.4.0.0",
=======
    "@fluid-experimental/sequence-deprecated": ">=2.0.0-internal.4.0.0 <2.0.0-internal.5.0.0",
    "@fluidframework/aqueduct": ">=2.0.0-internal.4.0.0 <2.0.0-internal.5.0.0",
    "@fluidframework/attributor": ">=2.0.0-internal.4.0.0 <2.0.0-internal.5.0.0",
    "@fluidframework/cell": ">=2.0.0-internal.4.0.0 <2.0.0-internal.5.0.0",
    "@fluidframework/common-definitions": "^0.20.1",
    "@fluidframework/common-utils": "^1.0.0",
    "@fluidframework/container-definitions": ">=2.0.0-internal.4.0.0 <2.0.0-internal.5.0.0",
    "@fluidframework/container-loader": ">=2.0.0-internal.4.0.0 <2.0.0-internal.5.0.0",
    "@fluidframework/container-runtime": ">=2.0.0-internal.4.0.0 <2.0.0-internal.5.0.0",
    "@fluidframework/core-interfaces": ">=2.0.0-internal.4.0.0 <2.0.0-internal.5.0.0",
    "@fluidframework/counter": ">=2.0.0-internal.4.0.0 <2.0.0-internal.5.0.0",
    "@fluidframework/datastore-definitions": ">=2.0.0-internal.4.0.0 <2.0.0-internal.5.0.0",
    "@fluidframework/driver-definitions": ">=2.0.0-internal.4.0.0 <2.0.0-internal.5.0.0",
    "@fluidframework/driver-utils": ">=2.0.0-internal.4.0.0 <2.0.0-internal.5.0.0",
    "@fluidframework/ink": ">=2.0.0-internal.4.0.0 <2.0.0-internal.5.0.0",
    "@fluidframework/map": ">=2.0.0-internal.4.0.0 <2.0.0-internal.5.0.0",
    "@fluidframework/matrix": ">=2.0.0-internal.4.0.0 <2.0.0-internal.5.0.0",
    "@fluidframework/ordered-collection": ">=2.0.0-internal.4.0.0 <2.0.0-internal.5.0.0",
    "@fluidframework/protocol-definitions": "^1.1.0",
    "@fluidframework/register-collection": ">=2.0.0-internal.4.0.0 <2.0.0-internal.5.0.0",
    "@fluidframework/runtime-definitions": ">=2.0.0-internal.4.0.0 <2.0.0-internal.5.0.0",
    "@fluidframework/sequence": ">=2.0.0-internal.4.0.0 <2.0.0-internal.5.0.0",
    "@fluidframework/test-driver-definitions": ">=2.0.0-internal.4.0.0 <2.0.0-internal.5.0.0",
    "@fluidframework/test-drivers": ">=2.0.0-internal.4.0.0 <2.0.0-internal.5.0.0",
    "@fluidframework/test-utils": ">=2.0.0-internal.4.0.0 <2.0.0-internal.5.0.0",
>>>>>>> b4567669
    "nconf": "^0.12.0",
    "proper-lockfile": "^4.1.2",
    "semver": "^7.3.4"
  },
  "devDependencies": {
    "@fluid-tools/build-cli": "^0.8.0",
    "@fluidframework/build-common": "^1.1.0",
    "@fluidframework/build-tools": "^0.8.0",
    "@fluidframework/eslint-config-fluid": "^2.0.0",
<<<<<<< HEAD
    "@fluidframework/mocha-test-setup": ">=2.0.0-internal.3.1.0 <2.0.0-internal.4.0.0",
=======
    "@fluidframework/mocha-test-setup": ">=2.0.0-internal.4.0.0 <2.0.0-internal.5.0.0",
>>>>>>> b4567669
    "@fluidframework/test-version-utils-previous": "npm:@fluidframework/test-version-utils@2.0.0-internal.3.0.0",
    "@rushstack/eslint-config": "^2.5.1",
    "@types/mocha": "^9.1.1",
    "@types/nock": "^9.3.0",
    "@types/node": "^14.18.36",
    "@types/semver": "^7.3.6",
    "@types/uuid": "^8.3.0",
    "concurrently": "^6.2.0",
    "cross-env": "^7.0.2",
    "eslint": "~8.6.0",
    "mocha": "^10.0.0",
    "nock": "^10.0.1",
    "nyc": "^15.0.0",
    "prettier": "~2.6.2",
    "rimraf": "^2.6.2",
    "ts-loader": "^9.3.0",
    "typescript": "~4.5.5",
    "uuid": "^8.3.1",
    "webpack": "^5.72.0",
    "webpack-cli": "^4.9.2"
  },
  "typeValidation": {
<<<<<<< HEAD
    "version": "2.0.0-internal.3.1.0",
    "previousVersionStyle": "~previousMinor",
    "baselineRange": ">=2.0.0-internal.3.0.0 <2.0.0-internal.3.1.0",
=======
    "version": "2.0.0-internal.4.0.0",
    "previousVersionStyle": "^previousMajor",
    "baselineRange": ">=2.0.0-internal.3.0.0 <2.0.0-internal.4.0.0",
>>>>>>> b4567669
    "baselineVersion": "2.0.0-internal.3.0.0",
    "broken": {}
  }
}<|MERGE_RESOLUTION|>--- conflicted
+++ resolved
@@ -1,10 +1,6 @@
 {
   "name": "@fluidframework/test-version-utils",
-<<<<<<< HEAD
-  "version": "2.0.0-internal.3.1.0",
-=======
   "version": "2.0.0-internal.4.0.0",
->>>>>>> b4567669
   "description": "End to end tests",
   "homepage": "https://fluidframework.com",
   "repository": {
@@ -61,33 +57,6 @@
     "temp-directory": "nyc/.nyc_output"
   },
   "dependencies": {
-<<<<<<< HEAD
-    "@fluid-experimental/sequence-deprecated": ">=2.0.0-internal.3.1.0 <2.0.0-internal.4.0.0",
-    "@fluidframework/aqueduct": ">=2.0.0-internal.3.1.0 <2.0.0-internal.4.0.0",
-    "@fluidframework/attributor": ">=2.0.0-internal.3.1.0 <2.0.0-internal.4.0.0",
-    "@fluidframework/cell": ">=2.0.0-internal.3.1.0 <2.0.0-internal.4.0.0",
-    "@fluidframework/common-definitions": "^0.20.1",
-    "@fluidframework/common-utils": "^1.0.0",
-    "@fluidframework/container-definitions": ">=2.0.0-internal.3.1.0 <2.0.0-internal.4.0.0",
-    "@fluidframework/container-loader": ">=2.0.0-internal.3.1.0 <2.0.0-internal.4.0.0",
-    "@fluidframework/container-runtime": ">=2.0.0-internal.3.1.0 <2.0.0-internal.4.0.0",
-    "@fluidframework/core-interfaces": ">=2.0.0-internal.3.1.0 <2.0.0-internal.4.0.0",
-    "@fluidframework/counter": ">=2.0.0-internal.3.1.0 <2.0.0-internal.4.0.0",
-    "@fluidframework/datastore-definitions": ">=2.0.0-internal.3.1.0 <2.0.0-internal.4.0.0",
-    "@fluidframework/driver-definitions": ">=2.0.0-internal.3.1.0 <2.0.0-internal.4.0.0",
-    "@fluidframework/driver-utils": ">=2.0.0-internal.3.1.0 <2.0.0-internal.4.0.0",
-    "@fluidframework/ink": ">=2.0.0-internal.3.1.0 <2.0.0-internal.4.0.0",
-    "@fluidframework/map": ">=2.0.0-internal.3.1.0 <2.0.0-internal.4.0.0",
-    "@fluidframework/matrix": ">=2.0.0-internal.3.1.0 <2.0.0-internal.4.0.0",
-    "@fluidframework/ordered-collection": ">=2.0.0-internal.3.1.0 <2.0.0-internal.4.0.0",
-    "@fluidframework/protocol-definitions": "^1.1.0",
-    "@fluidframework/register-collection": ">=2.0.0-internal.3.1.0 <2.0.0-internal.4.0.0",
-    "@fluidframework/runtime-definitions": ">=2.0.0-internal.3.1.0 <2.0.0-internal.4.0.0",
-    "@fluidframework/sequence": ">=2.0.0-internal.3.1.0 <2.0.0-internal.4.0.0",
-    "@fluidframework/test-driver-definitions": ">=2.0.0-internal.3.1.0 <2.0.0-internal.4.0.0",
-    "@fluidframework/test-drivers": ">=2.0.0-internal.3.1.0 <2.0.0-internal.4.0.0",
-    "@fluidframework/test-utils": ">=2.0.0-internal.3.1.0 <2.0.0-internal.4.0.0",
-=======
     "@fluid-experimental/sequence-deprecated": ">=2.0.0-internal.4.0.0 <2.0.0-internal.5.0.0",
     "@fluidframework/aqueduct": ">=2.0.0-internal.4.0.0 <2.0.0-internal.5.0.0",
     "@fluidframework/attributor": ">=2.0.0-internal.4.0.0 <2.0.0-internal.5.0.0",
@@ -113,7 +82,6 @@
     "@fluidframework/test-driver-definitions": ">=2.0.0-internal.4.0.0 <2.0.0-internal.5.0.0",
     "@fluidframework/test-drivers": ">=2.0.0-internal.4.0.0 <2.0.0-internal.5.0.0",
     "@fluidframework/test-utils": ">=2.0.0-internal.4.0.0 <2.0.0-internal.5.0.0",
->>>>>>> b4567669
     "nconf": "^0.12.0",
     "proper-lockfile": "^4.1.2",
     "semver": "^7.3.4"
@@ -123,11 +91,7 @@
     "@fluidframework/build-common": "^1.1.0",
     "@fluidframework/build-tools": "^0.8.0",
     "@fluidframework/eslint-config-fluid": "^2.0.0",
-<<<<<<< HEAD
-    "@fluidframework/mocha-test-setup": ">=2.0.0-internal.3.1.0 <2.0.0-internal.4.0.0",
-=======
     "@fluidframework/mocha-test-setup": ">=2.0.0-internal.4.0.0 <2.0.0-internal.5.0.0",
->>>>>>> b4567669
     "@fluidframework/test-version-utils-previous": "npm:@fluidframework/test-version-utils@2.0.0-internal.3.0.0",
     "@rushstack/eslint-config": "^2.5.1",
     "@types/mocha": "^9.1.1",
@@ -150,15 +114,9 @@
     "webpack-cli": "^4.9.2"
   },
   "typeValidation": {
-<<<<<<< HEAD
-    "version": "2.0.0-internal.3.1.0",
-    "previousVersionStyle": "~previousMinor",
-    "baselineRange": ">=2.0.0-internal.3.0.0 <2.0.0-internal.3.1.0",
-=======
     "version": "2.0.0-internal.4.0.0",
     "previousVersionStyle": "^previousMajor",
     "baselineRange": ">=2.0.0-internal.3.0.0 <2.0.0-internal.4.0.0",
->>>>>>> b4567669
     "baselineVersion": "2.0.0-internal.3.0.0",
     "broken": {}
   }
