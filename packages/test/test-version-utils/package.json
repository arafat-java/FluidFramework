{
  "name": "@fluidframework/test-version-utils",
  "version": "0.60.1000",
  "description": "End to end tests",
  "homepage": "https://fluidframework.com",
  "repository": {
    "type": "git",
    "url": "https://github.com/microsoft/FluidFramework.git",
    "directory": "packages/test/test-version-utils"
  },
  "license": "MIT",
  "author": "Microsoft and contributors",
  "sideEffects": false,
  "main": "dist/index.js",
  "module": "lib/index.js",
  "types": "dist/index.d.ts",
  "scripts": {
    "build": "npm run build:genver && concurrently npm:build:compile npm:lint",
    "build:compile": "npm run tsc && npm run build:test",
    "build:full": "npm run build",
    "build:full:compile": "npm run build:compile",
    "build:genver": "gen-version",
    "build:test": "tsc --project ./src/test/tsconfig.json",
    "clean": "rimraf dist lib *.tsbuildinfo *.build.log node_modules/.legacy",
    "eslint": "eslint --format stylish src",
    "eslint:fix": "eslint --format stylish src --fix --fix-type problem,suggestion,layout",
    "lint": "npm run eslint",
    "lint:fix": "npm run eslint:fix",
    "tsc": "tsc",
    "tsfmt": "tsfmt --verify",
    "tsfmt:fix": "tsfmt --replace"
  },
  "nyc": {
    "all": true,
    "cache-dir": "nyc/.cache",
    "exclude": [
      "src/test/**/*.ts",
      "dist/test/**/*.js"
    ],
    "exclude-after-remap": false,
    "include": [
      "src/**/*.ts",
      "dist/**/*.js"
    ],
    "report-dir": "nyc/report",
    "reporter": [
      "cobertura",
      "html",
      "text"
    ],
    "temp-directory": "nyc/.nyc_output"
  },
  "dependencies": {
    "@fluidframework/aqueduct": "^0.60.1000",
    "@fluidframework/cell": "^0.60.1000",
    "@fluidframework/common-definitions": "^0.20.1",
    "@fluidframework/common-utils": "^0.32.1",
<<<<<<< HEAD
    "@fluidframework/container-definitions": "^0.49.1000-64278",
    "@fluidframework/container-loader": "^0.60.1000",
    "@fluidframework/container-runtime": "^0.60.1000",
    "@fluidframework/core-interfaces": "^0.43.1000",
    "@fluidframework/counter": "^0.60.1000",
    "@fluidframework/datastore-definitions": "^0.60.1000",
    "@fluidframework/driver-definitions": "^0.47.1000-0",
    "@fluidframework/driver-utils": "^0.60.1000",
    "@fluidframework/ink": "^0.60.1000",
    "@fluidframework/map": "^0.60.1000",
    "@fluidframework/matrix": "^0.60.1000",
    "@fluidframework/mocha-test-setup": "^0.60.1000",
    "@fluidframework/ordered-collection": "^0.60.1000",
    "@fluidframework/protocol-definitions": "^0.1028.1000",
    "@fluidframework/register-collection": "^0.60.1000",
    "@fluidframework/runtime-definitions": "^0.60.1000",
    "@fluidframework/sequence": "^0.60.1000",
    "@fluidframework/test-driver-definitions": "^0.60.1000",
    "@fluidframework/test-drivers": "^0.60.1000",
    "@fluidframework/test-utils": "^0.60.1000",
=======
    "@fluidframework/container-definitions": "^0.48.2000-0",
    "@fluidframework/container-loader": "^0.59.4000",
    "@fluidframework/container-runtime": "^0.59.4000",
    "@fluidframework/core-interfaces": "^0.43.1000",
    "@fluidframework/counter": "^0.59.4000",
    "@fluidframework/datastore-definitions": "^0.59.4000",
    "@fluidframework/driver-definitions": "^0.46.2000-0",
    "@fluidframework/driver-utils": "^0.59.4000",
    "@fluidframework/ink": "^0.59.4000",
    "@fluidframework/map": "^0.59.4000",
    "@fluidframework/matrix": "^0.59.4000",
    "@fluidframework/mocha-test-setup": "^0.59.4000",
    "@fluidframework/ordered-collection": "^0.59.4000",
    "@fluidframework/protocol-definitions": "^0.1028.2000-0",
    "@fluidframework/register-collection": "^0.59.4000",
    "@fluidframework/runtime-definitions": "^0.59.4000",
    "@fluidframework/sequence": "^0.59.4000",
    "@fluidframework/test-driver-definitions": "^0.59.4000",
    "@fluidframework/test-drivers": "^0.59.4000",
    "@fluidframework/test-utils": "^0.59.4000",
>>>>>>> 73929f26
    "nconf": "^0.11.4",
    "proper-lockfile": "^4.1.2",
    "semver": "^7.3.4"
  },
  "devDependencies": {
    "@fluidframework/build-common": "^0.23.0",
    "@fluidframework/build-tools": "^0.2.66793",
<<<<<<< HEAD
    "@fluidframework/eslint-config-fluid": "^0.28.2000-0",
    "@fluidframework/test-version-utils-previous": "npm:@fluidframework/test-version-utils@^0.59.0",
=======
    "@fluidframework/eslint-config-fluid": "^0.28.2000",
    "@fluidframework/test-version-utils-previous": "npm:@fluidframework/test-version-utils@0.59.3000",
>>>>>>> 73929f26
    "@rushstack/eslint-config": "^2.5.1",
    "@types/mocha": "^9.1.1",
    "@types/nock": "^9.3.0",
    "@types/node": "^14.18.0",
    "@types/uuid": "^8.3.0",
    "@typescript-eslint/eslint-plugin": "~5.9.0",
    "@typescript-eslint/parser": "~5.9.0",
    "concurrently": "^6.2.0",
    "cross-env": "^7.0.2",
    "eslint": "~8.6.0",
    "eslint-plugin-editorconfig": "~3.2.0",
    "eslint-plugin-eslint-comments": "~3.2.0",
    "eslint-plugin-import": "~2.25.4",
    "eslint-plugin-jest": "~26.1.3",
    "eslint-plugin-jsdoc": "~39.3.0",
    "eslint-plugin-mocha": "~10.0.3",
    "eslint-plugin-promise": "~6.0.0",
    "eslint-plugin-react": "~7.28.0",
    "eslint-plugin-tsdoc": "~0.2.14",
    "eslint-plugin-unicorn": "~40.0.0",
    "mocha": "^10.0.0",
    "nock": "^10.0.1",
    "nyc": "^15.0.0",
    "rimraf": "^2.6.2",
    "ts-loader": "^9.3.0",
    "typescript": "~4.5.5",
    "typescript-formatter": "7.1.0",
    "uuid": "^8.3.1",
    "webpack": "^5.72.0",
    "webpack-cli": "^4.9.2"
  },
  "typeValidation": {
<<<<<<< HEAD
    "version": "0.60.1000",
    "broken": { }
=======
    "version": "0.59.4000",
    "broken": {}
>>>>>>> 73929f26
  }
}<|MERGE_RESOLUTION|>--- conflicted
+++ resolved
@@ -55,7 +55,6 @@
     "@fluidframework/cell": "^0.60.1000",
     "@fluidframework/common-definitions": "^0.20.1",
     "@fluidframework/common-utils": "^0.32.1",
-<<<<<<< HEAD
     "@fluidframework/container-definitions": "^0.49.1000-64278",
     "@fluidframework/container-loader": "^0.60.1000",
     "@fluidframework/container-runtime": "^0.60.1000",
@@ -76,28 +75,6 @@
     "@fluidframework/test-driver-definitions": "^0.60.1000",
     "@fluidframework/test-drivers": "^0.60.1000",
     "@fluidframework/test-utils": "^0.60.1000",
-=======
-    "@fluidframework/container-definitions": "^0.48.2000-0",
-    "@fluidframework/container-loader": "^0.59.4000",
-    "@fluidframework/container-runtime": "^0.59.4000",
-    "@fluidframework/core-interfaces": "^0.43.1000",
-    "@fluidframework/counter": "^0.59.4000",
-    "@fluidframework/datastore-definitions": "^0.59.4000",
-    "@fluidframework/driver-definitions": "^0.46.2000-0",
-    "@fluidframework/driver-utils": "^0.59.4000",
-    "@fluidframework/ink": "^0.59.4000",
-    "@fluidframework/map": "^0.59.4000",
-    "@fluidframework/matrix": "^0.59.4000",
-    "@fluidframework/mocha-test-setup": "^0.59.4000",
-    "@fluidframework/ordered-collection": "^0.59.4000",
-    "@fluidframework/protocol-definitions": "^0.1028.2000-0",
-    "@fluidframework/register-collection": "^0.59.4000",
-    "@fluidframework/runtime-definitions": "^0.59.4000",
-    "@fluidframework/sequence": "^0.59.4000",
-    "@fluidframework/test-driver-definitions": "^0.59.4000",
-    "@fluidframework/test-drivers": "^0.59.4000",
-    "@fluidframework/test-utils": "^0.59.4000",
->>>>>>> 73929f26
     "nconf": "^0.11.4",
     "proper-lockfile": "^4.1.2",
     "semver": "^7.3.4"
@@ -105,13 +82,8 @@
   "devDependencies": {
     "@fluidframework/build-common": "^0.23.0",
     "@fluidframework/build-tools": "^0.2.66793",
-<<<<<<< HEAD
     "@fluidframework/eslint-config-fluid": "^0.28.2000-0",
     "@fluidframework/test-version-utils-previous": "npm:@fluidframework/test-version-utils@^0.59.0",
-=======
-    "@fluidframework/eslint-config-fluid": "^0.28.2000",
-    "@fluidframework/test-version-utils-previous": "npm:@fluidframework/test-version-utils@0.59.3000",
->>>>>>> 73929f26
     "@rushstack/eslint-config": "^2.5.1",
     "@types/mocha": "^9.1.1",
     "@types/nock": "^9.3.0",
@@ -144,12 +116,7 @@
     "webpack-cli": "^4.9.2"
   },
   "typeValidation": {
-<<<<<<< HEAD
     "version": "0.60.1000",
     "broken": { }
-=======
-    "version": "0.59.4000",
-    "broken": {}
->>>>>>> 73929f26
   }
 }