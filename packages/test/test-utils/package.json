{
  "name": "@fluidframework/test-utils",
<<<<<<< HEAD
  "version": "0.26.0",
=======
  "version": "0.25.2",
>>>>>>> d56d806c
  "description": "Utilities for fluid tests",
  "repository": "microsoft/FluidFramework",
  "license": "MIT",
  "author": "Microsoft",
  "sideEffects": "false",
  "main": "dist/index.js",
  "module": "lib/index.js",
  "types": "dist/index.d.ts",
  "scripts": {
    "build": "npm run build:genver && concurrently npm:build:compile npm:lint",
    "build:compile": "concurrently npm:tsc npm:build:esnext",
    "build:compile:min": "npm run build:compile",
    "build:docs": "api-extractor run --local && copyfiles -u 1 ./_api-extractor-temp/doc-models/* ../../../_api-extractor-temp/",
    "build:esnext": "tsc --project ./tsconfig.esnext.json",
    "build:full": "npm run build",
    "build:full:compile": "npm run build:compile",
    "build:genver": "gen-version",
    "clean": "rimraf dist lib *.tsbuildinfo *.build.log",
    "eslint": "eslint --ext=ts,tsx --format stylish src",
    "eslint:fix": "eslint --ext=ts,tsx --format stylish src --fix",
    "lint": "npm run eslint",
    "lint:fix": "npm run eslint:fix",
    "tsc": "tsc",
    "tsfmt": "tsfmt --verify",
    "tsfmt:fix": "tsfmt --replace"
  },
  "nyc": {
    "all": true,
    "cache-dir": "nyc/.cache",
    "exclude": [
      "src/test/**/*.ts",
      "dist/test/**/*.js"
    ],
    "exclude-after-remap": false,
    "include": [
      "src/**/*.ts",
      "dist/**/*.js"
    ],
    "report-dir": "nyc/report",
    "reporter": [
      "cobertura",
      "html",
      "text"
    ],
    "temp-directory": "nyc/.nyc_output"
  },
  "dependencies": {
<<<<<<< HEAD
    "@fluidframework/aqueduct": "^0.26.0",
    "@fluidframework/base-host": "^0.26.0",
    "@fluidframework/container-definitions": "^0.26.0",
    "@fluidframework/container-loader": "^0.26.0",
    "@fluidframework/container-runtime": "^0.26.0",
    "@fluidframework/core-interfaces": "^0.26.0",
    "@fluidframework/datastore": "^0.26.0",
    "@fluidframework/datastore-definitions": "^0.26.0",
    "@fluidframework/local-driver": "^0.26.0",
    "@fluidframework/map": "^0.26.0",
    "@fluidframework/protocol-definitions": "^0.1011.1-0",
    "@fluidframework/request-handler": "^0.26.0",
    "@fluidframework/runtime-definitions": "^0.26.0",
    "@fluidframework/server-local-server": "^0.1011.1-0"
=======
    "@fluidframework/aqueduct": "^0.25.2",
    "@fluidframework/base-host": "^0.25.2",
    "@fluidframework/container-definitions": "^0.25.2",
    "@fluidframework/container-loader": "^0.25.2",
    "@fluidframework/container-runtime": "^0.25.2",
    "@fluidframework/core-interfaces": "^0.25.2",
    "@fluidframework/datastore": "^0.25.2",
    "@fluidframework/datastore-definitions": "^0.25.2",
    "@fluidframework/local-driver": "^0.25.2",
    "@fluidframework/map": "^0.25.2",
    "@fluidframework/protocol-definitions": "^0.1011.1",
    "@fluidframework/request-handler": "^0.25.2",
    "@fluidframework/runtime-definitions": "^0.25.2",
    "@fluidframework/server-local-server": "^0.1011.1"
>>>>>>> d56d806c
  },
  "devDependencies": {
    "@fluidframework/build-common": "^0.18.0",
    "@fluidframework/eslint-config-fluid": "^0.18.0",
    "@microsoft/api-extractor": "^7.7.2",
    "@types/diff": "^3.5.1",
    "@types/mocha": "^5.2.5",
    "@types/random-js": "^1.0.31",
    "@types/xmldoc": "^1.1.3",
    "@typescript-eslint/eslint-plugin": "~2.17.0",
    "@typescript-eslint/parser": "~2.17.0",
    "concurrently": "^5.2.0",
    "copyfiles": "^2.1.0",
    "diff": "^3.5.0",
    "eslint": "~6.8.0",
    "eslint-plugin-eslint-comments": "~3.1.2",
    "eslint-plugin-import": "2.20.0",
    "eslint-plugin-no-null": "~1.0.2",
    "eslint-plugin-optimize-regex": "~1.1.7",
    "eslint-plugin-prefer-arrow": "~1.1.7",
    "eslint-plugin-react": "~7.18.0",
    "eslint-plugin-unicorn": "~15.0.1",
    "mocha": "^8.1.1",
    "mocha-junit-reporter": "^1.18.0",
    "nyc": "^15.0.0",
    "random-js": "^1.0.8",
    "rimraf": "^2.6.2",
    "typescript": "~3.7.4",
    "typescript-formatter": "7.1.0",
    "xmldoc": "^1.1.2"
  }
}<|MERGE_RESOLUTION|>--- conflicted
+++ resolved
@@ -1,10 +1,6 @@
 {
   "name": "@fluidframework/test-utils",
-<<<<<<< HEAD
   "version": "0.26.0",
-=======
-  "version": "0.25.2",
->>>>>>> d56d806c
   "description": "Utilities for fluid tests",
   "repository": "microsoft/FluidFramework",
   "license": "MIT",
@@ -52,7 +48,6 @@
     "temp-directory": "nyc/.nyc_output"
   },
   "dependencies": {
-<<<<<<< HEAD
     "@fluidframework/aqueduct": "^0.26.0",
     "@fluidframework/base-host": "^0.26.0",
     "@fluidframework/container-definitions": "^0.26.0",
@@ -63,26 +58,10 @@
     "@fluidframework/datastore-definitions": "^0.26.0",
     "@fluidframework/local-driver": "^0.26.0",
     "@fluidframework/map": "^0.26.0",
-    "@fluidframework/protocol-definitions": "^0.1011.1-0",
+    "@fluidframework/protocol-definitions": "^0.1011.1",
     "@fluidframework/request-handler": "^0.26.0",
     "@fluidframework/runtime-definitions": "^0.26.0",
-    "@fluidframework/server-local-server": "^0.1011.1-0"
-=======
-    "@fluidframework/aqueduct": "^0.25.2",
-    "@fluidframework/base-host": "^0.25.2",
-    "@fluidframework/container-definitions": "^0.25.2",
-    "@fluidframework/container-loader": "^0.25.2",
-    "@fluidframework/container-runtime": "^0.25.2",
-    "@fluidframework/core-interfaces": "^0.25.2",
-    "@fluidframework/datastore": "^0.25.2",
-    "@fluidframework/datastore-definitions": "^0.25.2",
-    "@fluidframework/local-driver": "^0.25.2",
-    "@fluidframework/map": "^0.25.2",
-    "@fluidframework/protocol-definitions": "^0.1011.1",
-    "@fluidframework/request-handler": "^0.25.2",
-    "@fluidframework/runtime-definitions": "^0.25.2",
     "@fluidframework/server-local-server": "^0.1011.1"
->>>>>>> d56d806c
   },
   "devDependencies": {
     "@fluidframework/build-common": "^0.18.0",
