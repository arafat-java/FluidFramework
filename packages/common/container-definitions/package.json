--- conflicted
+++ resolved
@@ -64,11 +64,10 @@
 	},
 	"typeValidation": {
 		"broken": {
-<<<<<<< HEAD
+			"InterfaceDeclaration_IContainer": {
+				"forwardCompat": false
+			},
 			"InterfaceDeclaration_IConnectionDetailsInternal": {
-=======
-			"InterfaceDeclaration_IContainer": {
->>>>>>> 43f80fd2
 				"forwardCompat": false
 			}
 		}
