{
  "name": "@fluidframework/dds-interceptions",
<<<<<<< HEAD
  "version": "0.20.0",
=======
  "version": "0.19.1",
>>>>>>> 04de2ac4
  "description": "Distributed Data Structures that support an interception callback",
  "repository": "microsoft/FluidFramework",
  "license": "MIT",
  "author": "Microsoft",
  "sideEffects": "false",
  "main": "dist/index.js",
  "module": "lib/index.js",
  "types": "dist/index.d.ts",
  "scripts": {
    "build": "npm run build:genver && concurrently npm:build:compile npm:lint",
    "build:compile": "concurrently npm:tsc npm:build:esnext",
    "build:compile:min": "npm run build:compile",
    "build:docs": "api-extractor run --local && copyfiles -u 1 ./_api-extractor-temp/doc-models/* ../../../_api-extractor-temp/",
    "build:esnext": "tsc --project ./tsconfig.esnext.json",
    "build:full": "npm run build",
    "build:full:compile": "npm run build:compile",
    "build:genver": "gen-version",
    "clean": "rimraf dist lib *.tsbuildinfo *.build.log",
    "eslint": "eslint --ext=ts,tsx --format stylish src",
    "eslint:fix": "eslint --ext=ts,tsx --format stylish src --fix",
    "lint": "npm run eslint",
    "lint:fix": "npm run eslint:fix",
    "test": "npm run test:mocha",
    "test:coverage": "nyc npm test -- --reporter mocha-junit-reporter --reporter-options mochaFile=nyc/junit-report.xml",
    "test:mocha": "mocha --recursive dist/test/**/*.spec.js -r make-promises-safe",
    "tsc": "tsc"
  },
  "nyc": {
    "all": true,
    "cache-dir": "nyc/.cache",
    "exclude": [
      "src/test/**/*.ts",
      "dist/test/**/*.js"
    ],
    "exclude-after-remap": false,
    "include": [
      "src/**/*.ts",
      "dist/**/*.js"
    ],
    "report-dir": "nyc/report",
    "reporter": [
      "cobertura",
      "html",
      "text"
    ],
    "temp-directory": "nyc/.nyc_output"
  },
  "dependencies": {
<<<<<<< HEAD
    "@fluidframework/map": "^0.20.0",
    "@fluidframework/merge-tree": "^0.20.0",
    "@fluidframework/runtime-definitions": "^0.20.0",
    "@fluidframework/sequence": "^0.20.0"
=======
    "@fluidframework/map": "^0.19.1",
    "@fluidframework/merge-tree": "^0.19.1",
    "@fluidframework/runtime-definitions": "^0.19.1",
    "@fluidframework/sequence": "^0.19.1"
>>>>>>> 04de2ac4
  },
  "devDependencies": {
    "@fluidframework/build-common": "^0.16.0",
    "@fluidframework/eslint-config-fluid": "^0.17.0",
<<<<<<< HEAD
    "@fluidframework/test-runtime-utils": "^0.20.0",
=======
    "@fluidframework/test-runtime-utils": "^0.19.1",
>>>>>>> 04de2ac4
    "@microsoft/api-extractor": "^7.7.2",
    "@types/diff": "^3.5.1",
    "@types/mocha": "^5.2.5",
    "@types/random-js": "^1.0.31",
    "@types/xmldoc": "^1.1.3",
    "@typescript-eslint/eslint-plugin": "~2.17.0",
    "@typescript-eslint/parser": "~2.17.0",
    "concurrently": "^5.2.0",
    "copyfiles": "^2.1.0",
    "diff": "^3.5.0",
    "eslint": "~6.8.0",
    "eslint-plugin-eslint-comments": "~3.1.2",
    "eslint-plugin-import": "2.20.0",
    "eslint-plugin-no-null": "~1.0.2",
    "eslint-plugin-optimize-regex": "~1.1.7",
    "eslint-plugin-prefer-arrow": "~1.1.7",
    "eslint-plugin-react": "~7.18.0",
    "eslint-plugin-unicorn": "~15.0.1",
    "make-promises-safe": "^5.1.0",
    "mocha": "^5.2.0",
    "mocha-junit-reporter": "^1.18.0",
    "nyc": "^15.0.0",
    "random-js": "^1.0.8",
    "rimraf": "^2.6.2",
    "typescript": "~3.7.4",
    "xmldoc": "^1.1.2"
  }
}<|MERGE_RESOLUTION|>--- conflicted
+++ resolved
@@ -1,10 +1,6 @@
 {
   "name": "@fluidframework/dds-interceptions",
-<<<<<<< HEAD
   "version": "0.20.0",
-=======
-  "version": "0.19.1",
->>>>>>> 04de2ac4
   "description": "Distributed Data Structures that support an interception callback",
   "repository": "microsoft/FluidFramework",
   "license": "MIT",
@@ -53,26 +49,15 @@
     "temp-directory": "nyc/.nyc_output"
   },
   "dependencies": {
-<<<<<<< HEAD
     "@fluidframework/map": "^0.20.0",
     "@fluidframework/merge-tree": "^0.20.0",
     "@fluidframework/runtime-definitions": "^0.20.0",
     "@fluidframework/sequence": "^0.20.0"
-=======
-    "@fluidframework/map": "^0.19.1",
-    "@fluidframework/merge-tree": "^0.19.1",
-    "@fluidframework/runtime-definitions": "^0.19.1",
-    "@fluidframework/sequence": "^0.19.1"
->>>>>>> 04de2ac4
   },
   "devDependencies": {
     "@fluidframework/build-common": "^0.16.0",
     "@fluidframework/eslint-config-fluid": "^0.17.0",
-<<<<<<< HEAD
     "@fluidframework/test-runtime-utils": "^0.20.0",
-=======
-    "@fluidframework/test-runtime-utils": "^0.19.1",
->>>>>>> 04de2ac4
     "@microsoft/api-extractor": "^7.7.2",
     "@types/diff": "^3.5.1",
     "@types/mocha": "^5.2.5",
