--- conflicted
+++ resolved
@@ -1,10 +1,6 @@
 {
   "name": "@fluid-tools/client-debugger-chrome-extension",
-<<<<<<< HEAD
-  "version": "2.0.0-internal.3.1.0",
-=======
   "version": "2.0.0-internal.4.0.0",
->>>>>>> b4567669
   "private": true,
   "description": "A Chrome extension visual debugger for the Fluid Client.",
   "homepage": "https://fluidframework.com",
@@ -43,11 +39,7 @@
     "webpack:dev": "webpack --env development"
   },
   "dependencies": {
-<<<<<<< HEAD
-    "@fluid-tools/client-debugger-view": ">=2.0.0-internal.3.1.0 <2.0.0-internal.4.0.0",
-=======
     "@fluid-tools/client-debugger-view": ">=2.0.0-internal.4.0.0 <2.0.0-internal.5.0.0",
->>>>>>> b4567669
     "react": "^17.0.1",
     "react-dom": "^17.0.1"
   },
