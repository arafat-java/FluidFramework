--- conflicted
+++ resolved
@@ -64,28 +64,6 @@
   "dependencies": {
     "@fluidframework/aqueduct": "^2.0.0",
     "@fluidframework/common-utils": "^0.32.1",
-<<<<<<< HEAD
-    "@fluidframework/container-definitions": "^1.2.0",
-    "@fluidframework/container-loader": "^1.2.0",
-    "@fluidframework/core-interfaces": "^1.2.0",
-    "@fluidframework/driver-definitions": "^1.2.0",
-    "@fluidframework/driver-utils": "^1.2.0",
-    "@fluidframework/local-driver": "^1.2.0",
-    "@fluidframework/odsp-doclib-utils": "^1.2.0",
-    "@fluidframework/odsp-driver": "^1.2.0",
-    "@fluidframework/odsp-driver-definitions": "^1.2.0",
-    "@fluidframework/protocol-definitions": "^0.1028.2000",
-    "@fluidframework/routerlicious-driver": "^1.2.0",
-    "@fluidframework/runtime-definitions": "^1.2.0",
-    "@fluidframework/runtime-utils": "^1.2.0",
-    "@fluidframework/server-local-server": "^0.1036.5000",
-    "@fluidframework/server-services-client": "^0.1036.5000",
-    "@fluidframework/test-runtime-utils": "^1.2.0",
-    "@fluidframework/tool-utils": "^1.2.0",
-    "@fluidframework/view-adapters": "^1.2.0",
-    "@fluidframework/view-interfaces": "^1.2.0",
-    "@fluidframework/web-code-loader": "^1.2.0",
-=======
     "@fluidframework/container-definitions": "^2.0.0",
     "@fluidframework/container-loader": "^2.0.0",
     "@fluidframework/core-interfaces": "^2.0.0",
@@ -106,7 +84,6 @@
     "@fluidframework/view-adapters": "^2.0.0",
     "@fluidframework/view-interfaces": "^2.0.0",
     "@fluidframework/web-code-loader": "^2.0.0",
->>>>>>> 6462733b
     "axios": "^0.26.0",
     "express": "^4.16.3",
     "nconf": "^0.11.4",
@@ -115,13 +92,8 @@
     "webpack-dev-server": "~4.6.0"
   },
   "devDependencies": {
-<<<<<<< HEAD
-    "@fluid-tools/webpack-fluid-loader-previous": "npm:@fluid-tools/webpack-fluid-loader@1.1.0",
+    "@fluid-tools/webpack-fluid-loader-previous": "npm:@fluid-tools/webpack-fluid-loader@^1.1.0",
     "@fluidframework/build-common": "^0.24.0",
-=======
-    "@fluid-tools/webpack-fluid-loader-previous": "npm:@fluid-tools/webpack-fluid-loader@^1.0.0",
-    "@fluidframework/build-common": "^0.24.0-0",
->>>>>>> 6462733b
     "@fluidframework/build-tools": "^0.2.74327",
     "@fluidframework/eslint-config-fluid": "^0.28.2000",
     "@fluidframework/mocha-test-setup": "^2.0.0",
