--- conflicted
+++ resolved
@@ -131,21 +131,7 @@
      */
     public async connectToDeltaStorage(): Promise<IDocumentDeltaStorageService> {
         const urlProvider = async () => {
-<<<<<<< HEAD
-            if (!this.websocketEndpointP) {
-                // We should never get here
-                // the very first (proactive) call to fetch ops should be serviced from latest snapshot, resulting in no opStream call
-                // any other requests are result of catching up on missing ops and are coming after websocket is established (or reconnected),
-                // and thus we already have fresh join session call.
-                // That said, tools like Fluid-fetcher will hit it, so that's valid code path.
-                this.logger.sendTelemetryEvent({ eventName: "ExtraJoinSessionCall" });
-
-                this.websocketEndpointP = this.websocketEndpointRequestThrottler.response;
-            }
-            const websocketEndpoint = await this.websocketEndpointP;
-=======
             const websocketEndpoint = await this.joinSession();
->>>>>>> 8ad34831
             return websocketEndpoint.deltaStorageUrl;
         };
 
