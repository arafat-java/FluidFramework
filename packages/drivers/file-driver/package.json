--- conflicted
+++ resolved
@@ -1,10 +1,6 @@
 {
   "name": "@fluidframework/file-driver",
-<<<<<<< HEAD
-  "version": "0.59.4000",
-=======
   "version": "0.60.1000",
->>>>>>> 3c923a5a
   "description": "A driver that reads/write from/to local file storage.",
   "homepage": "https://fluidframework.com",
   "repository": {
@@ -38,27 +34,16 @@
   "dependencies": {
     "@fluidframework/common-definitions": "^0.20.1",
     "@fluidframework/common-utils": "^0.32.1",
-<<<<<<< HEAD
-    "@fluidframework/driver-definitions": "^0.46.1000",
-    "@fluidframework/driver-utils": "^0.59.4000",
-    "@fluidframework/protocol-definitions": "^0.1028.1000",
-    "@fluidframework/replay-driver": "^0.59.4000"
-=======
     "@fluidframework/driver-definitions": "^0.47.1000-0",
     "@fluidframework/driver-utils": "^0.60.1000",
     "@fluidframework/protocol-definitions": "^0.1028.1000",
     "@fluidframework/replay-driver": "^0.60.1000"
->>>>>>> 3c923a5a
   },
   "devDependencies": {
     "@fluidframework/build-common": "^0.23.0",
     "@fluidframework/build-tools": "^0.2.66793",
     "@fluidframework/eslint-config-fluid": "^0.28.2000-0",
-<<<<<<< HEAD
-    "@fluidframework/file-driver-previous": "npm:@fluidframework/file-driver@0.59.2000",
-=======
     "@fluidframework/file-driver-previous": "npm:@fluidframework/file-driver@^0.59.0",
->>>>>>> 3c923a5a
     "@microsoft/api-extractor": "^7.22.2",
     "@rushstack/eslint-config": "^2.5.1",
     "@types/node": "^14.18.0",
@@ -81,10 +66,6 @@
     "typescript-formatter": "7.1.0"
   },
   "typeValidation": {
-<<<<<<< HEAD
-    "version": "0.59.3000",
-    "broken": {}
-=======
     "version": "0.60.1000",
     "broken": {
       "ClassDeclaration_FluidFetchReader": {
@@ -94,6 +75,5 @@
         "backCompat": false
       }
     }
->>>>>>> 3c923a5a
   }
 }