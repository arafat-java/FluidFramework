{
  "name": "@fluidframework/odsp-doclib-utils",
<<<<<<< HEAD
  "version": "0.59.4000",
=======
  "version": "0.60.1000",
>>>>>>> 3c923a5a
  "description": "ODSP utilities",
  "homepage": "https://fluidframework.com",
  "repository": {
    "type": "git",
    "url": "https://github.com/microsoft/FluidFramework.git",
    "directory": "packages/utils/odsp-doclib-utils"
  },
  "license": "MIT",
  "author": "Microsoft and contributors",
  "sideEffects": false,
  "main": "dist/index.js",
  "module": "lib/index.js",
  "types": "dist/index.d.ts",
  "scripts": {
    "build": "npm run build:genver && concurrently npm:build:compile npm:lint",
    "build:commonjs": "npm run tsc && npm run typetests:gen && npm run build:test",
    "build:compile": "concurrently npm:build:commonjs npm:build:esnext",
    "build:esnext": "tsc --project ./tsconfig.esnext.json",
    "build:full": "npm run build",
    "build:full:compile": "npm run build:compile",
    "build:genver": "gen-version",
    "build:test": "tsc --project ./src/test/tsconfig.json",
    "clean": "rimraf dist *.tsbuildinfo *.build.log",
    "eslint": "eslint --format stylish src",
    "eslint:fix": "eslint --format stylish src --fix --fix-type problem,suggestion,layout",
    "lint": "npm run eslint",
    "lint:fix": "npm run eslint:fix",
    "test": "npm run test:mocha",
    "test:coverage": "nyc npm run test:report",
    "test:mocha": "mocha --ignore 'dist/test/types/*' --recursive dist/test -r node_modules/@fluidframework/mocha-test-setup --unhandled-rejections=strict",
    "test:mocha:verbose": "cross-env FLUID_TEST_VERBOSE=1 npm run test:mocha",
    "test:report": "npm test -- -- --reporter xunit --reporter-option output=nyc/mocha-junit-report.xml",
    "tsc": "tsc",
    "tsfmt": "tsfmt --verify",
    "tsfmt:fix": "tsfmt --replace",
    "typetests:gen": "fluid-type-validator -g -d ."
  },
  "nyc": {
    "all": true,
    "cache-dir": "nyc/.cache",
    "exclude": [
      "src/test/**/*.ts",
      "dist/test/**/*.js"
    ],
    "exclude-after-remap": false,
    "include": [
      "src/**/*.ts",
      "dist/**/*.js"
    ],
    "report-dir": "nyc/report",
    "reporter": [
      "cobertura",
      "html",
      "text"
    ],
    "temp-directory": "nyc/.nyc_output"
  },
  "dependencies": {
    "@fluidframework/common-definitions": "^0.20.1",
    "@fluidframework/common-utils": "^0.32.1",
<<<<<<< HEAD
    "@fluidframework/driver-definitions": "^0.46.1000",
    "@fluidframework/driver-utils": "^0.59.4000",
    "@fluidframework/odsp-driver-definitions": "^0.59.4000",
    "@fluidframework/telemetry-utils": "^0.59.4000",
=======
    "@fluidframework/driver-definitions": "^0.47.1000-0",
    "@fluidframework/driver-utils": "^0.60.1000",
    "@fluidframework/odsp-driver-definitions": "^0.60.1000",
    "@fluidframework/telemetry-utils": "^0.60.1000",
>>>>>>> 3c923a5a
    "node-fetch": "^2.6.1"
  },
  "devDependencies": {
    "@fluidframework/build-common": "^0.23.0",
    "@fluidframework/build-tools": "^0.2.66793",
    "@fluidframework/eslint-config-fluid": "^0.28.2000-0",
<<<<<<< HEAD
    "@fluidframework/mocha-test-setup": "^0.59.4000",
    "@fluidframework/odsp-doclib-utils-previous": "npm:@fluidframework/odsp-doclib-utils@0.59.2000",
=======
    "@fluidframework/mocha-test-setup": "^0.60.1000",
    "@fluidframework/odsp-doclib-utils-previous": "npm:@fluidframework/odsp-doclib-utils@^0.59.0",
>>>>>>> 3c923a5a
    "@rushstack/eslint-config": "^2.5.1",
    "@types/mocha": "^9.1.1",
    "@types/node-fetch": "^2.5.10",
    "@typescript-eslint/eslint-plugin": "~5.9.0",
    "@typescript-eslint/parser": "~5.9.0",
    "concurrently": "^6.2.0",
    "cross-env": "^7.0.2",
    "eslint": "~8.6.0",
    "eslint-plugin-editorconfig": "~3.2.0",
    "eslint-plugin-eslint-comments": "~3.2.0",
    "eslint-plugin-import": "~2.25.4",
    "eslint-plugin-jest": "~26.1.3",
    "eslint-plugin-mocha": "~10.0.3",
    "eslint-plugin-promise": "~6.0.0",
    "eslint-plugin-react": "~7.28.0",
    "eslint-plugin-tsdoc": "~0.2.14",
    "eslint-plugin-unicorn": "~40.0.0",
    "mocha": "^10.0.0",
    "nyc": "^15.0.0",
    "rimraf": "^2.6.2",
    "typescript": "~4.5.5",
    "typescript-formatter": "7.1.0"
  },
  "typeValidation": {
<<<<<<< HEAD
    "version": "0.59.3000",
=======
    "version": "0.60.1000",
>>>>>>> 3c923a5a
    "broken": {}
  }
}<|MERGE_RESOLUTION|>--- conflicted
+++ resolved
@@ -1,10 +1,6 @@
 {
   "name": "@fluidframework/odsp-doclib-utils",
-<<<<<<< HEAD
-  "version": "0.59.4000",
-=======
   "version": "0.60.1000",
->>>>>>> 3c923a5a
   "description": "ODSP utilities",
   "homepage": "https://fluidframework.com",
   "repository": {
@@ -65,30 +61,18 @@
   "dependencies": {
     "@fluidframework/common-definitions": "^0.20.1",
     "@fluidframework/common-utils": "^0.32.1",
-<<<<<<< HEAD
-    "@fluidframework/driver-definitions": "^0.46.1000",
-    "@fluidframework/driver-utils": "^0.59.4000",
-    "@fluidframework/odsp-driver-definitions": "^0.59.4000",
-    "@fluidframework/telemetry-utils": "^0.59.4000",
-=======
     "@fluidframework/driver-definitions": "^0.47.1000-0",
     "@fluidframework/driver-utils": "^0.60.1000",
     "@fluidframework/odsp-driver-definitions": "^0.60.1000",
     "@fluidframework/telemetry-utils": "^0.60.1000",
->>>>>>> 3c923a5a
     "node-fetch": "^2.6.1"
   },
   "devDependencies": {
     "@fluidframework/build-common": "^0.23.0",
     "@fluidframework/build-tools": "^0.2.66793",
     "@fluidframework/eslint-config-fluid": "^0.28.2000-0",
-<<<<<<< HEAD
-    "@fluidframework/mocha-test-setup": "^0.59.4000",
-    "@fluidframework/odsp-doclib-utils-previous": "npm:@fluidframework/odsp-doclib-utils@0.59.2000",
-=======
     "@fluidframework/mocha-test-setup": "^0.60.1000",
     "@fluidframework/odsp-doclib-utils-previous": "npm:@fluidframework/odsp-doclib-utils@^0.59.0",
->>>>>>> 3c923a5a
     "@rushstack/eslint-config": "^2.5.1",
     "@types/mocha": "^9.1.1",
     "@types/node-fetch": "^2.5.10",
@@ -113,11 +97,7 @@
     "typescript-formatter": "7.1.0"
   },
   "typeValidation": {
-<<<<<<< HEAD
-    "version": "0.59.3000",
-=======
     "version": "0.60.1000",
->>>>>>> 3c923a5a
     "broken": {}
   }
 }