--- conflicted
+++ resolved
@@ -12,10 +12,7 @@
 	SlidingPreference,
 } from "@fluidframework/merge-tree";
 import { ISequencedDocumentMessage } from "@fluidframework/protocol-definitions";
-<<<<<<< HEAD
 import { SequencePlace, Side } from "../intervalCollection";
-=======
->>>>>>> f5b02e46
 
 /**
  * Basic interval abstraction
