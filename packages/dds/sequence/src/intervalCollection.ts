--- conflicted
+++ resolved
@@ -319,15 +319,9 @@
         }
     }
 
-<<<<<<< HEAD
-    public serialize(client: Client) {
+    public serialize(client: Client): ISerializedInterval {
         const startPosition = client.localReferencePositionToPosition(this.start);
         const endPosition = client.localReferencePositionToPosition(this.end);
-=======
-    public serialize(client: Client): ISerializedInterval {
-        const startPosition = this.start.toPosition();
-        const endPosition = this.end.toPosition();
->>>>>>> e3c89299
         const serializedInterval: ISerializedInterval = {
             end: endPosition,
             intervalType: this.intervalType,
