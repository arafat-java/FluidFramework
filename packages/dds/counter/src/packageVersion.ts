--- conflicted
+++ resolved
@@ -6,8 +6,4 @@
  */
 
 export const pkgName = "@fluidframework/counter";
-<<<<<<< HEAD
-export const pkgVersion = "2.0.0-internal.3.4.0";
-=======
-export const pkgVersion = "2.0.0-internal.4.0.0";
->>>>>>> 667c4f8c
+export const pkgVersion = "2.0.0-internal.4.0.0";