--- conflicted
+++ resolved
@@ -72,15 +72,9 @@
     "@fluidframework/shared-object-base": "^2.0.0"
   },
   "devDependencies": {
-<<<<<<< HEAD
     "@fluid-experimental/task-manager-previous": "npm:@fluid-experimental/task-manager@1.1.0",
-    "@fluid-internal/test-dds-utils": "^1.2.0",
+    "@fluid-internal/test-dds-utils": "^2.0.0",
     "@fluidframework/build-common": "^0.24.0",
-=======
-    "@fluid-experimental/task-manager-previous": "npm:@fluid-experimental/task-manager@^1.0.0",
-    "@fluid-internal/test-dds-utils": "^2.0.0",
-    "@fluidframework/build-common": "^0.24.0-0",
->>>>>>> 6462733b
     "@fluidframework/build-tools": "^0.2.74327",
     "@fluidframework/eslint-config-fluid": "^0.28.2000",
     "@fluidframework/mocha-test-setup": "^2.0.0",
