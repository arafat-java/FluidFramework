{
  "name": "@fluidframework/shared-object-base",
  "version": "2.0.0",
  "description": "Fluid base class for shared distributed data structures",
  "homepage": "https://fluidframework.com",
  "repository": {
    "type": "git",
    "url": "https://github.com/microsoft/FluidFramework.git",
    "directory": "packages/dds/shared-object-base"
  },
  "license": "MIT",
  "author": "Microsoft and contributors",
  "sideEffects": false,
  "main": "dist/index.js",
  "module": "lib/index.js",
  "types": "dist/index.d.ts",
  "scripts": {
    "bench": "ts-node bench/src/index.ts",
    "build": "npm run build:genver && concurrently npm:build:compile npm:lint && npm run build:docs",
    "build:commonjs": "npm run tsc && npm run typetests:gen && npm run build:test",
    "build:compile": "concurrently npm:build:commonjs npm:build:esnext",
    "build:docs": "api-extractor run --local --typescript-compiler-folder ../../../node_modules/typescript && copyfiles -u 1 ./_api-extractor-temp/doc-models/* ../../../_api-extractor-temp/",
    "build:esnext": "tsc --project ./tsconfig.esnext.json",
    "build:full": "npm run build",
    "build:full:compile": "npm run build:compile",
    "build:genver": "gen-version",
    "build:test": "tsc --project ./src/test/tsconfig.json",
    "ci:build:docs": "api-extractor run --typescript-compiler-folder ../../../node_modules/typescript && copyfiles -u 1 ./_api-extractor-temp/* ../../../_api-extractor-temp/",
    "clean": "rimraf dist lib *.tsbuildinfo *.build.log",
    "eslint": "eslint --format stylish src",
    "eslint:fix": "eslint --format stylish src --fix --fix-type problem,suggestion,layout",
    "lint": "npm run eslint",
    "lint:fix": "npm run eslint:fix",
    "test": "npm run test:mocha",
    "test:coverage": "nyc npm test -- --reporter xunit --reporter-option output=nyc/junit-report.xml",
    "test:mocha": "mocha --ignore 'dist/test/types/*' --recursive dist/test -r node_modules/@fluidframework/mocha-test-setup --unhandled-rejections=strict",
    "test:mocha:verbose": "cross-env FLUID_TEST_VERBOSE=1 npm run test:mocha",
    "tsc": "tsc",
    "tsfmt": "tsfmt --verify",
    "tsfmt:fix": "tsfmt --replace",
    "typetests:gen": "fluid-type-validator -g -d ."
  },
  "nyc": {
    "all": true,
    "cache-dir": "nyc/.cache",
    "exclude": [
      "src/test/**/*.ts",
      "dist/test/**/*.js"
    ],
    "exclude-after-remap": false,
    "include": [
      "src/**/*.ts",
      "dist/**/*.js"
    ],
    "report-dir": "nyc/report",
    "reporter": [
      "cobertura",
      "html",
      "text"
    ],
    "temp-directory": "nyc/.nyc_output"
  },
  "dependencies": {
    "@fluidframework/common-definitions": "^0.20.1",
    "@fluidframework/common-utils": "^0.32.1",
    "@fluidframework/container-definitions": "^2.0.0",
    "@fluidframework/container-runtime": "^2.0.0",
    "@fluidframework/container-utils": "^2.0.0",
    "@fluidframework/core-interfaces": "^2.0.0",
    "@fluidframework/datastore": "^2.0.0",
    "@fluidframework/datastore-definitions": "^2.0.0",
    "@fluidframework/protocol-definitions": "^0.1028.2000",
    "@fluidframework/runtime-definitions": "^2.0.0",
    "@fluidframework/runtime-utils": "^2.0.0",
    "@fluidframework/telemetry-utils": "^2.0.0",
    "uuid": "^8.3.1"
  },
  "devDependencies": {
    "@fluidframework/build-common": "^0.23.0",
    "@fluidframework/build-tools": "^0.2.71273",
    "@fluidframework/eslint-config-fluid": "^0.28.2000",
<<<<<<< HEAD
    "@fluidframework/mocha-test-setup": "^2.0.0",
    "@fluidframework/shared-object-base-previous": "npm:@fluidframework/shared-object-base@^0.59.0",
    "@fluidframework/test-runtime-utils": "^2.0.0",
=======
    "@fluidframework/mocha-test-setup": "^1.1.0",
    "@fluidframework/shared-object-base-previous": "npm:@fluidframework/shared-object-base@^1.0.0",
    "@fluidframework/test-runtime-utils": "^1.1.0",
>>>>>>> c2b6d9f3
    "@microsoft/api-extractor": "^7.22.2",
    "@rushstack/eslint-config": "^2.5.1",
    "@types/benchmark": "^2.1.0",
    "@types/mocha": "^9.1.1",
    "@types/node": "^14.18.0",
    "benchmark": "^2.1.4",
    "concurrently": "^6.2.0",
    "copyfiles": "^2.1.0",
    "cross-env": "^7.0.2",
    "eslint": "~8.6.0",
    "mocha": "^10.0.0",
    "nyc": "^15.0.0",
    "rimraf": "^2.6.2",
    "ts-node": "^7.0.1",
    "typescript": "~4.5.5",
    "typescript-formatter": "7.1.0"
  },
  "typeValidation": {
    "version": "1.1.0",
    "broken": {}
  }
}<|MERGE_RESOLUTION|>--- conflicted
+++ resolved
@@ -79,15 +79,9 @@
     "@fluidframework/build-common": "^0.23.0",
     "@fluidframework/build-tools": "^0.2.71273",
     "@fluidframework/eslint-config-fluid": "^0.28.2000",
-<<<<<<< HEAD
     "@fluidframework/mocha-test-setup": "^2.0.0",
-    "@fluidframework/shared-object-base-previous": "npm:@fluidframework/shared-object-base@^0.59.0",
+    "@fluidframework/shared-object-base-previous": "npm:@fluidframework/shared-object-base@^1.0.0",
     "@fluidframework/test-runtime-utils": "^2.0.0",
-=======
-    "@fluidframework/mocha-test-setup": "^1.1.0",
-    "@fluidframework/shared-object-base-previous": "npm:@fluidframework/shared-object-base@^1.0.0",
-    "@fluidframework/test-runtime-utils": "^1.1.0",
->>>>>>> c2b6d9f3
     "@microsoft/api-extractor": "^7.22.2",
     "@rushstack/eslint-config": "^2.5.1",
     "@types/benchmark": "^2.1.0",
