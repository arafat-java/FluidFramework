--- conflicted
+++ resolved
@@ -1,10 +1,6 @@
 {
   "name": "@fluid-example/clicker",
-<<<<<<< HEAD
-  "version": "1.3.0",
-=======
   "version": "2.0.0",
->>>>>>> 27be1e84
   "private": true,
   "description": "Minimal Fluid component sample to implement a collaborative counter.",
   "homepage": "https://fluidframework.com",
@@ -46,23 +42,6 @@
     "webpack:dev": "webpack --env development"
   },
   "dependencies": {
-<<<<<<< HEAD
-    "@fluid-example/example-utils": "^1.3.0",
-    "@fluid-experimental/task-manager": "^1.3.0",
-    "@fluidframework/aqueduct": "^1.3.0",
-    "@fluidframework/common-definitions": "^0.20.1",
-    "@fluidframework/core-interfaces": "^1.3.0",
-    "@fluidframework/counter": "^1.3.0",
-    "@fluidframework/runtime-definitions": "^1.3.0",
-    "react": "^16.10.2"
-  },
-  "devDependencies": {
-    "@fluid-tools/webpack-fluid-loader": "^1.3.0",
-    "@fluidframework/build-common": "^0.24.0",
-    "@fluidframework/eslint-config-fluid": "^0.28.2000",
-    "@fluidframework/test-tools": "^0.2.3074",
-    "@fluidframework/test-utils": "^1.3.0",
-=======
     "@fluid-example/example-utils": "^2.0.0",
     "@fluid-experimental/task-manager": "^2.0.0",
     "@fluidframework/aqueduct": "^2.0.0",
@@ -78,7 +57,6 @@
     "@fluidframework/eslint-config-fluid": "^0.28.2000",
     "@fluidframework/test-tools": "^0.2.3074",
     "@fluidframework/test-utils": "^2.0.0",
->>>>>>> 27be1e84
     "@rushstack/eslint-config": "^2.5.1",
     "@types/expect-puppeteer": "2.2.1",
     "@types/jest": "22.2.3",
